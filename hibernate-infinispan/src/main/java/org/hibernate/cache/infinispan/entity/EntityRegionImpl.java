--- conflicted
+++ resolved
@@ -7,11 +7,7 @@
 package org.hibernate.cache.infinispan.entity;
 
 import org.hibernate.cache.CacheException;
-<<<<<<< HEAD
-import org.hibernate.cache.infinispan.access.InvalidationCacheAccessDelegate;
-=======
 import org.hibernate.cache.infinispan.access.AccessDelegate;
->>>>>>> 559eb936
 import org.hibernate.cache.infinispan.impl.BaseTransactionalDataRegion;
 import org.hibernate.cache.spi.CacheDataDescription;
 import org.hibernate.cache.spi.CacheKeysFactory;
@@ -51,27 +47,12 @@
 	@Override
 	public EntityRegionAccessStrategy buildAccessStrategy(AccessType accessType) throws CacheException {
 		checkAccessType(accessType);
-<<<<<<< HEAD
-		if ( !getCacheDataDescription().isMutable() ) {
-			accessType = AccessType.READ_ONLY;
-		}
-		InvalidationCacheAccessDelegate accessDelegate = InvalidationCacheAccessDelegate.create(this, getValidator());
-		switch ( accessType ) {
-			case READ_ONLY:
-				return new ReadOnlyAccess( this, accessDelegate);
-			case READ_WRITE:
-			case TRANSACTIONAL:
-				return new ReadWriteAccess( this, accessDelegate);
-			default:
-				throw new CacheException( "Unsupported access type [" + accessType.getExternalName() + "]" );
-=======
 		AccessDelegate accessDelegate = createAccessDelegate(accessType);
 		if ( accessType == AccessType.READ_ONLY || !getCacheDataDescription().isMutable() ) {
 			return new ReadOnlyAccess( this, accessDelegate );
 		}
 		else {
 			return new ReadWriteAccess( this, accessDelegate );
->>>>>>> 559eb936
 		}
 	}
 }