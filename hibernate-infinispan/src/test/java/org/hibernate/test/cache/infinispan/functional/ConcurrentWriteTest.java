--- conflicted
+++ resolved
@@ -9,7 +9,6 @@
 import java.io.PrintWriter;
 import java.io.StringWriter;
 import java.util.ArrayList;
-import java.util.Arrays;
 import java.util.HashSet;
 import java.util.List;
 import java.util.Random;
@@ -22,10 +21,7 @@
 import java.util.concurrent.TimeUnit;
 
 import org.hibernate.FlushMode;
-<<<<<<< HEAD
-=======
 import org.hibernate.LockMode;
->>>>>>> 559eb936
 import org.hibernate.stat.SecondLevelCacheStatistics;
 
 import org.hibernate.test.cache.infinispan.functional.entities.Contact;
@@ -67,11 +63,7 @@
 
 	@Override
 	public List<Object[]> getParameters() {
-<<<<<<< HEAD
-		return Arrays.asList(TRANSACTIONAL, READ_WRITE);
-=======
 		return getParameters(true, true, false, true);
->>>>>>> 559eb936
 	}
 
 	@Override
@@ -99,12 +91,9 @@
 	public void testSingleUser() throws Exception {
 		// setup
 		sessionFactory().getStatistics().clear();
-<<<<<<< HEAD
-=======
 		// wait a while to make sure that timestamp comparison works after invalidateRegion
 		Thread.sleep(1);
 
->>>>>>> 559eb936
 		Customer customer = createCustomer( 0 );
 		final Integer customerId = customer.getId();
 		getCustomerIDs().add( customerId );
