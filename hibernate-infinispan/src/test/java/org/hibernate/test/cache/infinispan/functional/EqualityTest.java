--- conflicted
+++ resolved
@@ -5,10 +5,6 @@
 import org.hibernate.test.cache.infinispan.functional.entities.Person;
 import org.junit.Test;
 
-<<<<<<< HEAD
-import java.util.Arrays;
-=======
->>>>>>> 559eb936
 import java.util.List;
 
 import static org.junit.Assert.assertEquals;
@@ -24,11 +20,7 @@
 public class EqualityTest extends SingleNodeTest {
 	 @Override
 	 public List<Object[]> getParameters() {
-<<<<<<< HEAD
-		  return Arrays.asList(TRANSACTIONAL, READ_WRITE, READ_ONLY);
-=======
 		  return getParameters(true, true, true, true);
->>>>>>> 559eb936
 	 }
 
 	 @Override
