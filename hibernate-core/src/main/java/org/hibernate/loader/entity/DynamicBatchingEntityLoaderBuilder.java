/*
 * Hibernate, Relational Persistence for Idiomatic Java
 *
 * License: GNU Lesser General Public License (LGPL), version 2.1 or later.
 * See the lgpl.txt file in the root directory or <http://www.gnu.org/licenses/lgpl-2.1.html>.
 */
package org.hibernate.loader.entity;

import java.io.Serializable;
import java.lang.reflect.Array;
import java.sql.ResultSet;
import java.sql.SQLException;
import java.sql.Statement;
import java.util.ArrayList;
import java.util.Arrays;
import java.util.List;

import org.hibernate.LockMode;
import org.hibernate.LockOptions;
import org.hibernate.dialect.pagination.LimitHelper;
import org.hibernate.engine.internal.BatchFetchQueueHelper;
import org.hibernate.engine.jdbc.spi.JdbcCoordinator;
import org.hibernate.engine.jdbc.spi.JdbcServices;
import org.hibernate.engine.spi.EntityEntry;
import org.hibernate.engine.spi.EntityKey;
import org.hibernate.engine.spi.LoadQueryInfluencers;
import org.hibernate.engine.spi.PersistenceContext;
import org.hibernate.engine.spi.QueryParameters;
import org.hibernate.engine.spi.RowSelection;
import org.hibernate.engine.spi.SessionFactoryImplementor;
import org.hibernate.engine.spi.SharedSessionContractImplementor;
import org.hibernate.engine.spi.Status;
import org.hibernate.event.spi.EventSource;
import org.hibernate.event.spi.LoadEvent;
import org.hibernate.event.spi.LoadEventListener;
import org.hibernate.internal.util.StringHelper;
import org.hibernate.internal.util.collections.ArrayHelper;
import org.hibernate.internal.util.collections.CollectionHelper;
import org.hibernate.loader.spi.AfterLoadAction;
import org.hibernate.persister.entity.MultiLoadOptions;
import org.hibernate.persister.entity.OuterJoinLoadable;
import org.hibernate.pretty.MessageHelper;
import org.hibernate.type.Type;
import org.jboss.logging.Logger;

/**
 * A BatchingEntityLoaderBuilder that builds UniqueEntityLoader instances capable of dynamically building its
 * batch-fetch SQL based on the actual number of entity ids waiting to be fetched.
 *
 * @author Steve Ebersole
 */
public class DynamicBatchingEntityLoaderBuilder extends BatchingEntityLoaderBuilder {

	private static final Logger log = Logger.getLogger( DynamicBatchingEntityLoaderBuilder.class );

	public static final DynamicBatchingEntityLoaderBuilder INSTANCE = new DynamicBatchingEntityLoaderBuilder();

	public List multiLoad(
			OuterJoinLoadable persister,
			Serializable[] ids,
			SharedSessionContractImplementor session,
			MultiLoadOptions loadOptions) {
		if ( loadOptions.isOrderReturnEnabled() ) {
			return performOrderedMultiLoad( persister, ids, session, loadOptions );
		}
		else {
			return performUnorderedMultiLoad( persister, ids, session, loadOptions );
		}
	}

	@SuppressWarnings("unchecked")
	private List performOrderedMultiLoad(
			OuterJoinLoadable persister,
			Serializable[] ids,
			SharedSessionContractImplementor session,
			MultiLoadOptions loadOptions) {
		assert loadOptions.isOrderReturnEnabled();

		final List result = CollectionHelper.arrayList( ids.length );

		final LockOptions lockOptions = ( loadOptions.getLockOptions() == null )
				? new LockOptions( LockMode.NONE )
				: loadOptions.getLockOptions();

		final int maxBatchSize;
		if ( loadOptions.getBatchSize() != null && loadOptions.getBatchSize() > 0 ) {
			maxBatchSize = loadOptions.getBatchSize();
		}
		else {
			maxBatchSize = session.getJdbcServices().getJdbcEnvironment().getDialect().getDefaultBatchLoadSizingStrategy().determineOptimalBatchLoadSize(
					persister.getIdentifierType().getColumnSpan( session.getFactory() ),
					ids.length );
		}

		final List<Serializable> idsInBatch = new ArrayList<>();
		final List<Integer> elementPositionsLoadedByBatch = new ArrayList<>();

		for ( int i = 0; i < ids.length; i++ ) {
			final Serializable id = ids[i];
			final EntityKey entityKey = new EntityKey( id, persister, session.getTenantIdentifier() );

			if ( loadOptions.isSessionCheckingEnabled() || loadOptions.isSecondLevelCacheCheckingEnabled() ) {
				LoadEvent loadEvent = new LoadEvent(
						id,
						persister.getMappedClass().getName(),
						lockOptions,
						(EventSource) session );

				Object managedEntity = null;

				if ( loadOptions.isSessionCheckingEnabled() ) {
					// look for it in the Session first
					CacheEntityLoaderHelper.PersistenceContextEntry persistenceContextEntry = CacheEntityLoaderHelper.INSTANCE
							.loadFromSessionCache(
									loadEvent,
									entityKey,
									LoadEventListener.GET );
					managedEntity = persistenceContextEntry.getEntity();

					if ( managedEntity != null && !loadOptions.isReturnOfDeletedEntitiesEnabled() && !persistenceContextEntry
							.isManaged() ) {
						// put a null in the result
						result.add( i, null );
						continue;
					}
				}

				if ( managedEntity == null && loadOptions.isSecondLevelCacheCheckingEnabled() ) {
					// look for it in the SessionFactory
					managedEntity = CacheEntityLoaderHelper.INSTANCE.loadFromSecondLevelCache(
							loadEvent,
							persister,
							entityKey );
				}

				if ( managedEntity != null ) {
					result.add( i, managedEntity );
					continue;
				}
			}

			// if we did not hit any of the continues above, then we need to batch
			// load the entity state.
			idsInBatch.add( ids[i] );

			if ( idsInBatch.size() >= maxBatchSize ) {
				performOrderedBatchLoad( idsInBatch, lockOptions, persister, session );
			}

			// Save the EntityKey instance for use later!
			result.add( i, entityKey );
			elementPositionsLoadedByBatch.add( i );
		}

		if ( !idsInBatch.isEmpty() ) {
			performOrderedBatchLoad( idsInBatch, lockOptions, persister, session );
		}

		final PersistenceContext persistenceContext = session.getPersistenceContextInternal();
		for ( Integer position : elementPositionsLoadedByBatch ) {
			// the element value at this position in the result List should be
			// the EntityKey for that entity; reuse it!
			final EntityKey entityKey = (EntityKey) result.get( position );
			Object entity = persistenceContext.getEntity( entityKey );
			if ( entity != null && !loadOptions.isReturnOfDeletedEntitiesEnabled() ) {
				// make sure it is not DELETED
				final EntityEntry entry = persistenceContext.getEntry( entity );
				if ( entry.getStatus() == Status.DELETED || entry.getStatus() == Status.GONE ) {
					// the entity is locally deleted, and the options ask that we not return such entities...
					entity = null;
				}
			}
			result.set( position, entity );
		}

		return result;
	}

	private void performOrderedBatchLoad(
			List<Serializable> idsInBatch,
			LockOptions lockOptions,
			OuterJoinLoadable persister,
			SharedSessionContractImplementor session) {
		final int batchSize = idsInBatch.size();
		final DynamicEntityLoader batchingLoader = new DynamicEntityLoader(
				persister,
				batchSize,
				lockOptions,
				session.getFactory(),
				session.getLoadQueryInfluencers() );

		final Serializable[] idsInBatchArray = idsInBatch.toArray( new Serializable[idsInBatch.size()] );

		QueryParameters qp = buildMultiLoadQueryParameters( persister, idsInBatchArray, lockOptions );
		batchingLoader.doEntityBatchFetch( session, qp, idsInBatchArray );

		idsInBatch.clear();
	}

	@SuppressWarnings("unchecked")
	protected List performUnorderedMultiLoad(
			OuterJoinLoadable persister,
			Serializable[] ids,
			SharedSessionContractImplementor session,
			MultiLoadOptions loadOptions) {
		assert !loadOptions.isOrderReturnEnabled();

		final List result = CollectionHelper.arrayList( ids.length );

		final LockOptions lockOptions = ( loadOptions.getLockOptions() == null )
				? new LockOptions( LockMode.NONE )
				: loadOptions.getLockOptions();

		if ( loadOptions.isSessionCheckingEnabled() || loadOptions.isSecondLevelCacheCheckingEnabled() ) {
			// the user requested that we exclude ids corresponding to already managed
			// entities from the generated load SQL. So here we will iterate all
			// incoming id values and see whether it corresponds to an existing
			// entity associated with the PC - if it does we add it to the result
			// list immediately and remove its id from the group of ids to load.
			boolean foundAnyManagedEntities = false;
			final List<Serializable> nonManagedIds = new ArrayList<Serializable>();
			for ( Serializable id : ids ) {
				final EntityKey entityKey = new EntityKey( id, persister, session.getTenantIdentifier() );

				LoadEvent loadEvent = new LoadEvent(
						id,
						persister.getMappedClass().getName(),
						lockOptions,
						(EventSource) session );

				Object managedEntity = null;

				// look for it in the Session first
				CacheEntityLoaderHelper.PersistenceContextEntry persistenceContextEntry = CacheEntityLoaderHelper.INSTANCE
						.loadFromSessionCache(
								loadEvent,
								entityKey,
								LoadEventListener.GET );
				if ( loadOptions.isSessionCheckingEnabled() ) {
					managedEntity = persistenceContextEntry.getEntity();

					if ( managedEntity != null && !loadOptions.isReturnOfDeletedEntitiesEnabled() && !persistenceContextEntry
							.isManaged() ) {
						foundAnyManagedEntities = true;
						result.add( null );
						continue;
					}
				}

				if ( managedEntity == null && loadOptions.isSecondLevelCacheCheckingEnabled() ) {
					managedEntity = CacheEntityLoaderHelper.INSTANCE.loadFromSecondLevelCache(
							loadEvent,
							persister,
							entityKey );
				}

				if ( managedEntity != null ) {
					foundAnyManagedEntities = true;
					result.add( managedEntity );
				}
				else {
					nonManagedIds.add( id );
				}
			}

			if ( foundAnyManagedEntities ) {
				if ( nonManagedIds.isEmpty() ) {
					// all of the given ids were already associated with the Session
					return result;
				}
				else {
					// over-write the ids to be loaded with the collection of
					// just non-managed ones
					ids = nonManagedIds.toArray(
							(Serializable[]) Array.newInstance(
									ids.getClass().getComponentType(),
									nonManagedIds.size() ) );
				}
			}
		}

		int numberOfIdsLeft = ids.length;
		final int maxBatchSize;
		if ( loadOptions.getBatchSize() != null && loadOptions.getBatchSize() > 0 ) {
			maxBatchSize = loadOptions.getBatchSize();
		}
		else {
			maxBatchSize = session.getJdbcServices().getJdbcEnvironment().getDialect().getDefaultBatchLoadSizingStrategy().determineOptimalBatchLoadSize(
					persister.getIdentifierType().getColumnSpan( session.getFactory() ),
					numberOfIdsLeft );
		}

		int idPosition = 0;
		while ( numberOfIdsLeft > 0 ) {
			int batchSize = Math.min( numberOfIdsLeft, maxBatchSize );
			final DynamicEntityLoader batchingLoader = new DynamicEntityLoader(
					persister,
					batchSize,
					lockOptions,
					session.getFactory(),
					session.getLoadQueryInfluencers() );

			Serializable[] idsInBatch = new Serializable[batchSize];
			System.arraycopy( ids, idPosition, idsInBatch, 0, batchSize );

			QueryParameters qp = buildMultiLoadQueryParameters( persister, idsInBatch, lockOptions );
			result.addAll( batchingLoader.doEntityBatchFetch( session, qp, idsInBatch ) );

			numberOfIdsLeft = numberOfIdsLeft - batchSize;
			idPosition += batchSize;
		}

		return result;
	}

	public static QueryParameters buildMultiLoadQueryParameters(
			OuterJoinLoadable persister,
			Serializable[] ids,
			LockOptions lockOptions) {
		Type[] types = new Type[ids.length];
		Arrays.fill( types, persister.getIdentifierType() );

		QueryParameters qp = new QueryParameters();
		qp.setOptionalEntityName( persister.getEntityName() );
		qp.setPositionalParameterTypes( types );
		qp.setPositionalParameterValues( ids );
		qp.setLockOptions( lockOptions );
		qp.setOptionalObject( null );
		qp.setOptionalId( null );
		return qp;
	}

	@Override
	protected UniqueEntityLoader buildBatchingLoader(
			OuterJoinLoadable persister,
			int batchSize,
			LockMode lockMode,
			SessionFactoryImplementor factory,
			LoadQueryInfluencers influencers) {
		return new DynamicBatchingEntityLoader( persister, batchSize, lockMode, factory, influencers );
	}

	@Override
	protected UniqueEntityLoader buildBatchingLoader(
			OuterJoinLoadable persister,
			int batchSize,
			LockOptions lockOptions,
			SessionFactoryImplementor factory,
			LoadQueryInfluencers influencers) {
		return new DynamicBatchingEntityLoader( persister, batchSize, lockOptions, factory, influencers );
	}

	public static class DynamicBatchingEntityLoader extends BatchingEntityLoader {

		private final int maxBatchSize;
		private final UniqueEntityLoader singleKeyLoader;
		private final DynamicEntityLoader dynamicLoader;

		public DynamicBatchingEntityLoader(
				OuterJoinLoadable persister,
				int maxBatchSize,
				LockMode lockMode,
				SessionFactoryImplementor factory,
				LoadQueryInfluencers loadQueryInfluencers) {
			super( persister );
			this.maxBatchSize = maxBatchSize;
			this.singleKeyLoader = new EntityLoader( persister, 1, lockMode, factory, loadQueryInfluencers );
			this.dynamicLoader = new DynamicEntityLoader( persister, maxBatchSize, lockMode, factory, loadQueryInfluencers );
		}

		public DynamicBatchingEntityLoader(
				OuterJoinLoadable persister,
				int maxBatchSize,
				LockOptions lockOptions,
				SessionFactoryImplementor factory,
				LoadQueryInfluencers loadQueryInfluencers) {
			super( persister );
			this.maxBatchSize = maxBatchSize;
			this.singleKeyLoader = new EntityLoader( persister, 1, lockOptions, factory, loadQueryInfluencers );
			this.dynamicLoader = new DynamicEntityLoader( persister, maxBatchSize, lockOptions, factory, loadQueryInfluencers );
		}

		@Override
		public Object load(
				Serializable id,
				Object optionalObject,
				SharedSessionContractImplementor session,
				LockOptions lockOptions) {
			final Serializable[] batch = session.getPersistenceContextInternal()
					.getBatchFetchQueue()
					.getEntityBatch( persister(), id, maxBatchSize, persister().getEntityMode() );

			final int numberOfIds = ArrayHelper.countNonNull( batch );
			if ( numberOfIds <= 1 ) {
				final Object result = singleKeyLoader.load( id, optionalObject, session );
				if ( result == null ) {
					// There was no entity with the specified ID. Make sure the EntityKey does not remain
					// in the batch to avoid including it in future batches that get executed.
					BatchFetchQueueHelper.removeBatchLoadableEntityKey( id, persister(), session );
				}
				return result;
			}

			final Serializable[] idsToLoad = new Serializable[numberOfIds];
			System.arraycopy( batch, 0, idsToLoad, 0, numberOfIds );

			if ( log.isDebugEnabled() ) {
				log.debugf( "Batch loading entity: %s", MessageHelper.infoString( persister(), idsToLoad, session.getFactory() ) );
			}

			QueryParameters qp = buildQueryParameters( id, idsToLoad, optionalObject, lockOptions );
			List results = dynamicLoader.doEntityBatchFetch( session, qp, idsToLoad );

			// The EntityKey for any entity that is not found will remain in the batch.
			// Explicitly remove the EntityKeys for entities that were not found to
			// avoid including them in future batches that get executed.
			BatchFetchQueueHelper.removeNotFoundBatchLoadableEntityKeys( idsToLoad, results, persister(), session );

			return getObjectFromList( results, id, session );
		}
	}

	private static class DynamicEntityLoader extends EntityLoader {
		// todo : see the discussion on
		// org.hibernate.loader.collection.DynamicBatchingCollectionInitializerBuilder.DynamicBatchingCollectionLoader

		private final String sqlTemplate;
		private final String alias;

		public DynamicEntityLoader(
				OuterJoinLoadable persister,
				int maxBatchSize,
				LockOptions lockOptions,
				SessionFactoryImplementor factory,
				LoadQueryInfluencers loadQueryInfluencers) {
			this( persister, maxBatchSize, lockOptions.getLockMode(), factory, loadQueryInfluencers );
		}

		public DynamicEntityLoader(
				OuterJoinLoadable persister,
				int maxBatchSize,
				LockMode lockMode,
				SessionFactoryImplementor factory,
				LoadQueryInfluencers loadQueryInfluencers) {
			super( persister, -1, lockMode, factory, loadQueryInfluencers );

			EntityJoinWalker walker = new EntityJoinWalker(
					persister,
					persister.getIdentifierColumnNames(),
					-1,
					lockMode,
					factory,
					loadQueryInfluencers ) {

				@Override
				protected StringBuilder whereString(String alias, String[] columnNames, int batchSize) {
					return StringHelper.buildBatchFetchRestrictionFragment(
							alias,
							columnNames,
							getFactory().getDialect() );
				}
			};

			initFromWalker( walker );
			this.sqlTemplate = walker.getSQLString();
			this.alias = walker.getAlias();
			postInstantiate();

			if ( LOG.isDebugEnabled() ) {
				LOG.debugf(
						"SQL-template for dynamic entity [%s] batch-fetching [%s] : %s",
						entityName,
						lockMode,
						sqlTemplate );
			}
		}

		@Override
		protected boolean isSingleRowLoader() {
			return false;
		}

		@Override
		protected boolean isSubselectLoadingEnabled() {
			return persister.hasSubselectLoadableCollections();
		}

		public List doEntityBatchFetch(
				SharedSessionContractImplementor session,
				QueryParameters queryParameters,
				Serializable[] ids) {
			final JdbcServices jdbcServices = session.getJdbcServices();
			final String sql = StringHelper.expandBatchIdPlaceholder(
					sqlTemplate,
					ids,
					alias,
					persister.getKeyColumnNames(),
<<<<<<< HEAD
					session.getJdbcServices().getJdbcEnvironment().getDialect() );
=======
					jdbcServices.getJdbcEnvironment().getDialect()
			);
>>>>>>> 09cc94c4

			try {
				final PersistenceContext persistenceContext = session.getPersistenceContextInternal();
				boolean defaultReadOnlyOrig = persistenceContext.isDefaultReadOnly();
				if ( queryParameters.isReadOnlyInitialized() ) {
					// The read-only/modifiable mode for the query was explicitly set.
					// Temporarily set the default read-only/modifiable setting to the query's setting.
					persistenceContext.setDefaultReadOnly( queryParameters.isReadOnly() );
				}
				else {
					// The read-only/modifiable setting for the query was not initialized.
					// Use the default read-only/modifiable from the persistence context instead.
					queryParameters.setReadOnly( persistenceContext.isDefaultReadOnly() );
				}
				persistenceContext.beforeLoad();
				List results;
				try {
					try {
						results = doTheLoad( sql, queryParameters, session );
					}
					finally {
						persistenceContext.afterLoad();
					}
					persistenceContext.initializeNonLazyCollections();
					log.debug( "Done batch load" );
					return results;
				}
				finally {
					// Restore the original default
					persistenceContext.setDefaultReadOnly( defaultReadOnlyOrig );
				}
			}
<<<<<<< HEAD
			catch (SQLException sqle) {
				throw session.getJdbcServices().getSqlExceptionHelper().convert(
=======
			catch ( SQLException sqle ) {
				throw jdbcServices.getSqlExceptionHelper().convert(
>>>>>>> 09cc94c4
						sqle,
						"could not load an entity batch: " + MessageHelper.infoString(
								getEntityPersisters()[0],
								ids,
								session.getFactory() ),
						sql );
			}
		}

		private List doTheLoad(String sql, QueryParameters queryParameters, SharedSessionContractImplementor session) throws SQLException {
			final RowSelection selection = queryParameters.getRowSelection();
			final int maxRows = LimitHelper.hasMaxRows( selection ) ? selection.getMaxRows() : Integer.MAX_VALUE;

			final List<AfterLoadAction> afterLoadActions = new ArrayList<>();
			final SqlStatementWrapper wrapper = executeQueryStatement( sql, queryParameters, false, afterLoadActions, session );
			final ResultSet rs = wrapper.getResultSet();
			final Statement st = wrapper.getStatement();
			try {
				return processResultSet( rs, queryParameters, session, false, null, maxRows, afterLoadActions );
			}
			finally {
				final JdbcCoordinator jdbcCoordinator = session.getJdbcCoordinator();
				jdbcCoordinator.getLogicalConnection().getResourceRegistry().release( st );
				jdbcCoordinator.afterStatementExecution();
			}
		}
	}
}<|MERGE_RESOLUTION|>--- conflicted
+++ resolved
@@ -495,12 +495,7 @@
 					ids,
 					alias,
 					persister.getKeyColumnNames(),
-<<<<<<< HEAD
-					session.getJdbcServices().getJdbcEnvironment().getDialect() );
-=======
-					jdbcServices.getJdbcEnvironment().getDialect()
-			);
->>>>>>> 09cc94c4
+					jdbcServices.getJdbcEnvironment().getDialect() );
 
 			try {
 				final PersistenceContext persistenceContext = session.getPersistenceContextInternal();
@@ -533,13 +528,8 @@
 					persistenceContext.setDefaultReadOnly( defaultReadOnlyOrig );
 				}
 			}
-<<<<<<< HEAD
 			catch (SQLException sqle) {
-				throw session.getJdbcServices().getSqlExceptionHelper().convert(
-=======
-			catch ( SQLException sqle ) {
 				throw jdbcServices.getSqlExceptionHelper().convert(
->>>>>>> 09cc94c4
 						sqle,
 						"could not load an entity batch: " + MessageHelper.infoString(
 								getEntityPersisters()[0],
