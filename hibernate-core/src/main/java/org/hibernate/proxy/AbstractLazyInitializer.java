--- conflicted
+++ resolved
@@ -125,11 +125,7 @@
 					entityName,
 					id
 				);
-<<<<<<< HEAD
-				throw new HibernateException( "illegally attempted to associate proxy (" + entityName + "#" + id + ") with two open Sessions" );
-=======
 				throw new HibernateException( "illegally attempted to associate proxy [" + entityName + "#" + id + "] with two open Sessions" );
->>>>>>> f8964847
 			}
 			else {
 				// s != null
@@ -170,15 +166,6 @@
 				permissiveInitialization();
 			}
 			else if ( session == null ) {
-<<<<<<< HEAD
-				throw new LazyInitializationException( "could not initialize proxy (" + entityName + "#" + id + ") - no Session" );
-			}
-			else if ( !session.isOpen() ) {
-				throw new LazyInitializationException( "could not initialize proxy (" + entityName + "#" + id + ") - the owning Session was closed" );
-			}
-			else if ( !session.isConnected() ) {
-				throw new LazyInitializationException( "could not initialize proxy (" + entityName + "#" + id + ") - the owning Session is disconnected" );
-=======
 				throw new LazyInitializationException( "could not initialize proxy [" + entityName + "#" + id + "] - no Session" );
 			}
 			else if ( !session.isOpen() ) {
@@ -186,7 +173,6 @@
 			}
 			else if ( !session.isConnected() ) {
 				throw new LazyInitializationException( "could not initialize proxy [" + entityName + "#" + id + "] - the owning Session is disconnected" );
->>>>>>> f8964847
 			}
 			else {
 				target = session.immediateLoad( entityName, id );
@@ -203,11 +189,7 @@
 		if ( session == null ) {
 			//we have a detached collection thats set to null, reattach
 			if ( sessionFactoryUuid == null ) {
-<<<<<<< HEAD
-				throw new LazyInitializationException( "could not initialize proxy (" + entityName + "#" + id + ") - no Session " );
-=======
 				throw new LazyInitializationException( "could not initialize proxy [" + entityName + "#" + id + "] - no Session" );
->>>>>>> f8964847
 			}
 			try {
 				SessionFactoryImplementor sf = (SessionFactoryImplementor)
@@ -246,11 +228,7 @@
 				}
 			}
 			catch (Exception e) {
-<<<<<<< HEAD
-				LOG.error( "Initialization failure (" + entityName + "#" + id + ")", e );
-=======
 				LOG.error( "Initialization failure [" + entityName + "#" + id + "]", e );
->>>>>>> f8964847
 				throw new LazyInitializationException( e.getMessage() );
 			}
 		}
@@ -260,11 +238,7 @@
 			checkTargetState(session);
 		}
 		else {
-<<<<<<< HEAD
-			throw new LazyInitializationException( "could not initialize proxy (" + entityName + "#" + id + ") - Session was closed or disced" );
-=======
 			throw new LazyInitializationException( "could not initialize proxy [" + entityName + "#" + id + "] - Session was closed or disced" );
->>>>>>> f8964847
 		}
 	}
 
@@ -367,20 +341,12 @@
 	private void errorIfReadOnlySettingNotAvailable() {
 		if ( session == null ) {
 			throw new TransientObjectException(
-<<<<<<< HEAD
-					"Proxy (" + entityName + "#" + id + ") is detached (i.e, session is null). The read-only/modifiable setting is only accessible when the proxy is associated with an open session."
-=======
 					"Proxy [" + entityName + "#" + id + "] is detached (i.e, session is null). The read-only/modifiable setting is only accessible when the proxy is associated with an open session."
->>>>>>> f8964847
 			);
 		}
 		if ( session.isClosed() ) {
 			throw new SessionException(
-<<<<<<< HEAD
-					"Session is closed. The read-only/modifiable setting is only accessible when the proxy (" + entityName + "#" + id + ") is associated with an open session."
-=======
 					"Session is closed. The read-only/modifiable setting is only accessible when the proxy [" + entityName + "#" + id + "] is associated with an open session."
->>>>>>> f8964847
 			);
 		}
 	}
@@ -398,11 +364,7 @@
 		if ( this.readOnly != readOnly ) {
 			final EntityPersister persister = session.getFactory().getEntityPersister( entityName );
 			if ( !persister.isMutable() && !readOnly ) {
-<<<<<<< HEAD
-				throw new IllegalStateException( "cannot make proxies (" + entityName + "#" + id + ") for immutable entities modifiable" );
-=======
 				throw new IllegalStateException( "cannot make proxies [" + entityName + "#" + id + "] for immutable entities modifiable" );
->>>>>>> f8964847
 			}
 			this.readOnly = readOnly;
 			if ( initialized ) {
@@ -430,11 +392,7 @@
 	public final Boolean isReadOnlyBeforeAttachedToSession() {
 		if ( isReadOnlySettingAvailable() ) {
 			throw new IllegalStateException(
-<<<<<<< HEAD
-					"Cannot call isReadOnlyBeforeAttachedToSession when isReadOnlySettingAvailable == true (" + entityName + "#" + id + ")"
-=======
 					"Cannot call isReadOnlyBeforeAttachedToSession when isReadOnlySettingAvailable == true [" + entityName + "#" + id + "]"
->>>>>>> f8964847
 			);
 		}
 		return readOnlyBeforeAttachedToSession;
@@ -485,11 +443,7 @@
 			String sessionFactoryUuid, boolean allowLoadOutsideTransaction) {
 		if ( isReadOnlySettingAvailable() ) {
 			throw new IllegalStateException(
-<<<<<<< HEAD
-					"Cannot call setReadOnlyBeforeAttachedToSession when isReadOnlySettingAvailable == true (" + entityName + "#" + id + ")"
-=======
 					"Cannot call afterDeserialization when isReadOnlySettingAvailable == true [" + entityName + "#" + id + "]"
->>>>>>> f8964847
 			);
 		}
 		this.readOnlyBeforeAttachedToSession = readOnlyBeforeAttachedToSession;
