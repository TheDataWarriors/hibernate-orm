/*
 * Hibernate, Relational Persistence for Idiomatic Java
 *
 * License: GNU Lesser General Public License (LGPL), version 2.1 or later.
 * See the lgpl.txt file in the root directory or <http://www.gnu.org/licenses/lgpl-2.1.html>.
 */
package org.hibernate.metamodel.internal;

import java.lang.reflect.Field;
import java.util.ArrayList;
import java.util.Arrays;
import java.util.Collections;
import java.util.HashMap;
import java.util.HashSet;
import java.util.Iterator;
import java.util.List;
import java.util.Map;
import java.util.Set;
import javax.persistence.metamodel.Attribute;
import javax.persistence.metamodel.IdentifiableType;
import javax.persistence.metamodel.SingularAttribute;
import javax.persistence.metamodel.Type;

import org.hibernate.AssertionFailure;
import org.hibernate.Internal;
import org.hibernate.MappingException;
import org.hibernate.internal.EntityManagerMessageLogger;
import org.hibernate.internal.HEMLogging;
import org.hibernate.internal.log.DeprecationLogger;
import org.hibernate.internal.util.ReflectHelper;
import org.hibernate.internal.util.collections.CollectionHelper;
import org.hibernate.mapping.Component;
import org.hibernate.mapping.MappedSuperclass;
import org.hibernate.mapping.PersistentClass;
import org.hibernate.mapping.Property;
import org.hibernate.metamodel.MappingMetamodel;
import org.hibernate.metamodel.model.domain.AbstractIdentifiableType;
import org.hibernate.metamodel.model.domain.BasicDomainType;
import org.hibernate.metamodel.model.domain.EmbeddableDomainType;
import org.hibernate.metamodel.model.domain.EntityDomainType;
import org.hibernate.metamodel.model.domain.IdentifiableDomainType;
import org.hibernate.metamodel.model.domain.JpaMetamodel;
import org.hibernate.metamodel.model.domain.ManagedDomainType;
import org.hibernate.metamodel.model.domain.MappedSuperclassDomainType;
import org.hibernate.metamodel.model.domain.PersistentAttribute;
import org.hibernate.metamodel.model.domain.SingularPersistentAttribute;
import org.hibernate.metamodel.model.domain.internal.AttributeContainer;
import org.hibernate.metamodel.model.domain.internal.BasicTypeImpl;
import org.hibernate.metamodel.model.domain.internal.EmbeddableTypeImpl;
import org.hibernate.metamodel.model.domain.internal.EntityTypeImpl;
import org.hibernate.metamodel.model.domain.internal.MappedSuperclassTypeImpl;
<<<<<<< HEAD
import org.hibernate.metamodel.model.domain.internal.MappingMetamodelImpl;
import org.hibernate.metamodel.spi.EmbeddableRepresentationStrategy;
import org.hibernate.metamodel.spi.RuntimeModelCreationContext;
import org.hibernate.type.descriptor.java.JavaTypeDescriptor;
import org.hibernate.type.descriptor.java.spi.JavaTypeDescriptorRegistry;
import org.hibernate.type.spi.TypeConfiguration;
=======
import org.hibernate.metamodel.model.domain.spi.PersistentAttributeDescriptor;
import org.hibernate.metamodel.model.domain.spi.EmbeddedTypeDescriptor;
import org.hibernate.metamodel.model.domain.spi.EntityTypeDescriptor;
import org.hibernate.metamodel.model.domain.spi.IdentifiableTypeDescriptor;
import org.hibernate.metamodel.model.domain.spi.ManagedTypeDescriptor;
import org.hibernate.metamodel.model.domain.spi.MappedSuperclassTypeDescriptor;
import org.hibernate.metamodel.model.domain.spi.SingularPersistentAttribute;
import org.hibernate.type.CompositeType;
>>>>>>> 9630ca9a

/**
 * Defines a context for storing information during the building of the {@link MappingMetamodelImpl}.
 * <p/>
 * This contextual information includes data needing to be processed in a second pass as well as
 * cross-references into the built metamodel classes.
 * <p/>
 * At the end of the day, clients are interested in the {@link #getEntityTypeMap} and {@link #getEmbeddableTypeSet}
 * results, which represent all the registered {@linkplain #registerEntityType entities} and
 * {@linkplain #registerEmbeddableType embeddables} respectively.
 *
 * @author Steve Ebersole
 * @author Emmanuel Bernard
 */
@Internal
public class MetadataContext {
	private static final EntityManagerMessageLogger LOG = HEMLogging.messageLogger( MetadataContext.class );

	private final JpaMetamodel jpaMetamodel;
	private final RuntimeModelCreationContext runtimeModelCreationContext;

	private Set<MappedSuperclass> knownMappedSuperclasses;
	private TypeConfiguration typeConfiguration;
	private final JpaStaticMetaModelPopulationSetting jpaStaticMetaModelPopulationSetting;
	private final AttributeFactory attributeFactory = new AttributeFactory( this );

	private Map<Class<?>, EntityDomainType<?>> entityTypes = new HashMap<>();
	private Map<String, EntityDomainType<?>> entityTypesByEntityName = new HashMap<>();
	private Map<PersistentClass, EntityDomainType<?>> entityTypesByPersistentClass = new HashMap<>();

<<<<<<< HEAD
	private Map<Class, EmbeddableDomainType<?>> embeddables = new HashMap<>();
	private Map<Class, EmbeddableDomainType<?>> embeddablesToProcess = new HashMap<>();
	private Map<EmbeddableDomainType<?>,Component> componentByEmbeddable = new HashMap<>();
=======
	private Map<Class, List<EmbeddedTypeDescriptor<?>>> embeddablesToProcess = new HashMap<>();
	private Map<EmbeddedTypeDescriptor<?>, CompositeType> componentByEmbeddable = new HashMap<>();
>>>>>>> 9630ca9a

	private Map<MappedSuperclass, MappedSuperclassDomainType<?>> mappedSuperclassByMappedSuperclassMapping = new HashMap<>();
	private Map<MappedSuperclassDomainType<?>, PersistentClass> mappedSuperClassTypeToPersistentClass = new HashMap<>();

	//this list contains MappedSuperclass and EntityTypes ordered by superclass first
	private List<Object> orderedMappings = new ArrayList<>();

	/**
	 * Stack of PersistentClass being processed. Last in the list is the highest in the stack.
	 */
	private List<PersistentClass> stackOfPersistentClassesBeingProcessed = new ArrayList<>();
	private MappingMetamodel metamodel;

	public MetadataContext(
			JpaMetamodel jpaMetamodel,
			RuntimeModelCreationContext runtimeModelCreationContext,
			Set<MappedSuperclass> mappedSuperclasses,
			JpaStaticMetaModelPopulationSetting jpaStaticMetaModelPopulationSetting) {
		this.jpaMetamodel = jpaMetamodel;
		this.runtimeModelCreationContext = runtimeModelCreationContext;
		this.metamodel = runtimeModelCreationContext.getSessionFactory().getMetamodel();
		this.knownMappedSuperclasses = mappedSuperclasses;
		this.typeConfiguration = runtimeModelCreationContext.getTypeConfiguration();
		this.jpaStaticMetaModelPopulationSetting = jpaStaticMetaModelPopulationSetting;
	}

	public RuntimeModelCreationContext getRuntimeModelCreationContext() {
		return runtimeModelCreationContext;
	}

	public JpaMetamodel getJpaMetamodel() {
		return jpaMetamodel;
	}

	public TypeConfiguration getTypeConfiguration() {
		return typeConfiguration;
	}

	public JavaTypeDescriptorRegistry getJavaTypeDescriptorRegistry(){
		return typeConfiguration.getJavaTypeDescriptorRegistry();
	}

	MappingMetamodel getMetamodel() {
		return metamodel;
	}

	/**
	 * Retrieves the {@linkplain Class java type} to {@link EntityTypeImpl} map.
	 *
	 * @return The {@linkplain Class java type} to {@link EntityTypeImpl} map.
	 */
	public Map<Class<?>, EntityDomainType<?>> getEntityTypeMap() {
		return Collections.unmodifiableMap( entityTypes );
	}

<<<<<<< HEAD
	public Set<EmbeddableDomainType<?>> getEmbeddableTypeSet() {
		return new HashSet<>( embeddables.values() );
=======
	public Set<EmbeddedTypeDescriptor<?>> getEmbeddableTypeSet() {
		return Collections.unmodifiableSet( componentByEmbeddable.keySet() );
>>>>>>> 9630ca9a
	}

	public Map<Class<?>, MappedSuperclassDomainType<?>> getMappedSuperclassTypeMap() {
		// we need to actually build this map...
		final Map<Class<?>, MappedSuperclassDomainType<?>> mappedSuperClassTypeMap = CollectionHelper.mapOfSize(
				mappedSuperclassByMappedSuperclassMapping.size()
		);

		for ( MappedSuperclassDomainType mappedSuperclassType : mappedSuperclassByMappedSuperclassMapping.values() ) {
			mappedSuperClassTypeMap.put(
					mappedSuperclassType.getJavaType(),
					mappedSuperclassType
			);
		}

		return mappedSuperClassTypeMap;
	}

	public  void registerEntityType(PersistentClass persistentClass, EntityTypeImpl<?> entityType) {
		if ( entityType.getBindableJavaType() != null ) {
			entityTypes.put( entityType.getBindableJavaType(), entityType );
		}

		entityTypesByEntityName.put( persistentClass.getEntityName(), entityType );
		entityTypesByPersistentClass.put( persistentClass, entityType );
		orderedMappings.add( persistentClass );
	}

<<<<<<< HEAD
	public void registerEmbeddableType(
			EmbeddableDomainType<?> embeddableType,
			Component bootDescriptor) {
		assert embeddableType.getJavaType() != null;
		assert ! Map.class.isAssignableFrom( embeddableType.getJavaType() );

		embeddablesToProcess.put( embeddableType.getJavaType(), embeddableType );
		componentByEmbeddable.put( embeddableType, bootDescriptor );
=======
	/*package*/ void registerEmbeddableType(EmbeddedTypeDescriptor<?> embeddableType, CompositeType component) {
		final List<EmbeddedTypeDescriptor<?>> existingEmbeddables = embeddablesToProcess.computeIfAbsent(
			embeddableType.getJavaType(), k -> new ArrayList<>( 1 )
		);
		existingEmbeddables.add( embeddableType );
		if ( !( ignoreUnsupported && embeddableType.getParent().getJavaType() == null ) ) {
			componentByEmbeddable.put( embeddableType, component );
		}
>>>>>>> 9630ca9a
	}

	public void registerMappedSuperclassType(
			MappedSuperclass mappedSuperclass,
			MappedSuperclassDomainType<?> mappedSuperclassType) {
		mappedSuperclassByMappedSuperclassMapping.put( mappedSuperclass, mappedSuperclassType );
		orderedMappings.add( mappedSuperclass );
		mappedSuperClassTypeToPersistentClass.put( mappedSuperclassType, getEntityWorkedOn() );

		knownMappedSuperclasses.remove( mappedSuperclass );
	}

	/**
	 * Given a Hibernate {@link PersistentClass}, locate the corresponding JPA {@link org.hibernate.type.EntityType}
	 * implementation.  May return null if the given {@link PersistentClass} has not yet been processed.
	 *
	 * @param persistentClass The Hibernate (config time) metamodel instance representing an entity.
	 *
	 * @return Tne corresponding JPA {@link org.hibernate.type.EntityType}, or null if not yet processed.
	 */
	@SuppressWarnings("WeakerAccess")
	public EntityDomainType<?> locateEntityType(PersistentClass persistentClass) {
		return entityTypesByPersistentClass.get( persistentClass );
	}

	/**
	 * Given a Java {@link Class}, locate the corresponding JPA {@link org.hibernate.type.EntityType}.  May
	 * return null which could mean that no such mapping exists at least at this time.
	 *
	 * @param javaType The java class.
	 *
	 * @return The corresponding JPA {@link org.hibernate.type.EntityType}, or null.
	 */
	public EntityDomainType<?> locateEntityType(Class<?> javaType) {
		return entityTypes.get( javaType );
	}

	/**
	 * Given an entity-name, locate the corresponding JPA {@link org.hibernate.type.EntityType}.  May
	 * return null which could means that no such mapping exists at least at this time.
	 *
	 * @param entityName The entity-name.
	 *
	 * @return The corresponding JPA {@link org.hibernate.type.EntityType}, or null.
	 */
	@SuppressWarnings({"unchecked", "WeakerAccess"})
	public <E> EntityDomainType<E> locateEntityType(String entityName) {
		return (EntityDomainType) entityTypesByEntityName.get( entityName );
	}

	@SuppressWarnings("WeakerAccess")
	public Map<String, EntityDomainType<?>> getEntityTypesByEntityName() {
		return Collections.unmodifiableMap( entityTypesByEntityName );
	}

<<<<<<< HEAD
	@SuppressWarnings({"unchecked", "WeakerAccess"})
=======
	public <J> EmbeddedTypeDescriptor<J> locateEmbeddable(Class<J> embeddableClass, CompositeType component) {
		final List<EmbeddedTypeDescriptor<?>> embeddableDomainTypes = embeddablesToProcess.get( embeddableClass );
		if ( embeddableDomainTypes != null ) {
			for ( EmbeddedTypeDescriptor<?> embeddableDomainType : embeddableDomainTypes ) {
				final CompositeType cachedComponent = componentByEmbeddable.get( embeddableDomainType );
				if ( Arrays.equals( cachedComponent.getPropertyNames(), component.getPropertyNames() ) ) {
					//noinspection unchecked
					return (EmbeddedTypeDescriptor<J>) embeddableDomainType;
				}
				else {
					// See HHH-14660
					DeprecationLogger.DEPRECATION_LOGGER.deprecatedComponentMapping(embeddableClass.getName() );
				}
			}
		}
		return null;
	}

	@SuppressWarnings({"unchecked"})
>>>>>>> 9630ca9a
	public void wrapUp() {
		if ( LOG.isTraceEnabled() ) {
			LOG.trace( "Wrapping up metadata context..." );
		}

		boolean staticMetamodelScanEnabled = this.jpaStaticMetaModelPopulationSetting != JpaStaticMetaModelPopulationSetting.DISABLED;

		//we need to process types from superclasses to subclasses
		for ( Object mapping : orderedMappings ) {
			if ( PersistentClass.class.isAssignableFrom( mapping.getClass() ) ) {
				final PersistentClass safeMapping = (PersistentClass) mapping;
				if ( LOG.isTraceEnabled() ) {
					LOG.trace( "Starting entity [" + safeMapping.getEntityName() + ']' );
				}
				try {
					final EntityDomainType<?> jpaMapping = entityTypesByPersistentClass.get( safeMapping );

					applyIdMetadata( safeMapping, jpaMapping );
					applyVersionAttribute( safeMapping, jpaMapping );

					Iterator<Property> properties = safeMapping.getDeclaredPropertyIterator();
					while ( properties.hasNext() ) {
						final Property property = properties.next();
						if ( property.getValue() == safeMapping.getIdentifierMapper() ) {
							// property represents special handling for id-class mappings but we have already
							// accounted for the embedded property mappings in #applyIdMetadata &&
							// #buildIdClassAttributes
							continue;
						}
						if ( safeMapping.isVersioned() && property == safeMapping.getVersion() ) {
							// skip the version property, it was already handled previously.
							continue;
						}
						final PersistentAttribute attribute = attributeFactory.buildAttribute(
								jpaMapping,
								property
						);
						if ( attribute != null ) {
							( (AttributeContainer) jpaMapping ).getInFlightAccess().addAttribute( attribute );
						}
					}

					( (AttributeContainer) jpaMapping ).getInFlightAccess().finishUp();

					if ( staticMetamodelScanEnabled ) {
						populateStaticMetamodel( jpaMapping );
					}
				}
				finally {
					if ( LOG.isTraceEnabled() ) {
						LOG.trace( "Completed entity [" + safeMapping.getEntityName() + ']' );
					}
				}
			}
			else if ( MappedSuperclass.class.isAssignableFrom( mapping.getClass() ) ) {
				final MappedSuperclass safeMapping = (MappedSuperclass) mapping;
				if ( LOG.isTraceEnabled() ) {
					LOG.trace( "Starting mapped superclass [" + safeMapping.getMappedClass().getName() + ']' );
				}
				try {
					final MappedSuperclassDomainType<?> jpaType = mappedSuperclassByMappedSuperclassMapping.get( safeMapping );

					applyIdMetadata( safeMapping, jpaType );
					applyVersionAttribute( safeMapping, jpaType );

					Iterator<Property> properties = safeMapping.getDeclaredPropertyIterator();
					while ( properties.hasNext() ) {
						final Property property = properties.next();
						if ( safeMapping.isVersioned() && property == safeMapping.getVersion() ) {
							// skip the version property, it was already handled previously.
							continue;
						}
						final PersistentAttribute attribute = attributeFactory.buildAttribute( jpaType, property );
						if ( attribute != null ) {
							( (AttributeContainer) jpaType ).getInFlightAccess().addAttribute( attribute );
						}
					}

					( (AttributeContainer) jpaType ).getInFlightAccess().finishUp();

					if ( staticMetamodelScanEnabled ) {
						populateStaticMetamodel( jpaType );
					}
				}
				finally {
					if ( LOG.isTraceEnabled() ) {
						LOG.trace( "Completed mapped superclass [" + safeMapping.getMappedClass().getName() + ']' );
					}
				}
			}
			else {
				throw new AssertionFailure( "Unexpected mapping type: " + mapping.getClass() );
			}
		}

<<<<<<< HEAD

		while ( ! embeddablesToProcess.isEmpty() ) {
			final ArrayList<EmbeddableDomainType<?>> processingEmbeddables = new ArrayList<>( embeddablesToProcess.values() );
			embeddablesToProcess.clear();

			for ( EmbeddableDomainType<?> embeddable : processingEmbeddables ) {
				final Component component = componentByEmbeddable.get( embeddable );
				final Iterator<Property> propertyItr = component.getPropertyIterator();
				while ( propertyItr.hasNext() ) {
					final Property property = propertyItr.next();
					final PersistentAttribute attribute = attributeFactory.buildAttribute( embeddable, property );
					if ( attribute != null ) {
						( ( AttributeContainer) embeddable ).getInFlightAccess().addAttribute( attribute );
					}
				}

				( ( AttributeContainer) embeddable ).getInFlightAccess().finishUp();
				embeddables.put( embeddable.getJavaType(), embeddable );

				if ( staticMetamodelScanEnabled ) {
					populateStaticMetamodel( embeddable );
				}
=======
		if ( staticMetamodelScanEnabled ) {
			for ( EmbeddedTypeDescriptor embeddable : componentByEmbeddable.keySet() ) {
				populateStaticMetamodel( embeddable );
>>>>>>> 9630ca9a
			}
		}
	}


	// 1) create the part
	// 2) register the part (mapping role)
	// 3) somehow get the mapping role "into" the part (setter, ?)

	@SuppressWarnings({"unchecked", "rawtypes"})
	private void applyIdMetadata(PersistentClass persistentClass, IdentifiableDomainType<?> identifiableType) {
		if ( persistentClass.hasIdentifierProperty() ) {
			final Property declaredIdentifierProperty = persistentClass.getDeclaredIdentifierProperty();
			if ( declaredIdentifierProperty != null ) {
				final SingularPersistentAttribute<?, Object> idAttribute = attributeFactory.buildIdAttribute(
						identifiableType,
						declaredIdentifierProperty
				);

				( ( AttributeContainer) identifiableType ).getInFlightAccess().applyIdAttribute( idAttribute );
			}
		}
		else {
			// we have a non-aggregated composite-id

			//noinspection RedundantClassCall
			if ( ! Component.class.isInstance( persistentClass.getIdentifier() ) ) {
				throw new MappingException( "Expecting Component for id mapping with no id-attribute" );
			}

			// Handle the actual id-attributes
			final Component cidValue = (Component) persistentClass.getIdentifier();
			final Iterator<Property> cidPropertyItr = cidValue.getPropertyIterator();

			assert cidValue.isEmbedded();

			AbstractIdentifiableType idType = (AbstractIdentifiableType) entityTypesByEntityName.get( cidValue.getOwner().getEntityName() );
			Set idAttributes = idType.getIdClassAttributesSafely();
			if ( idAttributes == null ) {
				idAttributes = new HashSet<>( cidValue.getPropertySpan() );
				while ( cidPropertyItr.hasNext() ) {
					final Property cidSubProperty = cidPropertyItr.next();
					final SingularPersistentAttribute<?, Object> cidSubAttr = attributeFactory.buildIdAttribute(
							idType,
							cidSubProperty
					);

					idAttributes.add( cidSubAttr );
				}
			}

			( ( AttributeContainer) identifiableType ).getInFlightAccess().applyNonAggregatedIdAttributes( idAttributes );

			// see if it also has an IdClass (identifier-mapper)
			final Component idClass = persistentClass.getIdentifierMapper();
			if ( idClass != null ) {
				applyIdClassMetadata( (Component) persistentClass.getIdentifier(), idClass );
			}
		}
	}

	private void applyIdClassMetadata(Component identifier, Component idClass) {
		final JavaTypeDescriptorRegistry registry = getTypeConfiguration()
				.getJavaTypeDescriptorRegistry();
		final Class<?> componentClass = identifier.getComponentClass();
		final JavaTypeDescriptor<?> javaTypeDescriptor = registry.resolveDescriptor( componentClass );

		final EmbeddableRepresentationStrategy representationStrategy = getTypeConfiguration()
				.getMetadataBuildingContext()
				.getBuildingOptions()
				.getManagedTypeRepresentationResolver()
				.resolveStrategy( idClass, getRuntimeModelCreationContext() );

		final EmbeddableTypeImpl<?> embeddableType = new EmbeddableTypeImpl<>(
				javaTypeDescriptor,
				representationStrategy,
				false,
				getJpaMetamodel()
		);
		registerEmbeddableType( embeddableType, idClass );
	}

	@SuppressWarnings({"unchecked", "rawtypes"})
	private <X> void applyIdMetadata(MappedSuperclass mappingType, MappedSuperclassDomainType<X> jpaMappingType) {
		if ( mappingType.hasIdentifierProperty() ) {
			final Property declaredIdentifierProperty = mappingType.getDeclaredIdentifierProperty();
			if ( declaredIdentifierProperty != null ) {
				final SingularPersistentAttribute<X, Object> attribute = attributeFactory.buildIdAttribute( jpaMappingType, declaredIdentifierProperty );
				//noinspection unchecked
				( ( AttributeContainer) jpaMappingType ).getInFlightAccess().applyIdAttribute( attribute );
			}
		}
		//a MappedSuperclass can have no identifier if the id is set below in the hierarchy
		else if ( mappingType.getIdentifierMapper() != null ) {
			Set<SingularPersistentAttribute<? super X, ?>> attributes = buildIdClassAttributes(
					jpaMappingType,
					mappingType.getIdentifierMapper().getPropertyIterator()
			);
			//noinspection unchecked
			( ( AttributeContainer<X>) jpaMappingType ).getInFlightAccess().applyIdClassAttributes( attributes );
		}
	}

	private <X> void applyVersionAttribute(PersistentClass persistentClass, EntityDomainType<X> jpaEntityType) {
		final Property declaredVersion = persistentClass.getDeclaredVersion();
		if ( declaredVersion != null ) {
			//noinspection unchecked
			( ( AttributeContainer<X>) jpaEntityType ).getInFlightAccess().applyVersionAttribute(
					attributeFactory.buildVersionAttribute( jpaEntityType, declaredVersion )
			);
		}
	}

	private <X> void applyVersionAttribute(MappedSuperclass mappingType, MappedSuperclassDomainType<X> jpaMappingType) {
		final Property declaredVersion = mappingType.getDeclaredVersion();
		if ( declaredVersion != null ) {
			//noinspection unchecked
			( ( AttributeContainer<X>) jpaMappingType ).getInFlightAccess().applyVersionAttribute(
					attributeFactory.buildVersionAttribute( jpaMappingType, declaredVersion )
			);
		}
	}

	private <X> Set<SingularPersistentAttribute<? super X, ?>> buildIdClassAttributes(
			IdentifiableDomainType<X> ownerType,
			Iterator<Property> propertyIterator) {
		if ( LOG.isTraceEnabled() ) {
			LOG.trace( "Building old-school composite identifier [" + ownerType.getJavaType().getName() + ']' );
		}
		Set<SingularPersistentAttribute<? super X, ?>> attributes = new HashSet<>();
		while ( propertyIterator.hasNext() ) {
			attributes.add( attributeFactory.buildIdAttribute( ownerType, propertyIterator.next() ) );
		}
		return attributes;
	}

	private <X> void populateStaticMetamodel(ManagedDomainType<X> managedType) {
		final Class<X> managedTypeClass = managedType.getJavaType();
		if ( managedTypeClass == null ) {
			// should indicate MAP entity mode, skip...
			return;
		}
		final String metamodelClassName = managedTypeClass.getName() + '_';
		try {
			final Class metamodelClass = Class.forName( metamodelClassName, true, managedTypeClass.getClassLoader() );
			// we found the class; so populate it...
			registerAttributes( metamodelClass, managedType );
		}
		catch (ClassNotFoundException ignore) {
			// nothing to do...
		}

		// todo : this does not account for @MappedSuperclass, mainly because this is not being tracked in our
		// internal metamodel as populated from the annotations properly
		ManagedDomainType<? super X> superType = managedType.getSuperType();
		if ( superType != null ) {
			populateStaticMetamodel( superType );
		}
	}

	private final Set<Class> processedMetamodelClasses = new HashSet<>();

	private <X> void registerAttributes(Class metamodelClass, ManagedDomainType<X> managedType) {
		if ( !processedMetamodelClasses.add( metamodelClass ) ) {
			return;
		}

		// push the attributes on to the metamodel class...
		for ( Attribute<X, ?> attribute : managedType.getDeclaredAttributes() ) {
			registerAttribute( metamodelClass, attribute );
		}

		if ( managedType instanceof IdentifiableType ) {
			final AbstractIdentifiableType<X> entityType = (AbstractIdentifiableType<X>) managedType;

			// handle version
			if ( entityType.hasDeclaredVersionAttribute() ) {
				registerAttribute( metamodelClass, entityType.getDeclaredVersion() );
			}

			// handle id-class mappings specially
			if ( entityType.hasIdClass() ) {
				final Set<SingularPersistentAttribute<? super X, ?>> attributes = entityType.getIdClassAttributesSafely();
				if ( attributes != null ) {
					for ( SingularAttribute<? super X, ?> attribute : attributes ) {
						registerAttribute( metamodelClass, attribute );
					}
				}
			}
		}
	}

	private <X> void registerAttribute(Class metamodelClass, Attribute<X, ?> attribute) {
		final String name = attribute.getName();
		try {
			// there is a shortcoming in the existing Hibernate code in terms of the way MappedSuperclass
			// support was bolted on which comes to bear right here when the attribute is an embeddable type
			// defined on a MappedSuperclass.  We do not have the correct information to determine the
			// appropriate attribute declarer in such cases and so the incoming metamodelClass most likely
			// does not represent the declarer in such cases.
			//
			// As a result, in the case of embeddable classes we simply use getField rather than
			// getDeclaredField
			final boolean allowNonDeclaredFieldReference =
					attribute.getPersistentAttributeType() == Attribute.PersistentAttributeType.EMBEDDED
							|| attribute.getDeclaringType().getPersistenceType() == Type.PersistenceType.EMBEDDABLE;

			final Field field = allowNonDeclaredFieldReference
					? metamodelClass.getField( name )
					: metamodelClass.getDeclaredField( name );
			try {
				// should be public anyway, but to be sure...
				ReflectHelper.ensureAccessibility( field );
				field.set( null, attribute );
			}
			catch (IllegalAccessException e) {
				// todo : exception type?
				throw new AssertionFailure(
						"Unable to inject static metamodel attribute : " + metamodelClass.getName() + '#' + name,
						e
				);
			}
			catch (IllegalArgumentException e) {
				// most likely a mismatch in the type we are injecting and the defined field; this represents a
				// mismatch in how the annotation processor interpreted the attribute and how our metamodel
				// and/or annotation binder did.

//              This is particularly the case as arrays are nto handled propery by the StaticMetamodel generator

//				throw new AssertionFailure(
//						"Illegal argument on static metamodel field injection : " + metamodelClass.getName() + '#' + name
//								+ "; expected type :  " + attribute.getClass().getName()
//								+ "; encountered type : " + field.getType().getName()
//				);
				LOG.illegalArgumentOnStaticMetamodelFieldInjection(
						metamodelClass.getName(),
						name,
						attribute.getClass().getName(),
						field.getType().getName()
				);
			}
		}
		catch (NoSuchFieldException e) {
			LOG.unableToLocateStaticMetamodelField( metamodelClass.getName(), name );
//			throw new AssertionFailure(
//					"Unable to locate static metamodel field : " + metamodelClass.getName() + '#' + name
//			);
		}
	}

	public MappedSuperclassDomainType<?> locateMappedSuperclassType(MappedSuperclass mappedSuperclass) {
		return mappedSuperclassByMappedSuperclassMapping.get( mappedSuperclass );
	}

	public void pushEntityWorkedOn(PersistentClass persistentClass) {
		stackOfPersistentClassesBeingProcessed.add( persistentClass );
	}

	public void popEntityWorkedOn(PersistentClass persistentClass) {
		final PersistentClass stackTop = stackOfPersistentClassesBeingProcessed.remove(
				stackOfPersistentClassesBeingProcessed.size() - 1
		);
		if ( stackTop != persistentClass ) {
			throw new AssertionFailure(
					"Inconsistent popping: "
							+ persistentClass.getEntityName() + " instead of " + stackTop.getEntityName()
			);
		}
	}

	private PersistentClass getEntityWorkedOn() {
		return stackOfPersistentClassesBeingProcessed.get(
				stackOfPersistentClassesBeingProcessed.size() - 1
		);
	}

	public PersistentClass getPersistentClassHostingProperties(MappedSuperclassTypeImpl<?> mappedSuperclassType) {
		final PersistentClass persistentClass = mappedSuperClassTypeToPersistentClass.get( mappedSuperclassType );
		if ( persistentClass == null ) {
			throw new AssertionFailure(
					"Could not find PersistentClass for MappedSuperclassType: "
							+ mappedSuperclassType.getJavaType()
			);
		}
		return persistentClass;
	}

	public Set<MappedSuperclass> getUnusedMappedSuperclasses() {
		return new HashSet<>( knownMappedSuperclasses );
	}

	private final Map<Class<?>,BasicDomainType<?>> basicDomainTypeMap = new HashMap<>();

	public <J> BasicDomainType<J> resolveBasicType(Class<J> javaType) {
		//noinspection unchecked
		return (BasicDomainType) basicDomainTypeMap.computeIfAbsent(
				javaType,
				jt -> {
					final JavaTypeDescriptorRegistry registry =
							getTypeConfiguration()
							.getJavaTypeDescriptorRegistry();
					return new BasicTypeImpl<>( registry.resolveDescriptor( javaType ) );
				}
		);
	}

	public <J> EmbeddableDomainType<J> locateEmbeddable(Class<J> embeddableClass) {
		//noinspection unchecked
		EmbeddableDomainType<J> domainType = (EmbeddableDomainType<J>) embeddables.get( embeddableClass );
		if ( domainType == null ) {
			//noinspection unchecked
			domainType = (EmbeddableDomainType) embeddablesToProcess.get( embeddableClass );
		}
		return domainType;
	}
}<|MERGE_RESOLUTION|>--- conflicted
+++ resolved
@@ -49,23 +49,12 @@
 import org.hibernate.metamodel.model.domain.internal.EmbeddableTypeImpl;
 import org.hibernate.metamodel.model.domain.internal.EntityTypeImpl;
 import org.hibernate.metamodel.model.domain.internal.MappedSuperclassTypeImpl;
-<<<<<<< HEAD
 import org.hibernate.metamodel.model.domain.internal.MappingMetamodelImpl;
 import org.hibernate.metamodel.spi.EmbeddableRepresentationStrategy;
 import org.hibernate.metamodel.spi.RuntimeModelCreationContext;
 import org.hibernate.type.descriptor.java.JavaTypeDescriptor;
 import org.hibernate.type.descriptor.java.spi.JavaTypeDescriptorRegistry;
 import org.hibernate.type.spi.TypeConfiguration;
-=======
-import org.hibernate.metamodel.model.domain.spi.PersistentAttributeDescriptor;
-import org.hibernate.metamodel.model.domain.spi.EmbeddedTypeDescriptor;
-import org.hibernate.metamodel.model.domain.spi.EntityTypeDescriptor;
-import org.hibernate.metamodel.model.domain.spi.IdentifiableTypeDescriptor;
-import org.hibernate.metamodel.model.domain.spi.ManagedTypeDescriptor;
-import org.hibernate.metamodel.model.domain.spi.MappedSuperclassTypeDescriptor;
-import org.hibernate.metamodel.model.domain.spi.SingularPersistentAttribute;
-import org.hibernate.type.CompositeType;
->>>>>>> 9630ca9a
 
 /**
  * Defines a context for storing information during the building of the {@link MappingMetamodelImpl}.
@@ -96,14 +85,9 @@
 	private Map<String, EntityDomainType<?>> entityTypesByEntityName = new HashMap<>();
 	private Map<PersistentClass, EntityDomainType<?>> entityTypesByPersistentClass = new HashMap<>();
 
-<<<<<<< HEAD
 	private Map<Class, EmbeddableDomainType<?>> embeddables = new HashMap<>();
 	private Map<Class, EmbeddableDomainType<?>> embeddablesToProcess = new HashMap<>();
 	private Map<EmbeddableDomainType<?>,Component> componentByEmbeddable = new HashMap<>();
-=======
-	private Map<Class, List<EmbeddedTypeDescriptor<?>>> embeddablesToProcess = new HashMap<>();
-	private Map<EmbeddedTypeDescriptor<?>, CompositeType> componentByEmbeddable = new HashMap<>();
->>>>>>> 9630ca9a
 
 	private Map<MappedSuperclass, MappedSuperclassDomainType<?>> mappedSuperclassByMappedSuperclassMapping = new HashMap<>();
 	private Map<MappedSuperclassDomainType<?>, PersistentClass> mappedSuperClassTypeToPersistentClass = new HashMap<>();
@@ -159,13 +143,8 @@
 		return Collections.unmodifiableMap( entityTypes );
 	}
 
-<<<<<<< HEAD
 	public Set<EmbeddableDomainType<?>> getEmbeddableTypeSet() {
 		return new HashSet<>( embeddables.values() );
-=======
-	public Set<EmbeddedTypeDescriptor<?>> getEmbeddableTypeSet() {
-		return Collections.unmodifiableSet( componentByEmbeddable.keySet() );
->>>>>>> 9630ca9a
 	}
 
 	public Map<Class<?>, MappedSuperclassDomainType<?>> getMappedSuperclassTypeMap() {
@@ -194,7 +173,6 @@
 		orderedMappings.add( persistentClass );
 	}
 
-<<<<<<< HEAD
 	public void registerEmbeddableType(
 			EmbeddableDomainType<?> embeddableType,
 			Component bootDescriptor) {
@@ -203,16 +181,6 @@
 
 		embeddablesToProcess.put( embeddableType.getJavaType(), embeddableType );
 		componentByEmbeddable.put( embeddableType, bootDescriptor );
-=======
-	/*package*/ void registerEmbeddableType(EmbeddedTypeDescriptor<?> embeddableType, CompositeType component) {
-		final List<EmbeddedTypeDescriptor<?>> existingEmbeddables = embeddablesToProcess.computeIfAbsent(
-			embeddableType.getJavaType(), k -> new ArrayList<>( 1 )
-		);
-		existingEmbeddables.add( embeddableType );
-		if ( !( ignoreUnsupported && embeddableType.getParent().getJavaType() == null ) ) {
-			componentByEmbeddable.put( embeddableType, component );
-		}
->>>>>>> 9630ca9a
 	}
 
 	public void registerMappedSuperclassType(
@@ -268,29 +236,7 @@
 		return Collections.unmodifiableMap( entityTypesByEntityName );
 	}
 
-<<<<<<< HEAD
 	@SuppressWarnings({"unchecked", "WeakerAccess"})
-=======
-	public <J> EmbeddedTypeDescriptor<J> locateEmbeddable(Class<J> embeddableClass, CompositeType component) {
-		final List<EmbeddedTypeDescriptor<?>> embeddableDomainTypes = embeddablesToProcess.get( embeddableClass );
-		if ( embeddableDomainTypes != null ) {
-			for ( EmbeddedTypeDescriptor<?> embeddableDomainType : embeddableDomainTypes ) {
-				final CompositeType cachedComponent = componentByEmbeddable.get( embeddableDomainType );
-				if ( Arrays.equals( cachedComponent.getPropertyNames(), component.getPropertyNames() ) ) {
-					//noinspection unchecked
-					return (EmbeddedTypeDescriptor<J>) embeddableDomainType;
-				}
-				else {
-					// See HHH-14660
-					DeprecationLogger.DEPRECATION_LOGGER.deprecatedComponentMapping(embeddableClass.getName() );
-				}
-			}
-		}
-		return null;
-	}
-
-	@SuppressWarnings({"unchecked"})
->>>>>>> 9630ca9a
 	public void wrapUp() {
 		if ( LOG.isTraceEnabled() ) {
 			LOG.trace( "Wrapping up metadata context..." );
@@ -386,7 +332,6 @@
 			}
 		}
 
-<<<<<<< HEAD
 
 		while ( ! embeddablesToProcess.isEmpty() ) {
 			final ArrayList<EmbeddableDomainType<?>> processingEmbeddables = new ArrayList<>( embeddablesToProcess.values() );
@@ -409,11 +354,6 @@
 				if ( staticMetamodelScanEnabled ) {
 					populateStaticMetamodel( embeddable );
 				}
-=======
-		if ( staticMetamodelScanEnabled ) {
-			for ( EmbeddedTypeDescriptor embeddable : componentByEmbeddable.keySet() ) {
-				populateStaticMetamodel( embeddable );
->>>>>>> 9630ca9a
 			}
 		}
 	}
