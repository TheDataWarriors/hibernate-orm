--- conflicted
+++ resolved
@@ -22,18 +22,15 @@
  * Boston, MA  02110-1301  USA
  */
 package org.hibernate.mapping;
-<<<<<<< HEAD
+
 import java.lang.annotation.Annotation;
 import java.lang.reflect.Field;
-=======
-
 import javax.persistence.AttributeConverter;
 import java.lang.reflect.TypeVariable;
 import java.sql.CallableStatement;
 import java.sql.PreparedStatement;
 import java.sql.ResultSet;
 import java.sql.SQLException;
->>>>>>> 6f1423a8
 import java.util.ArrayList;
 import java.util.Iterator;
 import java.util.List;
@@ -41,14 +38,10 @@
 
 import org.jboss.logging.Logger;
 
-import org.hibernate.AnnotationException;
 import org.hibernate.FetchMode;
 import org.hibernate.MappingException;
-<<<<<<< HEAD
 import org.hibernate.cfg.AccessType;
-=======
 import org.hibernate.cfg.AttributeConverterDefinition;
->>>>>>> 6f1423a8
 import org.hibernate.cfg.Environment;
 import org.hibernate.cfg.Mappings;
 import org.hibernate.dialect.Dialect;
@@ -58,11 +51,7 @@
 import org.hibernate.id.PersistentIdentifierGenerator;
 import org.hibernate.id.factory.IdentifierGeneratorFactory;
 import org.hibernate.internal.util.ReflectHelper;
-<<<<<<< HEAD
 import org.hibernate.property.DirectPropertyAccessor;
-import org.hibernate.type.Type;
-import org.hibernate.usertype.DynamicParameterizedType;
-=======
 import org.hibernate.type.AbstractSingleColumnStandardBasicType;
 import org.hibernate.type.Type;
 import org.hibernate.type.descriptor.ValueBinder;
@@ -75,7 +64,7 @@
 import org.hibernate.type.descriptor.sql.JdbcTypeJavaClassMappings;
 import org.hibernate.type.descriptor.sql.SqlTypeDescriptor;
 import org.hibernate.type.descriptor.sql.SqlTypeDescriptorRegistry;
->>>>>>> 6f1423a8
+import org.hibernate.usertype.DynamicParameterizedType;
 
 /**
  * Any value that maps to columns.
@@ -332,7 +321,10 @@
 	}
 
 	public Type getType() throws MappingException {
-<<<<<<< HEAD
+		if ( type != null ) {
+			return type;
+		}
+
 		if ( typeName == null ) {
 			throw new MappingException( "No type name" );
 		}
@@ -342,27 +334,13 @@
 			createParameterImpl();
 		}
 
-=======
-		if ( type != null ) {
-			return type;
-		}
-
-		if ( typeName == null ) {
-			throw new MappingException( "No type name" );
-		}
-
->>>>>>> 6f1423a8
 		Type result = mappings.getTypeResolver().heuristicType( typeName, typeParameters );
 		if ( result == null ) {
 			String msg = "Could not determine type for: " + typeName;
 			if ( table != null ) {
 				msg += ", at table: " + table.getName();
 			}
-<<<<<<< HEAD
 			if ( columns != null && columns.size() > 0 ) {
-=======
-			if ( columns!=null && columns.size()>0 ) {
->>>>>>> 6f1423a8
 				msg += ", for columns: " + columns;
 			}
 			throw new MappingException( msg );
@@ -480,98 +458,6 @@
 		return getColumnInsertability();
 	}
 
-<<<<<<< HEAD
-	private void createParameterImpl() {
-		try {
-			String[] columnsNames = new String[columns.size()];
-			for ( int i = 0; i < columns.size(); i++ ) {
-				columnsNames[i] = ( (Column) columns.get( i ) ).getName();
-			}
-
-			AccessType accessType = AccessType.getAccessStrategy( typeParameters
-					.getProperty( DynamicParameterizedType.ACCESS_TYPE ) );
-			final Class classEntity = ReflectHelper.classForName( typeParameters
-					.getProperty( DynamicParameterizedType.ENTITY ) );
-			final String propertyName = typeParameters.getProperty( DynamicParameterizedType.PROPERTY );
-
-			Annotation[] annotations;
-			if ( accessType == AccessType.FIELD ) {
-				annotations = ( (Field) new DirectPropertyAccessor().getGetter( classEntity, propertyName ).getMember() )
-						.getAnnotations();
-
-			}
-			else {
-				annotations = ReflectHelper.getGetter( classEntity, propertyName ).getMethod().getAnnotations();
-			}
-
-			typeParameters.put(
-					DynamicParameterizedType.PARAMETER_TYPE,
-					new ParameterTypeImpl( ReflectHelper.classForName( typeParameters
-							.getProperty( DynamicParameterizedType.RETURNED_CLASS ) ), annotations, table.getCatalog(),
-							table.getSchema(), table.getName(), Boolean.valueOf( typeParameters
-									.getProperty( DynamicParameterizedType.IS_PRIMARY_KEY ) ), columnsNames ) );
-
-		}
-		catch ( ClassNotFoundException cnfe ) {
-			throw new MappingException( "Could not create DynamicParameterizedType for type: " + typeName, cnfe );
-		}
-	}
-
-	private final class ParameterTypeImpl implements DynamicParameterizedType.ParameterType {
-
-		private final Class returnedClass;
-		private final Annotation[] annotationsMethod;
-		private final String catalog;
-		private final String schema;
-		private final String table;
-		private final boolean primaryKey;
-		private final String[] columns;
-
-		private ParameterTypeImpl(Class returnedClass, Annotation[] annotationsMethod, String catalog, String schema,
-				String table, boolean primaryKey, String[] columns) {
-			this.returnedClass = returnedClass;
-			this.annotationsMethod = annotationsMethod;
-			this.catalog = catalog;
-			this.schema = schema;
-			this.table = table;
-			this.primaryKey = primaryKey;
-			this.columns = columns;
-		}
-
-		@Override
-		public Class getReturnedClass() {
-			return returnedClass;
-		}
-
-		@Override
-		public Annotation[] getAnnotationsMethod() {
-			return annotationsMethod;
-		}
-
-		@Override
-		public String getCatalog() {
-			return catalog;
-		}
-
-		@Override
-		public String getSchema() {
-			return schema;
-		}
-
-		@Override
-		public String getTable() {
-			return table;
-		}
-
-		@Override
-		public boolean isPrimaryKey() {
-			return primaryKey;
-		}
-
-		@Override
-		public String[] getColumns() {
-			return columns;
-=======
 	public void setJpaAttributeConverterDefinition(AttributeConverterDefinition jpaAttributeConverterDefinition) {
 		this.jpaAttributeConverterDefinition = jpaAttributeConverterDefinition;
 	}
@@ -631,7 +517,99 @@
 					return (X) converter.convertToEntityAttribute( realExtractor.extract( statement, new String[] {name}, options ) );
 				}
 			};
->>>>>>> 6f1423a8
+		}
+	}
+
+	private void createParameterImpl() {
+		try {
+			String[] columnsNames = new String[columns.size()];
+			for ( int i = 0; i < columns.size(); i++ ) {
+				columnsNames[i] = ( (Column) columns.get( i ) ).getName();
+			}
+
+			AccessType accessType = AccessType.getAccessStrategy( typeParameters
+					.getProperty( DynamicParameterizedType.ACCESS_TYPE ) );
+			final Class classEntity = ReflectHelper.classForName( typeParameters
+					.getProperty( DynamicParameterizedType.ENTITY ) );
+			final String propertyName = typeParameters.getProperty( DynamicParameterizedType.PROPERTY );
+
+			Annotation[] annotations;
+			if ( accessType == AccessType.FIELD ) {
+				annotations = ( (Field) new DirectPropertyAccessor().getGetter( classEntity, propertyName ).getMember() )
+						.getAnnotations();
+
+			}
+			else {
+				annotations = ReflectHelper.getGetter( classEntity, propertyName ).getMethod().getAnnotations();
+			}
+
+			typeParameters.put(
+					DynamicParameterizedType.PARAMETER_TYPE,
+					new ParameterTypeImpl( ReflectHelper.classForName( typeParameters
+							.getProperty( DynamicParameterizedType.RETURNED_CLASS ) ), annotations, table.getCatalog(),
+							table.getSchema(), table.getName(), Boolean.valueOf( typeParameters
+									.getProperty( DynamicParameterizedType.IS_PRIMARY_KEY ) ), columnsNames ) );
+
+		}
+		catch ( ClassNotFoundException cnfe ) {
+			throw new MappingException( "Could not create DynamicParameterizedType for type: " + typeName, cnfe );
+		}
+	}
+
+	private final class ParameterTypeImpl implements DynamicParameterizedType.ParameterType {
+
+		private final Class returnedClass;
+		private final Annotation[] annotationsMethod;
+		private final String catalog;
+		private final String schema;
+		private final String table;
+		private final boolean primaryKey;
+		private final String[] columns;
+
+		private ParameterTypeImpl(Class returnedClass, Annotation[] annotationsMethod, String catalog, String schema,
+				String table, boolean primaryKey, String[] columns) {
+			this.returnedClass = returnedClass;
+			this.annotationsMethod = annotationsMethod;
+			this.catalog = catalog;
+			this.schema = schema;
+			this.table = table;
+			this.primaryKey = primaryKey;
+			this.columns = columns;
+		}
+
+		@Override
+		public Class getReturnedClass() {
+			return returnedClass;
+		}
+
+		@Override
+		public Annotation[] getAnnotationsMethod() {
+			return annotationsMethod;
+		}
+
+		@Override
+		public String getCatalog() {
+			return catalog;
+		}
+
+		@Override
+		public String getSchema() {
+			return schema;
+		}
+
+		@Override
+		public String getTable() {
+			return table;
+		}
+
+		@Override
+		public boolean isPrimaryKey() {
+			return primaryKey;
+		}
+
+		@Override
+		public String[] getColumns() {
+			return columns;
 		}
 	}
 }