/*
 * Hibernate, Relational Persistence for Idiomatic Java
 *
 * License: GNU Lesser General Public License (LGPL), version 2.1 or later.
 * See the lgpl.txt file in the root directory or <http://www.gnu.org/licenses/lgpl-2.1.html>.
 */
package org.hibernate.mapping;

import java.io.Serializable;
import java.util.Iterator;
import java.util.StringTokenizer;

import org.hibernate.EntityMode;
import org.hibernate.HibernateException;
import org.hibernate.MappingException;
import org.hibernate.PropertyNotFoundException;
import org.hibernate.bytecode.enhance.spi.interceptor.EnhancementHelper;
import org.hibernate.engine.spi.CascadeStyle;
import org.hibernate.engine.spi.CascadeStyles;
import org.hibernate.engine.spi.Mapping;
import org.hibernate.property.access.spi.Getter;
import org.hibernate.property.access.spi.PropertyAccessStrategy;
import org.hibernate.property.access.spi.PropertyAccessStrategyResolver;
import org.hibernate.property.access.spi.Setter;
import org.hibernate.service.ServiceRegistry;
import org.hibernate.tuple.ValueGeneration;
import org.hibernate.type.CompositeType;
import org.hibernate.type.Type;

/**
 * Represents a property as part of an entity or a component.
 *
 * @author Gavin King
 */
public class Property implements Serializable, MetaAttributable {
	private String name;
	private Value value;
	private String cascade;
	private boolean updateable = true;
	private boolean insertable = true;
	private boolean selectable = true;
	private boolean optimisticLocked = true;
	private ValueGeneration valueGenerationStrategy;
	private String propertyAccessorName;
	private boolean lazy;
	private String lazyGroup;
	private boolean optional;
	private java.util.Map metaAttributes;
	private PersistentClass persistentClass;
	private boolean naturalIdentifier;
	private boolean lob;

	public boolean isBackRef() {
		return false;
	}

	/**
	 * Does this property represent a synthetic property?  A synthetic property is one we create during
	 * metamodel binding to represent a collection of columns but which does not represent a property
	 * physically available on the entity.
	 *
	 * @return True if synthetic; false otherwise.
	 */
	public boolean isSynthetic() {
		return false;
	}

	public Type getType() throws MappingException {
		return value.getType();
	}
	
	public int getColumnSpan() {
		return value.getColumnSpan();
	}
	
	public Iterator getColumnIterator() {
		return value.getColumnIterator();
	}
	
	public String getName() {
		return name;
	}
	
	public boolean isComposite() {
		return value instanceof Component;
	}

	public Value getValue() {
		return value;
	}
	
	public boolean isPrimitive(Class clazz) {
		return getGetter(clazz).getReturnType().isPrimitive();
	}

	public CascadeStyle getCascadeStyle() throws MappingException {
		Type type = value.getType();
		if ( type.isComponentType() ) {
			return getCompositeCascadeStyle( (CompositeType) type, cascade );
		}
		else if ( type.isCollectionType() ) {
			return getCollectionCascadeStyle( ( (Collection) value ).getElement().getType(), cascade );
		}
		else {
			return getCascadeStyle( cascade );			
		}
	}

	private static CascadeStyle getCompositeCascadeStyle(CompositeType compositeType, String cascade) {
		if ( compositeType.isAnyType() ) {
			return getCascadeStyle( cascade );
		}
		int length = compositeType.getSubtypes().length;
		for ( int i=0; i<length; i++ ) {
			if ( compositeType.getCascadeStyle(i) != CascadeStyles.NONE ) {
				return CascadeStyles.ALL;
			}
		}
		return getCascadeStyle( cascade );
	}

	private static CascadeStyle getCollectionCascadeStyle(Type elementType, String cascade) {
		if ( elementType.isComponentType() ) {
			return getCompositeCascadeStyle( (CompositeType) elementType, cascade );
		}
		else {
			return getCascadeStyle( cascade );
		}
	}
	
	private static CascadeStyle getCascadeStyle(String cascade) {
		if ( cascade==null || cascade.equals("none") ) {
			return CascadeStyles.NONE;
		}
		else {
			StringTokenizer tokens = new StringTokenizer(cascade, ", ");
			CascadeStyle[] styles = new CascadeStyle[ tokens.countTokens() ] ;
			int i=0;
			while ( tokens.hasMoreTokens() ) {
				styles[i++] = CascadeStyles.getCascadeStyle( tokens.nextToken() );
			}
			return new CascadeStyles.MultipleCascadeStyle(styles);
		}		
	}
	
	public String getCascade() {
		return cascade;
	}

	public void setCascade(String cascade) {
		this.cascade = cascade;
	}

	public void setName(String name) {
		this.name = name==null ? null : name.intern();
	}

	public void setValue(Value value) {
		this.value = value;
	}

	public boolean isUpdateable() {
		// if the property mapping consists of all formulas,
<<<<<<< HEAD
		// make it non-updateable
		return updateable && value.hasAnyUpdatableColumns();
=======
		// make it non-updatable
		return updateable && !ArrayHelper.isAllFalse( value.getColumnUpdateability() );
>>>>>>> 99a4edfa
	}

	public boolean isInsertable() {
		// if the property mapping consists of all formulas, 
		// make it non-insertable
		return insertable && value.hasAnyInsertableColumns();
	}

	public ValueGeneration getValueGenerationStrategy() {
		return valueGenerationStrategy;
	}

	public void setValueGenerationStrategy(ValueGeneration valueGenerationStrategy) {
		this.valueGenerationStrategy = valueGenerationStrategy;
	}

	public void setUpdateable(boolean mutable) {
		this.updateable = mutable;
	}

	public void setInsertable(boolean insertable) {
		this.insertable = insertable;
	}

	public String getPropertyAccessorName() {
		return propertyAccessorName;
	}

	public void setPropertyAccessorName(String string) {
		propertyAccessorName = string;
	}

	/**
	 * Approximate!
	 */
	boolean isNullable() {
		return value==null || value.isNullable();
	}

	public boolean isBasicPropertyAccessor() {
		return propertyAccessorName==null || "property".equals( propertyAccessorName );
	}

	public java.util.Map getMetaAttributes() {
		return metaAttributes;
	}

	public MetaAttribute getMetaAttribute(String attributeName) {
		return metaAttributes==null?null:(MetaAttribute) metaAttributes.get(attributeName);
	}

	public void setMetaAttributes(java.util.Map metas) {
		this.metaAttributes = metas;
	}

	public boolean isValid(Mapping mapping) throws MappingException {
		return getValue().isValid( mapping );
	}

	public String toString() {
		return getClass().getName() + '(' + name + ')';
	}
	
	public void setLazy(boolean lazy) {
		this.lazy=lazy;
	}

	/**
	 * Is this property lazy in the "bytecode" sense?
	 *
	 * Lazy here means whether we should push *something* to the entity
	 * instance for this field in its "base fetch group".  Mainly it affects
	 * whether we should list this property's columns in the SQL select
	 * for the owning entity when we load its "base fetch group".
	 *
	 * The "something" we push varies based on the nature (basic, etc) of
	 * the property.
	 *
	 * @apiNote This form reports whether the property is considered part of the
	 * base fetch group based solely on the mapping information.  However,
	 * {@link EnhancementHelper#includeInBaseFetchGroup} is used internally to make that
	 * decision to account for {@link org.hibernate.cfg.AvailableSettings#ALLOW_ENHANCEMENT_AS_PROXY}
	 */
	public boolean isLazy() {
		if ( value instanceof ToOne ) {
			// For a many-to-one, this is always false.  Whether the
			// association is EAGER, PROXY or NO-PROXY we want the fk
			// selected
			return false;
		}

		return lazy;
	}

	public String getLazyGroup() {
		return lazyGroup;
	}

	public void setLazyGroup(String lazyGroup) {
		this.lazyGroup = lazyGroup;
	}

	public boolean isOptimisticLocked() {
		return optimisticLocked;
	}

	public void setOptimisticLocked(boolean optimisticLocked) {
		this.optimisticLocked = optimisticLocked;
	}
	
	public boolean isOptional() {
		return optional || isNullable();
	}
	
	public void setOptional(boolean optional) {
		this.optional = optional;
	}

	public PersistentClass getPersistentClass() {
		return persistentClass;
	}

	public void setPersistentClass(PersistentClass persistentClass) {
		this.persistentClass = persistentClass;
	}

	public boolean isSelectable() {
		return selectable;
	}
	
	public void setSelectable(boolean selectable) {
		this.selectable = selectable;
	}

	public String getAccessorPropertyName( EntityMode mode ) {
		return getName();
	}

	// todo : remove
	public Getter getGetter(Class clazz) throws PropertyNotFoundException, MappingException {
		return getPropertyAccessStrategy( clazz ).buildPropertyAccess( clazz, name ).getGetter();
	}

	// todo : remove
	public Setter getSetter(Class clazz) throws PropertyNotFoundException, MappingException {
		return getPropertyAccessStrategy( clazz ).buildPropertyAccess( clazz, name ).getSetter();
	}

	// todo : remove
	public PropertyAccessStrategy getPropertyAccessStrategy(Class clazz) throws MappingException {
		String accessName = getPropertyAccessorName();
		if ( accessName == null ) {
			if ( clazz == null || java.util.Map.class.equals( clazz ) ) {
				accessName = "map";
			}
			else {
				accessName = "property";
			}
		}

		final EntityMode entityMode = clazz == null || java.util.Map.class.equals( clazz )
				? EntityMode.MAP
				: EntityMode.POJO;

		return resolveServiceRegistry().getService( PropertyAccessStrategyResolver.class ).resolvePropertyAccessStrategy(
				clazz,
				accessName,
				entityMode
		);
	}

	protected ServiceRegistry resolveServiceRegistry() {
		if ( getPersistentClass() != null ) {
			return getPersistentClass().getServiceRegistry();
		}
		if ( getValue() != null ) {
			return getValue().getServiceRegistry();
		}
		throw new HibernateException( "Could not resolve ServiceRegistry" );
	}

	public boolean isNaturalIdentifier() {
		return naturalIdentifier;
	}

	public void setNaturalIdentifier(boolean naturalIdentifier) {
		this.naturalIdentifier = naturalIdentifier;
	}

	public boolean isLob() {
		return lob;
	}

	public void setLob(boolean lob) {
		this.lob = lob;
	}

}<|MERGE_RESOLUTION|>--- conflicted
+++ resolved
@@ -161,13 +161,8 @@
 
 	public boolean isUpdateable() {
 		// if the property mapping consists of all formulas,
-<<<<<<< HEAD
-		// make it non-updateable
+		// make it non-updatable
 		return updateable && value.hasAnyUpdatableColumns();
-=======
-		// make it non-updatable
-		return updateable && !ArrayHelper.isAllFalse( value.getColumnUpdateability() );
->>>>>>> 99a4edfa
 	}
 
 	public boolean isInsertable() {
