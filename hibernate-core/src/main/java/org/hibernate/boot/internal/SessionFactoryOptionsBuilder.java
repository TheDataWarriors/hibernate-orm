/*
 * Hibernate, Relational Persistence for Idiomatic Java
 *
 * License: GNU Lesser General Public License (LGPL), version 2.1 or later
 * See the lgpl.txt file in the root directory or http://www.gnu.org/licenses/lgpl-2.1.html
 */
package org.hibernate.boot.internal;

import java.time.ZoneId;
import java.util.ArrayList;
import java.util.Collections;
import java.util.HashMap;
import java.util.List;
import java.util.Map;
import java.util.TimeZone;
import java.util.concurrent.Callable;
import java.util.function.Supplier;

import org.hibernate.ConnectionAcquisitionMode;
import org.hibernate.ConnectionReleaseMode;
import org.hibernate.CustomEntityDirtinessStrategy;
import org.hibernate.EmptyInterceptor;
import org.hibernate.EntityMode;
import org.hibernate.EntityNameResolver;
import org.hibernate.HibernateException;
import org.hibernate.Interceptor;
import org.hibernate.MultiTenancyStrategy;
import org.hibernate.SessionEventListener;
import org.hibernate.SessionFactoryObserver;
import org.hibernate.TimeZoneStorageStrategy;
import org.hibernate.boot.SchemaAutoTooling;
import org.hibernate.boot.TempTableDdlTransactionHandling;
import org.hibernate.boot.registry.StandardServiceRegistry;
import org.hibernate.boot.registry.classloading.spi.ClassLoaderService;
import org.hibernate.boot.registry.selector.spi.StrategySelector;
import org.hibernate.boot.spi.BootstrapContext;
import org.hibernate.boot.spi.SessionFactoryOptions;
import org.hibernate.cache.internal.NoCachingRegionFactory;
import org.hibernate.cache.internal.StandardTimestampsCacheFactory;
import org.hibernate.cache.spi.RegionFactory;
import org.hibernate.cache.spi.TimestampsCacheFactory;
import org.hibernate.cfg.AvailableSettings;
import org.hibernate.cfg.BaselineSessionEventsListenerBuilder;
import org.hibernate.context.spi.CurrentTenantIdentifierResolver;
import org.hibernate.engine.config.internal.ConfigurationServiceImpl;
import org.hibernate.engine.config.spi.ConfigurationService;
import org.hibernate.engine.jdbc.env.spi.ExtractedDatabaseMetaData;
import org.hibernate.engine.jdbc.spi.JdbcServices;
import org.hibernate.id.uuid.LocalObjectUuidHelper;
import org.hibernate.internal.CoreMessageLogger;
import org.hibernate.internal.log.DeprecationLogger;
import org.hibernate.internal.util.NullnessHelper;
<<<<<<< HEAD
import org.hibernate.internal.util.StringHelper;
=======
>>>>>>> d998696a
import org.hibernate.internal.util.config.ConfigurationHelper;
import org.hibernate.jpa.spi.JpaCompliance;
import org.hibernate.jpa.spi.MutableJpaCompliance;
import org.hibernate.loader.BatchFetchStyle;
import org.hibernate.proxy.EntityNotFoundDelegate;
import org.hibernate.query.ImmutableEntityUpdateQueryHandlingMode;
import org.hibernate.query.NullPrecedence;
import org.hibernate.query.criteria.ValueHandlingMode;
import org.hibernate.query.hql.HqlTranslator;
import org.hibernate.query.sqm.function.SqmFunctionDescriptor;
import org.hibernate.query.sqm.function.SqmFunctionRegistry;
import org.hibernate.query.sqm.mutation.spi.SqmMultiTableMutationStrategy;
import org.hibernate.query.sqm.sql.SqmTranslatorFactory;
import org.hibernate.resource.jdbc.spi.PhysicalConnectionHandlingMode;
import org.hibernate.resource.jdbc.spi.StatementInspector;
import org.hibernate.resource.transaction.spi.TransactionCoordinatorBuilder;
import org.hibernate.service.spi.ServiceRegistryImplementor;
import org.hibernate.stat.Statistics;
import org.hibernate.tuple.entity.EntityTuplizer;
import org.hibernate.tuple.entity.EntityTuplizerFactory;

import static org.hibernate.cfg.AvailableSettings.ACQUIRE_CONNECTIONS;
import static org.hibernate.cfg.AvailableSettings.ALLOW_JTA_TRANSACTION_ACCESS;
import static org.hibernate.cfg.AvailableSettings.ALLOW_REFRESH_DETACHED_ENTITY;
import static org.hibernate.cfg.AvailableSettings.ALLOW_UPDATE_OUTSIDE_TRANSACTION;
import static org.hibernate.cfg.AvailableSettings.AUTO_CLOSE_SESSION;
import static org.hibernate.cfg.AvailableSettings.AUTO_EVICT_COLLECTION_CACHE;
import static org.hibernate.cfg.AvailableSettings.AUTO_SESSION_EVENTS_LISTENER;
import static org.hibernate.cfg.AvailableSettings.BATCH_FETCH_STYLE;
import static org.hibernate.cfg.AvailableSettings.BATCH_VERSIONED_DATA;
import static org.hibernate.cfg.AvailableSettings.CACHE_REGION_PREFIX;
import static org.hibernate.cfg.AvailableSettings.CALLABLE_NAMED_PARAMS_ENABLED;
import static org.hibernate.cfg.AvailableSettings.CHECK_NULLABILITY;
import static org.hibernate.cfg.AvailableSettings.CONNECTION_HANDLING;
import static org.hibernate.cfg.AvailableSettings.CONVENTIONAL_JAVA_CONSTANTS;
import static org.hibernate.cfg.AvailableSettings.CRITERIA_VALUE_HANDLING_MODE;
import static org.hibernate.cfg.AvailableSettings.CUSTOM_ENTITY_DIRTINESS_STRATEGY;
import static org.hibernate.cfg.AvailableSettings.DEFAULT_BATCH_FETCH_SIZE;
import static org.hibernate.cfg.AvailableSettings.DEFAULT_ENTITY_MODE;
import static org.hibernate.cfg.AvailableSettings.DELAY_ENTITY_LOADER_CREATIONS;
import static org.hibernate.cfg.AvailableSettings.DISCARD_PC_ON_CLOSE;
import static org.hibernate.cfg.AvailableSettings.ENABLE_LAZY_LOAD_NO_TRANS;
import static org.hibernate.cfg.AvailableSettings.FAIL_ON_PAGINATION_OVER_COLLECTION_FETCH;
import static org.hibernate.cfg.AvailableSettings.FLUSH_BEFORE_COMPLETION;
import static org.hibernate.cfg.AvailableSettings.GENERATE_STATISTICS;
import static org.hibernate.cfg.AvailableSettings.IMMUTABLE_ENTITY_UPDATE_QUERY_HANDLING_MODE;
import static org.hibernate.cfg.AvailableSettings.INTERCEPTOR;
import static org.hibernate.cfg.AvailableSettings.IN_CLAUSE_PARAMETER_PADDING;
import static org.hibernate.cfg.AvailableSettings.JDBC_TIME_ZONE;
<<<<<<< HEAD
=======
import static org.hibernate.cfg.AvailableSettings.JDBC_TYLE_PARAMS_ZERO_BASE;
>>>>>>> d998696a
import static org.hibernate.cfg.AvailableSettings.JPA_CALLBACKS_ENABLED;
import static org.hibernate.cfg.AvailableSettings.JTA_TRACK_BY_THREAD;
import static org.hibernate.cfg.AvailableSettings.LOG_SESSION_METRICS;
import static org.hibernate.cfg.AvailableSettings.MAX_FETCH_DEPTH;
import static org.hibernate.cfg.AvailableSettings.MULTI_TENANT_IDENTIFIER_RESOLVER;
import static org.hibernate.cfg.AvailableSettings.NATIVE_EXCEPTION_HANDLING_51_COMPLIANCE;
import static org.hibernate.cfg.AvailableSettings.OMIT_JOIN_OF_SUPERCLASS_TABLES;
import static org.hibernate.cfg.AvailableSettings.ORDER_INSERTS;
import static org.hibernate.cfg.AvailableSettings.ORDER_UPDATES;
import static org.hibernate.cfg.AvailableSettings.PREFER_USER_TRANSACTION;
import static org.hibernate.cfg.AvailableSettings.QUERY_CACHE_FACTORY;
import static org.hibernate.cfg.AvailableSettings.QUERY_STARTUP_CHECKING;
import static org.hibernate.cfg.AvailableSettings.QUERY_STATISTICS_MAX_SIZE;
import static org.hibernate.cfg.AvailableSettings.QUERY_SUBSTITUTIONS;
import static org.hibernate.cfg.AvailableSettings.RELEASE_CONNECTIONS;
import static org.hibernate.cfg.AvailableSettings.SESSION_FACTORY_NAME;
import static org.hibernate.cfg.AvailableSettings.SESSION_FACTORY_NAME_IS_JNDI;
import static org.hibernate.cfg.AvailableSettings.SESSION_SCOPED_INTERCEPTOR;
import static org.hibernate.cfg.AvailableSettings.STATEMENT_BATCH_SIZE;
import static org.hibernate.cfg.AvailableSettings.STATEMENT_FETCH_SIZE;
import static org.hibernate.cfg.AvailableSettings.STATEMENT_INSPECTOR;
import static org.hibernate.cfg.AvailableSettings.USE_DIRECT_REFERENCE_CACHE_ENTRIES;
import static org.hibernate.cfg.AvailableSettings.USE_GET_GENERATED_KEYS;
import static org.hibernate.cfg.AvailableSettings.USE_IDENTIFIER_ROLLBACK;
import static org.hibernate.cfg.AvailableSettings.USE_MINIMAL_PUTS;
import static org.hibernate.cfg.AvailableSettings.USE_QUERY_CACHE;
import static org.hibernate.cfg.AvailableSettings.USE_SCROLLABLE_RESULTSET;
import static org.hibernate.cfg.AvailableSettings.USE_SECOND_LEVEL_CACHE;
import static org.hibernate.cfg.AvailableSettings.USE_SQL_COMMENTS;
import static org.hibernate.cfg.AvailableSettings.USE_STRUCTURED_CACHE;
import static org.hibernate.cfg.AvailableSettings.VALIDATE_QUERY_PARAMETERS;
import static org.hibernate.cfg.AvailableSettings.WRAP_RESULT_SETS;
import static org.hibernate.cfg.AvailableSettings.DISCARD_PC_ON_CLOSE;
import static org.hibernate.engine.config.spi.StandardConverters.BOOLEAN;
import static org.hibernate.internal.CoreLogging.messageLogger;

/**
 * In-flight state of {@link SessionFactoryOptions}
 * during {@link org.hibernate.boot.SessionFactoryBuilder} processing.
 *
 * The intention is that SessionFactoryBuilder internally creates and populates
 * this builder, which is then used to construct the SessionFactoryOptions
 * as part of building the SessionFactory ({@link org.hibernate.boot.SessionFactoryBuilder#build})
 *
 * @author Steve Ebersole
 */
@SuppressWarnings("WeakerAccess")
public class SessionFactoryOptionsBuilder implements SessionFactoryOptions {
	private static final CoreMessageLogger log = messageLogger( SessionFactoryOptionsBuilder.class );

	private final String uuid = LocalObjectUuidHelper.generateLocalObjectUuid();
	private final StandardServiceRegistry serviceRegistry;

	// integration
	private Object beanManagerReference;
	private Object validatorFactoryReference;

	// SessionFactory behavior
	private boolean jpaBootstrap;
	private String sessionFactoryName;
	private boolean sessionFactoryNameAlsoJndiName;

	// Session behavior
	private boolean flushBeforeCompletionEnabled;
	private boolean autoCloseSessionEnabled;
	private boolean jtaTransactionAccessEnabled;
	private boolean allowOutOfTransactionUpdateOperations;
	private boolean releaseResourcesOnCloseEnabled;
	private boolean allowRefreshDetachedEntity;

	// (JTA) transaction handling
	private boolean jtaTrackByThread;
	private boolean preferUserTransaction;

	// Statistics/Interceptor/observers
	private boolean statisticsEnabled;
	private Interceptor interceptor;
	private Class<? extends Interceptor> statelessInterceptorClass;
	private Supplier<? extends Interceptor> statelessInterceptorSupplier;
	private StatementInspector statementInspector;
	private List<SessionFactoryObserver> sessionFactoryObserverList = new ArrayList<>();
	private BaselineSessionEventsListenerBuilder baselineSessionEventsListenerBuilder;	// not exposed on builder atm

	// persistence behavior
	private CustomEntityDirtinessStrategy customEntityDirtinessStrategy;
	private List<EntityNameResolver> entityNameResolvers = new ArrayList<>();
	private EntityNotFoundDelegate entityNotFoundDelegate;
	private boolean identifierRollbackEnabled;
	private EntityMode defaultEntityMode;
	private EntityTuplizerFactory entityTuplizerFactory = new EntityTuplizerFactory();
	private boolean checkNullability;
	private boolean initializeLazyStateOutsideTransactions;
	private TempTableDdlTransactionHandling tempTableDdlTransactionHandling;
	private BatchFetchStyle batchFetchStyle;
	private boolean delayBatchFetchLoaderCreations;
	private int defaultBatchFetchSize;
	private Integer maximumFetchDepth;
	private NullPrecedence defaultNullPrecedence;
	private boolean orderUpdatesEnabled;
	private boolean orderInsertsEnabled;
	private boolean postInsertIdentifierDelayed;
	private boolean collectionsInDefaultFetchGroupEnabled;

	// JPA callbacks
	private boolean callbacksEnabled;

	// multi-tenancy
	private MultiTenancyStrategy multiTenancyStrategy;
	private CurrentTenantIdentifierResolver currentTenantIdentifierResolver;

	// Queries
	private HqlTranslator hqlTranslator;
	private SqmMultiTableMutationStrategy sqmMultiTableMutationStrategy;
	private SqmFunctionRegistry sqmFunctionRegistry;
	private SqmTranslatorFactory sqmTranslatorFactory;
	private Boolean useOfJdbcNamedParametersEnabled;
	private Map querySubstitutions;
	private boolean namedQueryStartupCheckingEnabled;
	private boolean conventionalJavaConstants;
	private final boolean omitJoinOfSuperclassTablesEnabled;
	private final int preferredSqlTypeCodeForBoolean;
	private final TimeZoneStorageStrategy defaultTimeZoneStorageStrategy;

	// Caching
	private boolean secondLevelCacheEnabled;
	private boolean queryCacheEnabled;
	private TimestampsCacheFactory timestampsCacheFactory;
	private String cacheRegionPrefix;
	private boolean minimalPutsEnabled;
	private boolean structuredCacheEntriesEnabled;
	private boolean directReferenceCacheEntriesEnabled;
	private boolean autoEvictCollectionCache;

	// Schema tooling
	private SchemaAutoTooling schemaAutoTooling;

	// JDBC Handling
	private boolean getGeneratedKeysEnabled;
	private int jdbcBatchSize;
	private boolean jdbcBatchVersionedData;
	private Integer jdbcFetchSize;
	private boolean scrollableResultSetsEnabled;
	private boolean commentsEnabled;
	private PhysicalConnectionHandlingMode connectionHandlingMode;
	private boolean connectionProviderDisablesAutoCommit;
	private boolean wrapResultSetsEnabled;
	private TimeZone jdbcTimeZone;
	private boolean queryParametersValidationEnabled;
	private ValueHandlingMode criteriaValueHandlingMode;
	private ImmutableEntityUpdateQueryHandlingMode immutableEntityUpdateQueryHandlingMode;

	private Map<String, SqmFunctionDescriptor> sqlFunctions;

	private JpaCompliance jpaCompliance;

	private boolean failOnPaginationOverCollectionFetchEnabled;
	private boolean inClauseParameterPaddingEnabled;

	private boolean nativeExceptionHandling51Compliance;
	private int queryStatisticsMaxSize;


	@SuppressWarnings({"WeakerAccess", "deprecation"})
	public SessionFactoryOptionsBuilder(StandardServiceRegistry serviceRegistry, BootstrapContext context) {
		this.serviceRegistry = serviceRegistry;
		this.jpaBootstrap = context.isJpaBootstrap();

		final StrategySelector strategySelector = serviceRegistry.getService( StrategySelector.class );
		ConfigurationService cfgService = serviceRegistry.getService( ConfigurationService.class );
		final JdbcServices jdbcServices = serviceRegistry.getService( JdbcServices.class );

		final Map configurationSettings = new HashMap();
		//noinspection unchecked
		configurationSettings.putAll( jdbcServices.getJdbcEnvironment().getDialect().getDefaultProperties() );
		//noinspection unchecked
		configurationSettings.putAll( cfgService.getSettings() );
		if ( cfgService == null ) {
			cfgService = new ConfigurationServiceImpl( configurationSettings );
			( (ConfigurationServiceImpl) cfgService ).injectServices( (ServiceRegistryImplementor) serviceRegistry );
		}

		this.beanManagerReference = NullnessHelper.coalesceSuppliedValues(
				() -> configurationSettings.get( AvailableSettings.JAKARTA_CDI_BEAN_MANAGER ),
				() -> {
					final Object value = configurationSettings.get( AvailableSettings.CDI_BEAN_MANAGER );
					if ( value != null ) {
						DeprecationLogger.DEPRECATION_LOGGER.deprecatedSetting(
								AvailableSettings.CDI_BEAN_MANAGER,
								AvailableSettings.JAKARTA_CDI_BEAN_MANAGER
						);
					}
					return value;
				}
		);

		this.validatorFactoryReference = configurationSettings.getOrDefault(
				AvailableSettings.JPA_VALIDATION_FACTORY,
				configurationSettings.get( AvailableSettings.JAKARTA_VALIDATION_FACTORY )
		);

		this.sessionFactoryName = (String) configurationSettings.get( SESSION_FACTORY_NAME );
		this.sessionFactoryNameAlsoJndiName = cfgService.getSetting(
				SESSION_FACTORY_NAME_IS_JNDI,
				BOOLEAN,
				true
		);
		this.jtaTransactionAccessEnabled = cfgService.getSetting(
				ALLOW_JTA_TRANSACTION_ACCESS,
				BOOLEAN,
				true
		);

		this.allowRefreshDetachedEntity = cfgService.getSetting(
				ALLOW_REFRESH_DETACHED_ENTITY,
				BOOLEAN,
				true
		);

		this.flushBeforeCompletionEnabled = cfgService.getSetting( FLUSH_BEFORE_COMPLETION, BOOLEAN, true );
		this.autoCloseSessionEnabled = cfgService.getSetting( AUTO_CLOSE_SESSION, BOOLEAN, false );

		this.statisticsEnabled = cfgService.getSetting( GENERATE_STATISTICS, BOOLEAN, false );
		this.interceptor = determineInterceptor( configurationSettings, strategySelector );
		this.statelessInterceptorSupplier = determineStatelessInterceptor( configurationSettings, strategySelector );
		this.statementInspector = strategySelector.resolveStrategy(
				StatementInspector.class,
				configurationSettings.get( STATEMENT_INSPECTOR )
		);

		// todo : expose this from builder?
		final String autoSessionEventsListenerName = (String) configurationSettings.get(
				AUTO_SESSION_EVENTS_LISTENER
		);
		final Class<? extends SessionEventListener> autoSessionEventsListener = autoSessionEventsListenerName == null
				? null
				: strategySelector.selectStrategyImplementor( SessionEventListener.class, autoSessionEventsListenerName );

		final boolean logSessionMetrics = cfgService.getSetting( LOG_SESSION_METRICS, BOOLEAN, statisticsEnabled );
		this.baselineSessionEventsListenerBuilder = new BaselineSessionEventsListenerBuilder( logSessionMetrics, autoSessionEventsListener );

		this.customEntityDirtinessStrategy = strategySelector.resolveDefaultableStrategy(
				CustomEntityDirtinessStrategy.class,
				configurationSettings.get( CUSTOM_ENTITY_DIRTINESS_STRATEGY ),
				DefaultCustomEntityDirtinessStrategy.INSTANCE
		);

		this.entityNotFoundDelegate = StandardEntityNotFoundDelegate.INSTANCE;
		this.identifierRollbackEnabled = cfgService.getSetting( USE_IDENTIFIER_ROLLBACK, BOOLEAN, false );
		this.defaultEntityMode = EntityMode.parse( (String) configurationSettings.get( DEFAULT_ENTITY_MODE ) );
		this.checkNullability = cfgService.getSetting( CHECK_NULLABILITY, BOOLEAN, true );
		this.initializeLazyStateOutsideTransactions = cfgService.getSetting( ENABLE_LAZY_LOAD_NO_TRANS, BOOLEAN, false );

		this.multiTenancyStrategy = MultiTenancyStrategy.determineMultiTenancyStrategy( configurationSettings );
		this.currentTenantIdentifierResolver = strategySelector.resolveStrategy(
				CurrentTenantIdentifierResolver.class,
				configurationSettings.get( MULTI_TENANT_IDENTIFIER_RESOLVER )
		);

		this.batchFetchStyle = BatchFetchStyle.interpret( configurationSettings.get( BATCH_FETCH_STYLE ) );
		this.delayBatchFetchLoaderCreations = cfgService.getSetting( DELAY_ENTITY_LOADER_CREATIONS, BOOLEAN, true );
		this.defaultBatchFetchSize = ConfigurationHelper.getInt( DEFAULT_BATCH_FETCH_SIZE, configurationSettings, -1 );
		this.maximumFetchDepth = ConfigurationHelper.getInteger( MAX_FETCH_DEPTH, configurationSettings );
		final String defaultNullPrecedence = ConfigurationHelper.getString(
				AvailableSettings.DEFAULT_NULL_ORDERING, configurationSettings, "none", "first", "last"
		);
		this.defaultNullPrecedence = NullPrecedence.parse( defaultNullPrecedence );
		this.orderUpdatesEnabled = ConfigurationHelper.getBoolean( ORDER_UPDATES, configurationSettings );
		this.orderInsertsEnabled = ConfigurationHelper.getBoolean( ORDER_INSERTS, configurationSettings );

		this.callbacksEnabled = ConfigurationHelper.getBoolean( JPA_CALLBACKS_ENABLED, configurationSettings, true );

		this.jtaTrackByThread = cfgService.getSetting( JTA_TRACK_BY_THREAD, BOOLEAN, true );

		final String hqlTranslatorImplFqn = ConfigurationHelper.extractValue(
				AvailableSettings.SEMANTIC_QUERY_PRODUCER,
				configurationSettings,
				() -> ConfigurationHelper.extractPropertyValue(
						AvailableSettings.QUERY_TRANSLATOR,
						configurationSettings
				)
		);
		this.hqlTranslator = resolveHqlTranslator(
				hqlTranslatorImplFqn,
				serviceRegistry,
				strategySelector
		);

		final String sqmTranslatorFactoryImplFqn = ConfigurationHelper.extractPropertyValue(
				AvailableSettings.SEMANTIC_QUERY_TRANSLATOR,
				configurationSettings
		);
		this.sqmTranslatorFactory = resolveSqmTranslator(
				sqmTranslatorFactoryImplFqn,
				serviceRegistry,
				strategySelector
		);


		final String sqmMutationStrategyImplName = ConfigurationHelper.extractValue(
				AvailableSettings.QUERY_MULTI_TABLE_MUTATION_STRATEGY,
				configurationSettings,
				() -> ConfigurationHelper.extractValue(
						AvailableSettings.ID_TABLE_STRATEGY,
						configurationSettings,
						() -> ConfigurationHelper.extractPropertyValue(
								AvailableSettings.HQL_BULK_ID_STRATEGY,
								configurationSettings
						)
				)
		);

		this.sqmMultiTableMutationStrategy = resolveSqmMutationStrategy(
				sqmMutationStrategyImplName,
				serviceRegistry,
				strategySelector
		);

		this.useOfJdbcNamedParametersEnabled = cfgService.getSetting( CALLABLE_NAMED_PARAMS_ENABLED, BOOLEAN, true );

		this.querySubstitutions = ConfigurationHelper.toMap( QUERY_SUBSTITUTIONS, " ,=;:\n\t\r\f", configurationSettings );
		this.namedQueryStartupCheckingEnabled = cfgService.getSetting( QUERY_STARTUP_CHECKING, BOOLEAN, true );
		this.conventionalJavaConstants = cfgService.getSetting(
				CONVENTIONAL_JAVA_CONSTANTS, BOOLEAN, true );
		this.omitJoinOfSuperclassTablesEnabled = cfgService.getSetting( OMIT_JOIN_OF_SUPERCLASS_TABLES, BOOLEAN, true );
		this.preferredSqlTypeCodeForBoolean = ConfigurationHelper.getPreferredSqlTypeCodeForBoolean( serviceRegistry );
		this.defaultTimeZoneStorageStrategy = context.getMetadataBuildingOptions().getDefaultTimeZoneStorage();

		final RegionFactory regionFactory = serviceRegistry.getService( RegionFactory.class );
		if ( !NoCachingRegionFactory.class.isInstance( regionFactory ) ) {
			this.secondLevelCacheEnabled = cfgService.getSetting( USE_SECOND_LEVEL_CACHE, BOOLEAN, true );
			this.queryCacheEnabled = cfgService.getSetting( USE_QUERY_CACHE, BOOLEAN, false );
			this.timestampsCacheFactory = strategySelector.resolveDefaultableStrategy(
					TimestampsCacheFactory.class,
					configurationSettings.get( QUERY_CACHE_FACTORY ),
					StandardTimestampsCacheFactory.INSTANCE
			);
			this.cacheRegionPrefix = ConfigurationHelper.extractPropertyValue(
					CACHE_REGION_PREFIX,
					configurationSettings
			);
			this.minimalPutsEnabled = cfgService.getSetting(
					USE_MINIMAL_PUTS,
					BOOLEAN,
					regionFactory.isMinimalPutsEnabledByDefault()
			);
			this.structuredCacheEntriesEnabled = cfgService.getSetting( USE_STRUCTURED_CACHE, BOOLEAN, false );
			this.directReferenceCacheEntriesEnabled = cfgService.getSetting(
					USE_DIRECT_REFERENCE_CACHE_ENTRIES,
					BOOLEAN,
					false
			);
			this.autoEvictCollectionCache = cfgService.getSetting( AUTO_EVICT_COLLECTION_CACHE, BOOLEAN, false );
		}
		else {
			this.secondLevelCacheEnabled = false;
			this.queryCacheEnabled = false;
			this.timestampsCacheFactory = null;
			this.cacheRegionPrefix = null;
			this.minimalPutsEnabled = false;
			this.structuredCacheEntriesEnabled = false;
			this.directReferenceCacheEntriesEnabled = false;
			this.autoEvictCollectionCache = false;
		}

		try {
			this.schemaAutoTooling = SchemaAutoTooling.interpret( (String) configurationSettings.get( AvailableSettings.HBM2DDL_AUTO ) );
		}
		catch (Exception e) {
			log.warn( e.getMessage() + "  Ignoring" );
		}


		final ExtractedDatabaseMetaData meta = jdbcServices.getExtractedMetaDataSupport();

		this.tempTableDdlTransactionHandling = TempTableDdlTransactionHandling.NONE;
		if ( meta.doesDataDefinitionCauseTransactionCommit() ) {
			if ( meta.supportsDataDefinitionInTransaction() ) {
				this.tempTableDdlTransactionHandling = TempTableDdlTransactionHandling.ISOLATE_AND_TRANSACT;
			}
			else {
				this.tempTableDdlTransactionHandling = TempTableDdlTransactionHandling.ISOLATE;
			}
		}

		this.jdbcBatchSize = ConfigurationHelper.getInt( STATEMENT_BATCH_SIZE, configurationSettings, 0 );
		if ( !meta.supportsBatchUpdates() ) {
			this.jdbcBatchSize = 0;
		}

		this.jdbcBatchVersionedData = ConfigurationHelper.getBoolean( BATCH_VERSIONED_DATA, configurationSettings, true );
		this.scrollableResultSetsEnabled = ConfigurationHelper.getBoolean(
				USE_SCROLLABLE_RESULTSET,
				configurationSettings,
				meta.supportsScrollableResults()
		);
		this.wrapResultSetsEnabled = ConfigurationHelper.getBoolean(
				WRAP_RESULT_SETS,
				configurationSettings,
				false
		);
		this.getGeneratedKeysEnabled = ConfigurationHelper.getBoolean(
				USE_GET_GENERATED_KEYS,
				configurationSettings,
				meta.supportsGetGeneratedKeys()
		);
		this.jdbcFetchSize = ConfigurationHelper.getInteger( STATEMENT_FETCH_SIZE, configurationSettings );

		this.connectionHandlingMode = interpretConnectionHandlingMode( configurationSettings, serviceRegistry );
		this.connectionProviderDisablesAutoCommit = ConfigurationHelper.getBoolean(
				AvailableSettings.CONNECTION_PROVIDER_DISABLES_AUTOCOMMIT,
				configurationSettings,
				false
		);

		this.commentsEnabled = ConfigurationHelper.getBoolean( USE_SQL_COMMENTS, configurationSettings );

		this.preferUserTransaction = ConfigurationHelper.getBoolean( PREFER_USER_TRANSACTION, configurationSettings, false  );

		this.allowOutOfTransactionUpdateOperations = ConfigurationHelper.getBoolean(
				ALLOW_UPDATE_OUTSIDE_TRANSACTION,
				configurationSettings,
				false
		);

		this.releaseResourcesOnCloseEnabled = NullnessHelper.coalesceSuppliedValues(
				() -> ConfigurationHelper.getBooleanWrapper( DISCARD_PC_ON_CLOSE, configurationSettings, null ),
				() -> {
					final Boolean oldSetting = ConfigurationHelper.getBooleanWrapper(
							org.hibernate.jpa.AvailableSettings.DISCARD_PC_ON_CLOSE,
							configurationSettings,
							null
					);
					if ( oldSetting != null ) {
						DeprecationLogger.DEPRECATION_LOGGER.deprecatedSetting(
								org.hibernate.jpa.AvailableSettings.DISCARD_PC_ON_CLOSE,
								DISCARD_PC_ON_CLOSE
						);
					}
					return oldSetting;
				},
				() -> false
		);

		Object jdbcTimeZoneValue = configurationSettings.get(
				JDBC_TIME_ZONE
		);

		if ( jdbcTimeZoneValue instanceof TimeZone ) {
			this.jdbcTimeZone = (TimeZone) jdbcTimeZoneValue;
		}
		else if ( jdbcTimeZoneValue instanceof ZoneId ) {
			this.jdbcTimeZone = TimeZone.getTimeZone( (ZoneId) jdbcTimeZoneValue );
		}
		else if ( jdbcTimeZoneValue instanceof String ) {
			this.jdbcTimeZone = TimeZone.getTimeZone( ZoneId.of((String) jdbcTimeZoneValue) );
		}
		else if ( jdbcTimeZoneValue != null ) {
			throw new IllegalArgumentException( "Configuration property " + JDBC_TIME_ZONE + " value [" + jdbcTimeZoneValue + "] is not supported!" );
		}

		this.queryParametersValidationEnabled = ConfigurationHelper.getBoolean(
				VALIDATE_QUERY_PARAMETERS,
				configurationSettings,
				true
		);

		this.criteriaValueHandlingMode = ValueHandlingMode.interpret(
				configurationSettings.get( CRITERIA_VALUE_HANDLING_MODE )
		);

		// added the boolean parameter in case we want to define some form of "all" as discussed
		this.jpaCompliance = context.getJpaCompliance();

		this.failOnPaginationOverCollectionFetchEnabled = ConfigurationHelper.getBoolean(
				FAIL_ON_PAGINATION_OVER_COLLECTION_FETCH,
				configurationSettings,
				false
		);

		this.immutableEntityUpdateQueryHandlingMode = ImmutableEntityUpdateQueryHandlingMode.interpret(
				configurationSettings.get( IMMUTABLE_ENTITY_UPDATE_QUERY_HANDLING_MODE )
		);

		this.inClauseParameterPaddingEnabled =  ConfigurationHelper.getBoolean(
				IN_CLAUSE_PARAMETER_PADDING,
				configurationSettings,
				false
		);

		this.nativeExceptionHandling51Compliance = ConfigurationHelper.getBoolean(
				NATIVE_EXCEPTION_HANDLING_51_COMPLIANCE,
				configurationSettings,
				false
		);

		this.queryStatisticsMaxSize = ConfigurationHelper.getInt(
				QUERY_STATISTICS_MAX_SIZE,
				configurationSettings,
				Statistics.DEFAULT_QUERY_STATISTICS_MAX_SIZE
		);

		if ( context.isJpaBootstrap() && nativeExceptionHandling51Compliance ) {
			log.nativeExceptionHandling51ComplianceJpaBootstrapping();
			this.nativeExceptionHandling51Compliance = false;
		}
	}

	private SqmMultiTableMutationStrategy resolveSqmMutationStrategy(
			String strategyName,
			StandardServiceRegistry serviceRegistry,
			StrategySelector strategySelector) {
		if ( strategyName == null ) {
			return null;
		}

		//noinspection Convert2Lambda
		return strategySelector.resolveDefaultableStrategy(
				SqmMultiTableMutationStrategy.class,
				strategyName,
				new Callable<SqmMultiTableMutationStrategy>() {
					@Override
					public SqmMultiTableMutationStrategy call() throws Exception {
						final ClassLoaderService classLoaderService = serviceRegistry.getService( ClassLoaderService.class );
						return (SqmMultiTableMutationStrategy) classLoaderService.classForName( strategyName ).newInstance();
					}
				}
		);
	}

	private HqlTranslator resolveHqlTranslator(
			String producerName,
			StandardServiceRegistry serviceRegistry,
			StrategySelector strategySelector) {
		if ( StringHelper.isEmpty( producerName ) ) {
			return null;
		}

		//noinspection Convert2Lambda
		return strategySelector.resolveDefaultableStrategy(
				HqlTranslator.class,
				producerName,
				new Callable<HqlTranslator>() {
					@Override
					public HqlTranslator call() throws Exception {
						final ClassLoaderService classLoaderService = serviceRegistry.getService( ClassLoaderService.class );
						return (HqlTranslator) classLoaderService.classForName( producerName ).newInstance();
					}
				}
		);
	}

	private SqmTranslatorFactory resolveSqmTranslator(
			String translatorImplFqn,
			StandardServiceRegistry serviceRegistry,
			StrategySelector strategySelector) {
		if ( StringHelper.isEmpty( translatorImplFqn ) ) {
			return null;
		}

		return strategySelector.resolveStrategy(
				SqmTranslatorFactory.class,
				translatorImplFqn
		);
	}

	@SuppressWarnings("deprecation")
	private static Interceptor determineInterceptor(Map configurationSettings, StrategySelector strategySelector) {
<<<<<<< HEAD
		Object setting = configurationSettings.get( INTERCEPTOR );
		if ( setting == null ) {
			// try the legacy (deprecated) JPA name
			setting = configurationSettings.get( org.hibernate.cfg.AvailableSettings.INTERCEPTOR );
			if ( setting != null ) {
				DeprecationLogger.DEPRECATION_LOGGER.deprecatedSetting(
						org.hibernate.cfg.AvailableSettings.INTERCEPTOR,
						INTERCEPTOR
				);
			}
		}

		return strategySelector.resolveStrategy(
				Interceptor.class,
				setting
=======
		final Object setting = NullnessHelper.coalesceSuppliedValues(
				() -> configurationSettings.get( INTERCEPTOR ),
				() -> {
					final Object oldSetting = configurationSettings.get( org.hibernate.jpa.AvailableSettings.INTERCEPTOR );
					if ( oldSetting != null ) {
						DeprecationLogger.DEPRECATION_LOGGER.deprecatedSetting(
								org.hibernate.jpa.AvailableSettings.INTERCEPTOR,
								INTERCEPTOR
						);
					}
					return oldSetting;
				}
>>>>>>> d998696a
		);

		return strategySelector.resolveStrategy( Interceptor.class, setting );
	}

	@SuppressWarnings({"unchecked" })
	private static Supplier<? extends Interceptor> determineStatelessInterceptor(
			Map configurationSettings,
			StrategySelector strategySelector) {
<<<<<<< HEAD
		Object setting = configurationSettings.get( SESSION_SCOPED_INTERCEPTOR );
=======
		Object setting = NullnessHelper.coalesceSuppliedValues(
				() -> configurationSettings.get( SESSION_SCOPED_INTERCEPTOR ),
				() -> {
					final Object oldSetting = configurationSettings.get( org.hibernate.jpa.AvailableSettings.SESSION_INTERCEPTOR );
					if ( oldSetting != null ) {
						DeprecationLogger.DEPRECATION_LOGGER.deprecatedSetting(
								org.hibernate.jpa.AvailableSettings.SESSION_INTERCEPTOR,
								SESSION_SCOPED_INTERCEPTOR
						);
					}
					return oldSetting;
				}
		);
>>>>>>> d998696a

		if ( setting == null ) {
			return null;
		}
		else if ( setting instanceof Supplier ) {
			return (Supplier<? extends Interceptor>) setting;
		}
		else if ( setting instanceof Class ) {
			Class<? extends Interceptor> clazz = (Class<? extends Interceptor>) setting;
			return interceptorSupplier( clazz );
		}
		else {
			return interceptorSupplier(
					strategySelector.selectStrategyImplementor(
							Interceptor.class,
							setting.toString()
					)
			);
		}
	}


	private static Supplier<? extends Interceptor> interceptorSupplier(Class<? extends Interceptor> clazz) {
		return () -> {
			try {
				return clazz.newInstance();
			}
			catch (InstantiationException | IllegalAccessException e) {
				throw new HibernateException( "Could not supply session-scoped SessionFactory Interceptor", e );
			}
		};
	}

	@SuppressWarnings("deprecation")
	private PhysicalConnectionHandlingMode interpretConnectionHandlingMode(
			Map configurationSettings,
			StandardServiceRegistry serviceRegistry) {
		final PhysicalConnectionHandlingMode specifiedHandlingMode = PhysicalConnectionHandlingMode.interpret(
				configurationSettings.get( CONNECTION_HANDLING )
		);

		if ( specifiedHandlingMode != null ) {
			return specifiedHandlingMode;
		}


		final TransactionCoordinatorBuilder transactionCoordinatorBuilder = serviceRegistry.getService( TransactionCoordinatorBuilder.class );

		// see if the deprecated ConnectionAcquisitionMode/ConnectionReleaseMode were used..
		final ConnectionAcquisitionMode specifiedAcquisitionMode = ConnectionAcquisitionMode.interpret(
				configurationSettings.get( ACQUIRE_CONNECTIONS )
		);
		final ConnectionReleaseMode specifiedReleaseMode = ConnectionReleaseMode.interpret(
				configurationSettings.get( RELEASE_CONNECTIONS )
		);
		if ( specifiedAcquisitionMode != null || specifiedReleaseMode != null ) {
			return interpretConnectionHandlingMode( specifiedAcquisitionMode, specifiedReleaseMode, configurationSettings, transactionCoordinatorBuilder );
		}

		return transactionCoordinatorBuilder.getDefaultConnectionHandlingMode();
	}

	@SuppressWarnings("deprecation")
	private PhysicalConnectionHandlingMode interpretConnectionHandlingMode(
			ConnectionAcquisitionMode specifiedAcquisitionMode,
			ConnectionReleaseMode specifiedReleaseMode,
			Map configurationSettings,
			TransactionCoordinatorBuilder transactionCoordinatorBuilder) {
		DeprecationLogger.DEPRECATION_LOGGER.logUseOfDeprecatedConnectionHandlingSettings();

		final ConnectionAcquisitionMode effectiveAcquisitionMode = specifiedAcquisitionMode == null
				? ConnectionAcquisitionMode.AS_NEEDED
				: specifiedAcquisitionMode;

		final ConnectionReleaseMode effectiveReleaseMode;
		if ( specifiedReleaseMode == null ) {
			// check the actual setting.  If we get in here it *should* be "auto" or null
			final String releaseModeName = ConfigurationHelper.getString( RELEASE_CONNECTIONS, configurationSettings, "auto" );
			assert "auto".equalsIgnoreCase( releaseModeName );
			// nothing was specified (or someone happened to configure the "magic" value)
			if ( effectiveAcquisitionMode == ConnectionAcquisitionMode.IMMEDIATELY ) {
				effectiveReleaseMode = ConnectionReleaseMode.ON_CLOSE;
			}
			else {
				effectiveReleaseMode = transactionCoordinatorBuilder.getDefaultConnectionReleaseMode();
			}
		}
		else {
			effectiveReleaseMode = specifiedReleaseMode;
		}

		return PhysicalConnectionHandlingMode.interpret( effectiveAcquisitionMode, effectiveReleaseMode );
	}




	// ~~~~~~~~~~~~~~~~~~~~~~~~~~~~~~~~~~~~~~~~~~~~~~~~~~~~~~~~~~~~~~~~~~~~~~~~
	// SessionFactoryOptionsState

	@Override
	public String getUuid() {
		return this.uuid;
	}

	@Override
	public StandardServiceRegistry getServiceRegistry() {
		return serviceRegistry;
	}

	@Override
	public boolean isJpaBootstrap() {
		return jpaBootstrap;
	}

	@Override
	public boolean isJtaTransactionAccessEnabled() {
		return jtaTransactionAccessEnabled;
	}

	@Override
	public boolean isAllowRefreshDetachedEntity() {
		return allowRefreshDetachedEntity;
	}

	@Override
	public boolean isAllowOutOfTransactionUpdateOperations() {
		return allowOutOfTransactionUpdateOperations;
	}


	@Override
	public boolean isReleaseResourcesOnCloseEnabled() {
		return releaseResourcesOnCloseEnabled;
	}

	@Override
	public Object getBeanManagerReference() {
		return beanManagerReference;
	}

	@Override
	public Object getValidatorFactoryReference() {
		return validatorFactoryReference;
	}

	@Override
	public String getSessionFactoryName() {
		return sessionFactoryName;
	}

	@Override
	public boolean isSessionFactoryNameAlsoJndiName() {
		return sessionFactoryNameAlsoJndiName;
	}

	@Override
	public boolean isFlushBeforeCompletionEnabled() {
		return flushBeforeCompletionEnabled;
	}

	@Override
	public boolean isAutoCloseSessionEnabled() {
		return autoCloseSessionEnabled;
	}

	@Override
	public boolean isStatisticsEnabled() {
		return statisticsEnabled;
	}

	@Override
	public Interceptor getInterceptor() {
		return interceptor == null ? EmptyInterceptor.INSTANCE : interceptor;
	}

	@Override
	public Class<? extends Interceptor> getStatelessInterceptorImplementor() {
		return statelessInterceptorClass;
	}

	@Override
	public Supplier<? extends Interceptor> getStatelessInterceptorImplementorSupplier() {
		return statelessInterceptorSupplier;
	}

	@Override
	public HqlTranslator getCustomHqlTranslator() {
		return hqlTranslator;
	}

	@Override
	public SqmTranslatorFactory getCustomSqmTranslatorFactory() {
		return sqmTranslatorFactory;
	}

	@Override
	public SqmMultiTableMutationStrategy getCustomSqmMultiTableMutationStrategy() {
		return sqmMultiTableMutationStrategy;
	}

	@Override
	public boolean isUseOfJdbcNamedParametersEnabled() {
		return this.useOfJdbcNamedParametersEnabled;
	}

	@Override
	public SqmFunctionRegistry getCustomSqmFunctionRegistry() {
		return this.sqmFunctionRegistry;
	}

	@Override
	public StatementInspector getStatementInspector() {
		return statementInspector;
	}

	@Override
	public SessionFactoryObserver[] getSessionFactoryObservers() {
		return sessionFactoryObserverList.toArray( new SessionFactoryObserver[ sessionFactoryObserverList.size() ] );
	}

	@Override
	public BaselineSessionEventsListenerBuilder getBaselineSessionEventsListenerBuilder() {
		return baselineSessionEventsListenerBuilder;
	}

	@Override
	public boolean isIdentifierRollbackEnabled() {
		return identifierRollbackEnabled;
	}

	@Override
	public EntityMode getDefaultEntityMode() {
		return defaultEntityMode;
	}

	@Override
	public EntityTuplizerFactory getEntityTuplizerFactory() {
		return entityTuplizerFactory;
	}

	@Override
	public boolean isCheckNullability() {
		return checkNullability;
	}

	@Override
	public boolean isInitializeLazyStateOutsideTransactionsEnabled() {
		return initializeLazyStateOutsideTransactions;
	}

	@Override
	public TempTableDdlTransactionHandling getTempTableDdlTransactionHandling() {
		return tempTableDdlTransactionHandling;
	}

	@Override
	public BatchFetchStyle getBatchFetchStyle() {
		return batchFetchStyle;
	}

	@Override
	public boolean isDelayBatchFetchLoaderCreationsEnabled() {
		return delayBatchFetchLoaderCreations;
	}

	@Override
	public int getDefaultBatchFetchSize() {
		return defaultBatchFetchSize;
	}

	@Override
	public Integer getMaximumFetchDepth() {
		return maximumFetchDepth;
	}

	@Override
	public NullPrecedence getDefaultNullPrecedence() {
		return defaultNullPrecedence;
	}

	@Override
	public boolean isOrderUpdatesEnabled() {
		return orderUpdatesEnabled;
	}

	@Override
	public boolean isOrderInsertsEnabled() {
		return orderInsertsEnabled;
	}

	@Override
	public MultiTenancyStrategy getMultiTenancyStrategy() {
		return multiTenancyStrategy;
	}

	@Override
	public CurrentTenantIdentifierResolver getCurrentTenantIdentifierResolver() {
		return currentTenantIdentifierResolver;
	}

	@Override
	public boolean isJtaTrackByThread() {
		return jtaTrackByThread;
	}

	@Override
	public Map getQuerySubstitutions() {
		return querySubstitutions;
	}

	@Override
	public boolean isNamedQueryStartupCheckingEnabled() {
		return namedQueryStartupCheckingEnabled;
	}

	@Override
	public boolean isConventionalJavaConstants() {
		return conventionalJavaConstants;
	}

	@Override
	public boolean isSecondLevelCacheEnabled() {
		return secondLevelCacheEnabled;
	}

	@Override
	public boolean isQueryCacheEnabled() {
		return queryCacheEnabled;
	}

	@Override
	public TimestampsCacheFactory getTimestampsCacheFactory() {
		return timestampsCacheFactory;
	}

	@Override
	public String getCacheRegionPrefix() {
		return cacheRegionPrefix;
	}

	@Override
	public boolean isMinimalPutsEnabled() {
		return minimalPutsEnabled;
	}

	@Override
	public boolean isStructuredCacheEntriesEnabled() {
		return structuredCacheEntriesEnabled;
	}

	@Override
	public boolean isDirectReferenceCacheEntriesEnabled() {
		return directReferenceCacheEntriesEnabled;
	}

	@Override
	public boolean isAutoEvictCollectionCache() {
		return autoEvictCollectionCache;
	}

	@Override
	public SchemaAutoTooling getSchemaAutoTooling() {
		return schemaAutoTooling;
	}

	@Override
	public int getJdbcBatchSize() {
		return jdbcBatchSize;
	}

	@Override
	public boolean isJdbcBatchVersionedData() {
		return jdbcBatchVersionedData;
	}

	@Override
	public boolean isScrollableResultSetsEnabled() {
		return scrollableResultSetsEnabled;
	}

	@Override
	public boolean isWrapResultSetsEnabled() {
		return wrapResultSetsEnabled;
	}

	@Override
	public boolean isGetGeneratedKeysEnabled() {
		return getGeneratedKeysEnabled;
	}

	@Override
	public Integer getJdbcFetchSize() {
		return jdbcFetchSize;
	}

	@Override
	public PhysicalConnectionHandlingMode getPhysicalConnectionHandlingMode() {
		return connectionHandlingMode;
	}

	@Override
	public void setCheckNullability(boolean enabled) {
		this.checkNullability = enabled;
	}

	@Override
	public ConnectionReleaseMode getConnectionReleaseMode() {
		return getPhysicalConnectionHandlingMode().getReleaseMode();
	}

	@Override
	public boolean doesConnectionProviderDisableAutoCommit() {
		return connectionProviderDisablesAutoCommit;
	}

	@Override
	public boolean isCommentsEnabled() {
		return commentsEnabled;
	}

	@Override
	public CustomEntityDirtinessStrategy getCustomEntityDirtinessStrategy() {
		return customEntityDirtinessStrategy;
	}

	@Override
	public EntityNameResolver[] getEntityNameResolvers() {
		return entityNameResolvers.toArray( new EntityNameResolver[ entityNameResolvers.size() ] );
	}

	@Override
	public EntityNotFoundDelegate getEntityNotFoundDelegate() {
		return entityNotFoundDelegate;
	}

	@Override
	public Map<String, SqmFunctionDescriptor> getCustomSqlFunctionMap() {
		return sqlFunctions == null ? Collections.emptyMap() : sqlFunctions;
	}

	@Override
	public boolean isPreferUserTransaction() {
		return this.preferUserTransaction;
	}

	@Override
	public TimeZone getJdbcTimeZone() {
		return this.jdbcTimeZone;
	}

	@Override
	public boolean isQueryParametersValidationEnabled() {
		return this.queryParametersValidationEnabled;
	}

	@Override
	public ValueHandlingMode getCriteriaValueHandlingMode() {
		return criteriaValueHandlingMode;
	}

	@Override
	public ImmutableEntityUpdateQueryHandlingMode getImmutableEntityUpdateQueryHandlingMode() {
		return immutableEntityUpdateQueryHandlingMode;
	}

	@Override
	public boolean isFailOnPaginationOverCollectionFetchEnabled() {
		return this.failOnPaginationOverCollectionFetchEnabled;
	}

	@Override
	public boolean inClauseParameterPaddingEnabled() {
		return this.inClauseParameterPaddingEnabled;
	}

	@Override
	public JpaCompliance getJpaCompliance() {
		return jpaCompliance;
	}

	@Override
	public boolean nativeExceptionHandling51Compliance() {
		return nativeExceptionHandling51Compliance;
	}

	@Override
	public int getQueryStatisticsMaxSize() {
		return queryStatisticsMaxSize;
	}

	@Override
	public boolean areJPACallbacksEnabled() {
		return callbacksEnabled;
	}

	@Override
	public boolean isCollectionsInDefaultFetchGroupEnabled() {
		return collectionsInDefaultFetchGroupEnabled;
	}

	@Override
	public boolean isOmitJoinOfSuperclassTablesEnabled() {
		return omitJoinOfSuperclassTablesEnabled;
	}

	@Override
	public int getPreferredSqlTypeCodeForBoolean() {
		return preferredSqlTypeCodeForBoolean;
	}

	@Override
	public TimeZoneStorageStrategy getDefaultTimeZoneStorageStrategy() {
		return defaultTimeZoneStorageStrategy;
	}
// ~~~~~~~~~~~~~~~~~~~~~~~~~~~~~~~~~~~~~~~~~~~~~~~~~~~~~~~~~~~~~~~~~~~~~~~~
	// In-flight mutation access

	public void applyBeanManager(Object beanManager) {
		this.beanManagerReference = beanManager;
	}

	public void applyValidatorFactory(Object validatorFactory) {
		this.validatorFactoryReference = validatorFactory;
	}

	public void applySessionFactoryName(String sessionFactoryName) {
		this.sessionFactoryName = sessionFactoryName;
	}

	public void enableSessionFactoryNameAsJndiName(boolean isJndiName) {
		this.sessionFactoryNameAlsoJndiName = isJndiName;
	}

	public void enableSessionAutoClosing(boolean autoClosingEnabled) {
		this.autoCloseSessionEnabled = autoClosingEnabled;
	}

	public void enableSessionAutoFlushing(boolean flushBeforeCompletionEnabled) {
		this.flushBeforeCompletionEnabled = flushBeforeCompletionEnabled;
	}

	public void enableJtaTrackingByThread(boolean enabled) {
		this.jtaTrackByThread = enabled;
	}

	public void enablePreferUserTransaction(boolean preferUserTransaction) {
		this.preferUserTransaction = preferUserTransaction;
	}

	public void enableStatisticsSupport(boolean enabled) {
		this.statisticsEnabled = enabled;
	}

	public void addSessionFactoryObservers(SessionFactoryObserver... observers) {
		Collections.addAll( this.sessionFactoryObserverList, observers );
	}

	public void applyInterceptor(Interceptor interceptor) {
		this.interceptor = interceptor;
	}

	public void applyStatelessInterceptor(Class<? extends Interceptor> statelessInterceptorClass) {
		this.statelessInterceptorClass = statelessInterceptorClass;
	}

	public void applyStatelessInterceptorSupplier(Supplier<? extends Interceptor> statelessInterceptorSupplier) {
		this.statelessInterceptorSupplier = statelessInterceptorSupplier;
	}

	public void applySqmFunctionRegistry(SqmFunctionRegistry sqmFunctionRegistry) {
		this.sqmFunctionRegistry = sqmFunctionRegistry;
	}

	public void applyStatementInspector(StatementInspector statementInspector) {
		this.statementInspector = statementInspector;
	}

	public void applyCustomEntityDirtinessStrategy(CustomEntityDirtinessStrategy strategy) {
		this.customEntityDirtinessStrategy = strategy;
	}

	public void addEntityNameResolvers(EntityNameResolver... entityNameResolvers) {
		Collections.addAll( this.entityNameResolvers, entityNameResolvers );
	}

	public void applyEntityNotFoundDelegate(EntityNotFoundDelegate entityNotFoundDelegate) {
		this.entityNotFoundDelegate = entityNotFoundDelegate;
	}

	public void enableIdentifierRollbackSupport(boolean enabled) {
		this.identifierRollbackEnabled = enabled;
	}

	public void applyDefaultEntityMode(EntityMode entityMode) {
		this.defaultEntityMode = entityMode;
	}

	public void enableNullabilityChecking(boolean enabled) {
		this.checkNullability = enabled;
	}

	public void allowLazyInitializationOutsideTransaction(boolean enabled) {
		this.initializeLazyStateOutsideTransactions = enabled;
	}

	public void applyEntityTuplizerFactory(EntityTuplizerFactory entityTuplizerFactory) {
		this.entityTuplizerFactory = entityTuplizerFactory;
	}

	public void applyEntityTuplizer(EntityMode entityMode, Class<? extends EntityTuplizer> tuplizerClass) {
		this.entityTuplizerFactory.registerDefaultTuplizerClass( entityMode, tuplizerClass );
	}

	public void applyTempTableDdlTransactionHandling(TempTableDdlTransactionHandling handling) {
		this.tempTableDdlTransactionHandling = handling;
	}

	/**
	 * @deprecated (since 6.0) : No longer used internally
	 */
	@Deprecated
	public void applyBatchFetchStyle(BatchFetchStyle style) {
		this.batchFetchStyle = style;
	}

	public void applyDelayedEntityLoaderCreations(boolean delay) {
		this.delayBatchFetchLoaderCreations = delay;
	}

	public void applyDefaultBatchFetchSize(int size) {
		this.defaultBatchFetchSize = size;
	}

	public void applyMaximumFetchDepth(int depth) {
		this.maximumFetchDepth = depth;
	}

	public void applyDefaultNullPrecedence(NullPrecedence nullPrecedence) {
		this.defaultNullPrecedence = nullPrecedence;
	}

	public void enableOrderingOfInserts(boolean enabled) {
		this.orderInsertsEnabled = enabled;
	}

	public void enableOrderingOfUpdates(boolean enabled) {
		this.orderUpdatesEnabled = enabled;
	}

	public void enableDelayedIdentityInserts(boolean enabled) {
		this.postInsertIdentifierDelayed = enabled;
	}

	public void applyMultiTenancyStrategy(MultiTenancyStrategy strategy) {
		this.multiTenancyStrategy = strategy;
	}

	public void applyCurrentTenantIdentifierResolver(CurrentTenantIdentifierResolver resolver) {
		this.currentTenantIdentifierResolver = resolver;
	}

	@SuppressWarnings("unchecked")
	public void applyQuerySubstitutions(Map substitutions) {
		this.querySubstitutions.putAll( substitutions );
	}

	public void enableNamedQueryCheckingOnStartup(boolean enabled) {
		this.namedQueryStartupCheckingEnabled = enabled;
	}

	public void enableSecondLevelCacheSupport(boolean enabled) {
		this.secondLevelCacheEnabled =  enabled;
	}

	public void enableQueryCacheSupport(boolean enabled) {
		this.queryCacheEnabled = enabled;
	}

	public void applyTimestampsCacheFactory(TimestampsCacheFactory factory) {
		this.timestampsCacheFactory = factory;
	}

	public void applyCacheRegionPrefix(String prefix) {
		this.cacheRegionPrefix = prefix;
	}

	public void enableMinimalPuts(boolean enabled) {
		this.minimalPutsEnabled = enabled;
	}

	public void enabledStructuredCacheEntries(boolean enabled) {
		this.structuredCacheEntriesEnabled = enabled;
	}

	public void allowDirectReferenceCacheEntries(boolean enabled) {
		this.directReferenceCacheEntriesEnabled = enabled;
	}

	public void enableAutoEvictCollectionCaches(boolean enabled) {
		this.autoEvictCollectionCache = enabled;
	}

	public void applyJdbcBatchSize(int size) {
		this.jdbcBatchSize = size;
	}

	public void enableJdbcBatchingForVersionedEntities(boolean enabled) {
		this.jdbcBatchVersionedData = enabled;
	}

	public void enableScrollableResultSupport(boolean enabled) {
		this.scrollableResultSetsEnabled = enabled;
	}

	@Deprecated
	public void enableResultSetWrappingSupport(boolean enabled) {
		this.wrapResultSetsEnabled = enabled;
	}

	public void enableGeneratedKeysSupport(boolean enabled) {
		this.getGeneratedKeysEnabled = enabled;
	}

	public void applyJdbcFetchSize(int size) {
		this.jdbcFetchSize = size;
	}

	public void applyConnectionHandlingMode(PhysicalConnectionHandlingMode mode) {
		this.connectionHandlingMode = mode;
	}

	public void applyConnectionReleaseMode(ConnectionReleaseMode connectionReleaseMode) {
		if ( this.connectionHandlingMode == null ) {
			this.connectionHandlingMode = PhysicalConnectionHandlingMode.interpret(
					ConnectionAcquisitionMode.AS_NEEDED,
					connectionReleaseMode
			);
		}
		else {
			this.connectionHandlingMode = PhysicalConnectionHandlingMode.interpret(
					this.connectionHandlingMode.getAcquisitionMode(),
					connectionReleaseMode
			);
		}
	}

	public void applyConnectionProviderDisablesAutoCommit(boolean providerDisablesAutoCommit) {
		this.connectionProviderDisablesAutoCommit = providerDisablesAutoCommit;
	}

	public void enableCommentsSupport(boolean enabled) {
		this.commentsEnabled = enabled;
	}

	public void applySqlFunction(String registrationName, SqmFunctionDescriptor sqlFunction) {
		if ( this.sqlFunctions == null ) {
			this.sqlFunctions = new HashMap<>();
		}
		this.sqlFunctions.put( registrationName, sqlFunction );
	}

	public void allowOutOfTransactionUpdateOperations(boolean allow) {
		this.allowOutOfTransactionUpdateOperations = allow;
	}

	public void enableReleaseResourcesOnClose(boolean enable) {
		this.releaseResourcesOnCloseEnabled = enable;
	}

	public void enableStrictJpaQueryLanguageCompliance(boolean enabled) {
		enableJpaQueryCompliance( enabled );
	}

	public void enableJpaQueryCompliance(boolean enabled) {
		mutableJpaCompliance().setQueryCompliance( enabled );
	}

	private MutableJpaCompliance mutableJpaCompliance() {
		if ( ! MutableJpaCompliance.class.isInstance( this.jpaCompliance ) ) {
			throw new IllegalStateException( "JpaCompliance is no longer mutable" );
		}

		return (MutableJpaCompliance) this.jpaCompliance;
	}

	public void enableJpaTransactionCompliance(boolean enabled) {
		mutableJpaCompliance().setTransactionCompliance( enabled );
	}

	public void enableJpaListCompliance(boolean enabled) {
		mutableJpaCompliance().setListCompliance( enabled );
	}

	public void enableJpaClosedCompliance(boolean enabled) {
		mutableJpaCompliance().setClosedCompliance( enabled );
	}

	public void enableJpaProxyCompliance(boolean enabled) {
		mutableJpaCompliance().setProxyCompliance( enabled );
	}

	public void enableJpaCachingCompliance(boolean enabled) {
		mutableJpaCompliance().setCachingCompliance( enabled );
	}

	public void enableJpaOrderByMappingCompliance(boolean enabled) {
		mutableJpaCompliance().setOrderByMappingCompliance( enabled );
	}

	public void enableGeneratorNameScopeCompliance(boolean enabled) {
		mutableJpaCompliance().setGeneratorNameScopeCompliance( enabled );
	}


	public void enableCollectionInDefaultFetchGroup(boolean enabled) {
		this.collectionsInDefaultFetchGroupEnabled = enabled;
	}

	public void disableRefreshDetachedEntity() {
		this.allowRefreshDetachedEntity = false;
	}

	public void disableJtaTransactionAccess() {
		this.jtaTransactionAccessEnabled = false;
	}

	public SessionFactoryOptions buildOptions() {
		if ( MutableJpaCompliance.class.isInstance( this.jpaCompliance ) ) {
			this.jpaCompliance = mutableJpaCompliance().immutableCopy();
		}

		return this;
	}
}<|MERGE_RESOLUTION|>--- conflicted
+++ resolved
@@ -50,10 +50,7 @@
 import org.hibernate.internal.CoreMessageLogger;
 import org.hibernate.internal.log.DeprecationLogger;
 import org.hibernate.internal.util.NullnessHelper;
-<<<<<<< HEAD
 import org.hibernate.internal.util.StringHelper;
-=======
->>>>>>> d998696a
 import org.hibernate.internal.util.config.ConfigurationHelper;
 import org.hibernate.jpa.spi.JpaCompliance;
 import org.hibernate.jpa.spi.MutableJpaCompliance;
@@ -103,10 +100,6 @@
 import static org.hibernate.cfg.AvailableSettings.INTERCEPTOR;
 import static org.hibernate.cfg.AvailableSettings.IN_CLAUSE_PARAMETER_PADDING;
 import static org.hibernate.cfg.AvailableSettings.JDBC_TIME_ZONE;
-<<<<<<< HEAD
-=======
-import static org.hibernate.cfg.AvailableSettings.JDBC_TYLE_PARAMS_ZERO_BASE;
->>>>>>> d998696a
 import static org.hibernate.cfg.AvailableSettings.JPA_CALLBACKS_ENABLED;
 import static org.hibernate.cfg.AvailableSettings.JTA_TRACK_BY_THREAD;
 import static org.hibernate.cfg.AvailableSettings.LOG_SESSION_METRICS;
@@ -139,7 +132,6 @@
 import static org.hibernate.cfg.AvailableSettings.USE_STRUCTURED_CACHE;
 import static org.hibernate.cfg.AvailableSettings.VALIDATE_QUERY_PARAMETERS;
 import static org.hibernate.cfg.AvailableSettings.WRAP_RESULT_SETS;
-import static org.hibernate.cfg.AvailableSettings.DISCARD_PC_ON_CLOSE;
 import static org.hibernate.engine.config.spi.StandardConverters.BOOLEAN;
 import static org.hibernate.internal.CoreLogging.messageLogger;
 
@@ -531,23 +523,10 @@
 				false
 		);
 
-		this.releaseResourcesOnCloseEnabled = NullnessHelper.coalesceSuppliedValues(
-				() -> ConfigurationHelper.getBooleanWrapper( DISCARD_PC_ON_CLOSE, configurationSettings, null ),
-				() -> {
-					final Boolean oldSetting = ConfigurationHelper.getBooleanWrapper(
-							org.hibernate.jpa.AvailableSettings.DISCARD_PC_ON_CLOSE,
-							configurationSettings,
-							null
-					);
-					if ( oldSetting != null ) {
-						DeprecationLogger.DEPRECATION_LOGGER.deprecatedSetting(
-								org.hibernate.jpa.AvailableSettings.DISCARD_PC_ON_CLOSE,
-								DISCARD_PC_ON_CLOSE
-						);
-					}
-					return oldSetting;
-				},
-				() -> false
+		this.releaseResourcesOnCloseEnabled = ConfigurationHelper.getBoolean(
+				DISCARD_PC_ON_CLOSE,
+				configurationSettings,
+				false
 		);
 
 		Object jdbcTimeZoneValue = configurationSettings.get(
@@ -674,7 +653,6 @@
 
 	@SuppressWarnings("deprecation")
 	private static Interceptor determineInterceptor(Map configurationSettings, StrategySelector strategySelector) {
-<<<<<<< HEAD
 		Object setting = configurationSettings.get( INTERCEPTOR );
 		if ( setting == null ) {
 			// try the legacy (deprecated) JPA name
@@ -690,46 +668,14 @@
 		return strategySelector.resolveStrategy(
 				Interceptor.class,
 				setting
-=======
-		final Object setting = NullnessHelper.coalesceSuppliedValues(
-				() -> configurationSettings.get( INTERCEPTOR ),
-				() -> {
-					final Object oldSetting = configurationSettings.get( org.hibernate.jpa.AvailableSettings.INTERCEPTOR );
-					if ( oldSetting != null ) {
-						DeprecationLogger.DEPRECATION_LOGGER.deprecatedSetting(
-								org.hibernate.jpa.AvailableSettings.INTERCEPTOR,
-								INTERCEPTOR
-						);
-					}
-					return oldSetting;
-				}
->>>>>>> d998696a
-		);
-
-		return strategySelector.resolveStrategy( Interceptor.class, setting );
+		);
 	}
 
 	@SuppressWarnings({"unchecked" })
 	private static Supplier<? extends Interceptor> determineStatelessInterceptor(
 			Map configurationSettings,
 			StrategySelector strategySelector) {
-<<<<<<< HEAD
 		Object setting = configurationSettings.get( SESSION_SCOPED_INTERCEPTOR );
-=======
-		Object setting = NullnessHelper.coalesceSuppliedValues(
-				() -> configurationSettings.get( SESSION_SCOPED_INTERCEPTOR ),
-				() -> {
-					final Object oldSetting = configurationSettings.get( org.hibernate.jpa.AvailableSettings.SESSION_INTERCEPTOR );
-					if ( oldSetting != null ) {
-						DeprecationLogger.DEPRECATION_LOGGER.deprecatedSetting(
-								org.hibernate.jpa.AvailableSettings.SESSION_INTERCEPTOR,
-								SESSION_SCOPED_INTERCEPTOR
-						);
-					}
-					return oldSetting;
-				}
-		);
->>>>>>> d998696a
 
 		if ( setting == null ) {
 			return null;
