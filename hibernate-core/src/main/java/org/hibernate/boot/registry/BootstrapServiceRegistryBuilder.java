/*
 * Hibernate, Relational Persistence for Idiomatic Java
 *
 * Copyright (c) 2012, Red Hat Inc. or third-party contributors as
 * indicated by the @author tags or express copyright attribution
 * statements applied by the authors.  All third-party contributions are
 * distributed under license by Red Hat Inc.
 *
 * This copyrighted material is made available to anyone wishing to use, modify,
 * copy, or redistribute it subject to the terms and conditions of the GNU
 * Lesser General Public License, as published by the Free Software Foundation.
 *
 * This program is distributed in the hope that it will be useful,
 * but WITHOUT ANY WARRANTY; without even the implied warranty of MERCHANTABILITY
 * or FITNESS FOR A PARTICULAR PURPOSE.  See the GNU Lesser General Public License
 * for more details.
 *
 * You should have received a copy of the GNU Lesser General Public License
 * along with this distribution; if not, write to:
 * Free Software Foundation, Inc.
 * 51 Franklin Street, Fifth Floor
 * Boston, MA  02110-1301  USA
 */
package org.hibernate.boot.registry;

import java.util.ArrayList;
<<<<<<< HEAD
import java.util.LinkedHashSet;
import java.util.List;
=======
import java.util.HashSet;
import java.util.LinkedHashSet;
import java.util.List;
import java.util.Set;
>>>>>>> bd7840dd

import org.hibernate.boot.registry.classloading.internal.ClassLoaderServiceImpl;
import org.hibernate.boot.registry.classloading.spi.ClassLoaderService;
import org.hibernate.boot.registry.internal.BootstrapServiceRegistryImpl;
import org.hibernate.boot.registry.selector.Availability;
import org.hibernate.boot.registry.selector.AvailabilityAnnouncer;
import org.hibernate.boot.registry.selector.internal.StrategySelectorBuilder;
import org.hibernate.integrator.internal.IntegratorServiceImpl;
import org.hibernate.integrator.spi.Integrator;
import org.hibernate.internal.util.ClassLoaderHelper;

/**
 * Builder for bootstrap {@link org.hibernate.service.ServiceRegistry} instances.
 *
 * @author Steve Ebersole
 * @author Brett Meyer
 *
 * @see BootstrapServiceRegistryImpl
 * @see StandardServiceRegistryBuilder#StandardServiceRegistryBuilder(org.hibernate.boot.registry.BootstrapServiceRegistry)
 */
public class BootstrapServiceRegistryBuilder {
	private final LinkedHashSet<Integrator> providedIntegrators = new LinkedHashSet<Integrator>();
	private List<ClassLoader> providedClassLoaders;
<<<<<<< HEAD

=======
	private ClassLoaderService providedClassLoaderService;
>>>>>>> bd7840dd
	private StrategySelectorBuilder strategySelectorBuilder = new StrategySelectorBuilder();
	
	

	/**
	 * Add an {@link Integrator} to be applied to the bootstrap registry.
	 *
	 * @param integrator The integrator to add.
	 * @return {@code this}, for method chaining
	 */
	public BootstrapServiceRegistryBuilder with(Integrator integrator) {
		providedIntegrators.add( integrator );
		return this;
	}

	/**
	 * Adds a provided {@link ClassLoader} for use in class-loading and resource-lookup
	 *
	 * @param classLoader The class loader to use
	 *
	 * @return {@code this}, for method chaining
	 */
	public BootstrapServiceRegistryBuilder with(ClassLoader classLoader) {
		if ( providedClassLoaders == null ) {
			providedClassLoaders = new ArrayList<ClassLoader>();
		}
		providedClassLoaders.add( classLoader );
		return this;
	}

	/**
<<<<<<< HEAD
=======
	 * Adds a provided {@link ClassLoaderService} for use in class-loading and resource-lookup
	 *
	 * @param classLoader The class loader to use
	 *
	 * @return {@code this}, for method chaining
	 */
	public BootstrapServiceRegistryBuilder with(ClassLoaderService classLoaderService) {
		providedClassLoaderService = classLoaderService;
		return this;
	}

	/**
>>>>>>> bd7840dd
	 * Applies the specified {@link ClassLoader} as the application class loader for the bootstrap registry
	 *
	 * @param classLoader The class loader to use
	 * @return {@code this}, for method chaining
	 *
	 * @deprecated Use {@link #with(ClassLoader)} instead
	 */
	@Deprecated
	@SuppressWarnings( {"UnusedDeclaration"})
	public BootstrapServiceRegistryBuilder withApplicationClassLoader(ClassLoader classLoader) {
		return with( classLoader );
	}

	/**
	 * Applies the specified {@link ClassLoader} as the resource class loader for the bootstrap registry
	 *
	 * @param classLoader The class loader to use
	 * @return {@code this}, for method chaining
	 *
	 * @deprecated Use {@link #with(ClassLoader)} instead
	 */
	@Deprecated
	@SuppressWarnings( {"UnusedDeclaration"})
	public BootstrapServiceRegistryBuilder withResourceClassLoader(ClassLoader classLoader) {
		return with( classLoader );
	}

	/**
	 * Applies the specified {@link ClassLoader} as the Hibernate class loader for the bootstrap registry
	 *
	 * @param classLoader The class loader to use
	 * @return {@code this}, for method chaining
	 *
	 * @deprecated Use {@link #with(ClassLoader)} instead
	 */
	@Deprecated
	@SuppressWarnings( {"UnusedDeclaration"})
	public BootstrapServiceRegistryBuilder withHibernateClassLoader(ClassLoader classLoader) {
		return with( classLoader );
	}

	/**
	 * Applies the specified {@link ClassLoader} as the environment (or system) class loader for the bootstrap registry
	 *
	 * @param classLoader The class loader to use
	 * @return {@code this}, for method chaining
	 *
	 * @deprecated Use {@link #with(ClassLoader)} instead
	 */
	@Deprecated
	@SuppressWarnings( {"UnusedDeclaration"})
	public BootstrapServiceRegistryBuilder withEnvironmentClassLoader(ClassLoader classLoader) {
		return with( classLoader );
	}

	/**
	 * Applies a named strategy implementation to the bootstrap registry
	 *
	 * @param strategy The strategy
	 * @param name The registered name
	 * @param implementation The strategy implementation Class
	 *
	 * @return {@code this}, for method chaining
	 *
	 * @see org.hibernate.boot.registry.selector.spi.StrategySelector#registerStrategyImplementor(Class, String, Class)
	 */
	@SuppressWarnings( {"UnusedDeclaration"})
	public <T> BootstrapServiceRegistryBuilder withStrategySelector(Class<T> strategy, String name, Class<? extends T> implementation) {
		this.strategySelectorBuilder.addExplicitAvailability( strategy, implementation, name );
		return this;
	}

	/**
	 * Applies one or more strategy selectors announced as available by the passed announcer.
	 *
	 * @param availabilityAnnouncer An announcer for one or more available selectors
	 *
	 * @return {@code this}, for method chaining
	 *
	 * @see org.hibernate.boot.registry.selector.spi.StrategySelector#registerStrategyImplementor(Class, String, Class)
	 */
	@SuppressWarnings( {"UnusedDeclaration"})
	public <T> BootstrapServiceRegistryBuilder withStrategySelectors(AvailabilityAnnouncer availabilityAnnouncer) {
		for ( Availability availability : availabilityAnnouncer.getAvailabilities() ) {
			this.strategySelectorBuilder.addExplicitAvailability( availability );
		}
		return this;
	}

	/**
	 * Build the bootstrap registry.
	 *
	 * @return The built bootstrap registry
	 */
	public BootstrapServiceRegistry build() {
<<<<<<< HEAD
		final ClassLoaderServiceImpl classLoaderService = new ClassLoaderServiceImpl( providedClassLoaders );
=======
		final ClassLoaderService classLoaderService;
		if ( providedClassLoaderService == null ) {
			// Use a set.  As an example, in JPA, OsgiClassLoader may be in both
			// the providedClassLoaders and the overridenClassLoader.
			final Set<ClassLoader> classLoaders = new HashSet<ClassLoader>();

            if ( providedClassLoaders != null )  {
                classLoaders.addAll( providedClassLoaders );
            }
			if ( ClassLoaderHelper.overridenClassLoader != null ) {
                classLoaders.add( ClassLoaderHelper.overridenClassLoader );
            }
			
			classLoaderService = new ClassLoaderServiceImpl( classLoaders );
		} else {
			classLoaderService = providedClassLoaderService;
		}
>>>>>>> bd7840dd

		final IntegratorServiceImpl integratorService = new IntegratorServiceImpl(
				providedIntegrators,
				classLoaderService
		);


		return new BootstrapServiceRegistryImpl(
				classLoaderService,
				strategySelectorBuilder.buildSelector( classLoaderService ),
				integratorService
		);
	}
}<|MERGE_RESOLUTION|>--- conflicted
+++ resolved
@@ -24,15 +24,12 @@
 package org.hibernate.boot.registry;
 
 import java.util.ArrayList;
-<<<<<<< HEAD
 import java.util.LinkedHashSet;
 import java.util.List;
-=======
 import java.util.HashSet;
 import java.util.LinkedHashSet;
 import java.util.List;
 import java.util.Set;
->>>>>>> bd7840dd
 
 import org.hibernate.boot.registry.classloading.internal.ClassLoaderServiceImpl;
 import org.hibernate.boot.registry.classloading.spi.ClassLoaderService;
@@ -56,11 +53,7 @@
 public class BootstrapServiceRegistryBuilder {
 	private final LinkedHashSet<Integrator> providedIntegrators = new LinkedHashSet<Integrator>();
 	private List<ClassLoader> providedClassLoaders;
-<<<<<<< HEAD
-
-=======
 	private ClassLoaderService providedClassLoaderService;
->>>>>>> bd7840dd
 	private StrategySelectorBuilder strategySelectorBuilder = new StrategySelectorBuilder();
 	
 	
@@ -92,8 +85,6 @@
 	}
 
 	/**
-<<<<<<< HEAD
-=======
 	 * Adds a provided {@link ClassLoaderService} for use in class-loading and resource-lookup
 	 *
 	 * @param classLoader The class loader to use
@@ -106,7 +97,6 @@
 	}
 
 	/**
->>>>>>> bd7840dd
 	 * Applies the specified {@link ClassLoader} as the application class loader for the bootstrap registry
 	 *
 	 * @param classLoader The class loader to use
@@ -202,9 +192,6 @@
 	 * @return The built bootstrap registry
 	 */
 	public BootstrapServiceRegistry build() {
-<<<<<<< HEAD
-		final ClassLoaderServiceImpl classLoaderService = new ClassLoaderServiceImpl( providedClassLoaders );
-=======
 		final ClassLoaderService classLoaderService;
 		if ( providedClassLoaderService == null ) {
 			// Use a set.  As an example, in JPA, OsgiClassLoader may be in both
@@ -222,7 +209,6 @@
 		} else {
 			classLoaderService = providedClassLoaderService;
 		}
->>>>>>> bd7840dd
 
 		final IntegratorServiceImpl integratorService = new IntegratorServiceImpl(
 				providedIntegrators,
