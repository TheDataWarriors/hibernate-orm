--- conflicted
+++ resolved
@@ -25,17 +25,8 @@
 
 	@Override
 	public String[] getSqlCreateStrings(Sequence sequence, Metadata metadata) {
-<<<<<<< HEAD
-		final JdbcEnvironment jdbcEnvironment = metadata.getDatabase().getJdbcEnvironment();
-		return dialect.getSequenceSupport().getCreateSequenceStrings(
-				jdbcEnvironment.getQualifiedObjectNameFormatter().format(
-						sequence.getName(),
-						jdbcEnvironment.getDialect()
-				),
-=======
 		return dialect.getCreateSequenceStrings(
 				getFormattedSequenceName( sequence.getName(), metadata ),
->>>>>>> c6e3bf2e
 				sequence.getInitialValue(),
 				sequence.getIncrementSize()
 		);
@@ -43,14 +34,6 @@
 
 	@Override
 	public String[] getSqlDropStrings(Sequence sequence, Metadata metadata) {
-<<<<<<< HEAD
-		final JdbcEnvironment jdbcEnvironment = metadata.getDatabase().getJdbcEnvironment();
-		return dialect.getSequenceSupport().getDropSequenceStrings(
-				jdbcEnvironment.getQualifiedObjectNameFormatter().format(
-						sequence.getName(),
-						jdbcEnvironment.getDialect()
-				)
-=======
 		return dialect.getDropSequenceStrings(
 				getFormattedSequenceName( sequence.getName(), metadata )
 		);
@@ -61,7 +44,6 @@
 		return jdbcEnvironment.getQualifiedObjectNameFormatter().format(
 				name,
 				jdbcEnvironment.getDialect()
->>>>>>> c6e3bf2e
 		);
 	}
 }