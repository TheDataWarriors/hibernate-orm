/*
 * Hibernate, Relational Persistence for Idiomatic Java
 *
 * License: GNU Lesser General Public License (LGPL), version 2.1 or later.
 * See the lgpl.txt file in the root directory or <http://www.gnu.org/licenses/lgpl-2.1.html>.
 */

// $Id$

package org.hibernate.cfg;

import java.util.ArrayList;
import java.util.Collection;
import java.util.Collections;
import java.util.HashMap;
import java.util.Iterator;
import java.util.List;
import java.util.Map;
import java.util.TreeMap;
import javax.persistence.Access;
import javax.persistence.ManyToMany;
import javax.persistence.ManyToOne;
import javax.persistence.OneToMany;
import javax.persistence.OneToOne;
import javax.persistence.Transient;

import org.hibernate.AnnotationException;
import org.hibernate.MappingException;
import org.hibernate.annotations.ManyToAny;
import org.hibernate.annotations.Target;
import org.hibernate.annotations.Type;
import org.hibernate.annotations.common.reflection.XClass;
import org.hibernate.annotations.common.reflection.XProperty;
import org.hibernate.boot.jaxb.Origin;
import org.hibernate.boot.jaxb.SourceType;
import org.hibernate.cfg.annotations.HCANNHelper;
import org.hibernate.internal.CoreMessageLogger;
import org.hibernate.internal.util.StringHelper;
import org.hibernate.internal.util.collections.CollectionHelper;

import org.jboss.logging.Logger;

/**
 * A helper class to keep the {@code XProperty}s of a class ordered by access type.
 *
 * @author Hardy Ferentschik
 */
class PropertyContainer {
//
//    static {
//        System.setProperty("jboss.i18n.generate-proxies", "true");
//    }

	private static final CoreMessageLogger LOG = Logger.getMessageLogger(CoreMessageLogger.class, PropertyContainer.class.getName());

	/**
	 * The class for which this container is created.
	 */
	private final XClass xClass;
	private final XClass entityAtStake;

	/**
	 * Holds the AccessType indicated for use at the class/container-level for cases where persistent attribute
	 * did not specify.
	 */
	private final AccessType classLevelAccessType;

	private final List<XProperty> persistentAttributes;

	PropertyContainer(XClass clazz, XClass entityAtStake, AccessType defaultClassLevelAccessType) {
		this.xClass = clazz;
		this.entityAtStake = entityAtStake;

		if ( defaultClassLevelAccessType == AccessType.DEFAULT ) {
			// this is effectively what the old code did when AccessType.DEFAULT was passed in
			// to getProperties(AccessType) from AnnotationBinder and InheritanceState
			defaultClassLevelAccessType = AccessType.PROPERTY;
		}

		AccessType localClassLevelAccessType = determineLocalClassDefinedAccessStrategy();
		assert localClassLevelAccessType != null;

		this.classLevelAccessType = localClassLevelAccessType != AccessType.DEFAULT
				? localClassLevelAccessType
				: defaultClassLevelAccessType;
		assert classLevelAccessType == AccessType.FIELD || classLevelAccessType == AccessType.PROPERTY;

<<<<<<< HEAD
		this.persistentAttributeMap = new TreeMap<>();
=======
>>>>>>> 2c39bc0a

		final List<XProperty> fields = xClass.getDeclaredProperties( AccessType.FIELD.getType() );
		final List<XProperty> getters = xClass.getDeclaredProperties( AccessType.PROPERTY.getType() );

		preFilter( fields, getters );

		final Map<String,XProperty> persistentAttributesFromGetters = new HashMap<>();

		final TreeMap<String, XProperty> localAttributeMap = new TreeMap<>();
		collectPersistentAttributesUsingLocalAccessType(
				xClass,
				localAttributeMap,
				persistentAttributesFromGetters,
				fields,
				getters
		);
		collectPersistentAttributesUsingClassLevelAccessType(
				xClass,
				classLevelAccessType,
				localAttributeMap,
				persistentAttributesFromGetters,
				fields,
				getters
		);
		this.persistentAttributes = verifyAndInitializePersistentAttributes( xClass, localAttributeMap );
	}

	private void preFilter(List<XProperty> fields, List<XProperty> getters) {
		Iterator<XProperty> propertyIterator = fields.iterator();
		while ( propertyIterator.hasNext() ) {
			final XProperty property = propertyIterator.next();
			if ( mustBeSkipped( property ) ) {
				propertyIterator.remove();
			}
		}

		propertyIterator = getters.iterator();
		while ( propertyIterator.hasNext() ) {
			final XProperty property = propertyIterator.next();
			if ( mustBeSkipped( property ) ) {
				propertyIterator.remove();
			}
		}
	}

	private static void collectPersistentAttributesUsingLocalAccessType(
			XClass xClass,
			TreeMap<String, XProperty> persistentAttributeMap,
			Map<String,XProperty> persistentAttributesFromGetters,
			List<XProperty> fields,
			List<XProperty> getters) {

		// Check fields...
		Iterator<XProperty> propertyIterator = fields.iterator();
		while ( propertyIterator.hasNext() ) {
			final XProperty xProperty = propertyIterator.next();
			final Access localAccessAnnotation = xProperty.getAnnotation( Access.class );
			if ( localAccessAnnotation == null
					|| localAccessAnnotation.value() != javax.persistence.AccessType.FIELD ) {
				continue;
			}

			propertyIterator.remove();
			persistentAttributeMap.put( xProperty.getName(), xProperty );
		}

		// Check getters...
		propertyIterator = getters.iterator();
		while ( propertyIterator.hasNext() ) {
			final XProperty xProperty = propertyIterator.next();
			final Access localAccessAnnotation = xProperty.getAnnotation( Access.class );
			if ( localAccessAnnotation == null
					|| localAccessAnnotation.value() != javax.persistence.AccessType.PROPERTY ) {
				continue;
			}

			propertyIterator.remove();

			final String name = xProperty.getName();

			// HHH-10242 detect registration of the same property getter twice - eg boolean isId() + UUID getId()
			final XProperty previous = persistentAttributesFromGetters.get( name );
			if ( previous != null ) {
				throw new org.hibernate.boot.MappingException(
						LOG.ambiguousPropertyMethods(
								xClass.getName(),
								HCANNHelper.annotatedElementSignature( previous ),
								HCANNHelper.annotatedElementSignature( xProperty )
						),
						new Origin( SourceType.ANNOTATION, xClass.getName() )
				);
			}

			persistentAttributeMap.put( name, xProperty );
			persistentAttributesFromGetters.put( name, xProperty );
		}
	}

	private static void collectPersistentAttributesUsingClassLevelAccessType(
			XClass xClass,
			AccessType classLevelAccessType,
			TreeMap<String, XProperty> persistentAttributeMap,
			Map<String,XProperty> persistentAttributesFromGetters,
			List<XProperty> fields,
			List<XProperty> getters) {
		if ( classLevelAccessType == AccessType.FIELD ) {
			for ( XProperty field : fields ) {
				if ( persistentAttributeMap.containsKey( field.getName() ) ) {
					continue;
				}

				persistentAttributeMap.put( field.getName(), field );
			}
		}
		else {
			for ( XProperty getter : getters ) {
				final String name = getter.getName();

				// HHH-10242 detect registration of the same property getter twice - eg boolean isId() + UUID getId()
				final XProperty previous = persistentAttributesFromGetters.get( name );
				if ( previous != null ) {
					throw new org.hibernate.boot.MappingException(
							LOG.ambiguousPropertyMethods(
									xClass.getName(),
									HCANNHelper.annotatedElementSignature( previous ),
									HCANNHelper.annotatedElementSignature( getter )
							),
							new Origin( SourceType.ANNOTATION, xClass.getName() )
					);
				}

				if ( persistentAttributeMap.containsKey( name ) ) {
					continue;
				}

				persistentAttributeMap.put( getter.getName(), getter );
				persistentAttributesFromGetters.put( name, getter );
			}
		}
	}

	public XClass getEntityAtStake() {
		return entityAtStake;
	}

	public XClass getDeclaringClass() {
		return xClass;
	}

	public AccessType getClassLevelAccessType() {
		return classLevelAccessType;
	}

	/**
	 * @deprecated Use the {@link #propertyIterator()} method instead.
	 */
	@Deprecated
	public Collection<XProperty> getProperties() {
		return Collections.unmodifiableCollection( this.persistentAttributes );
	}

	public Iterable<XProperty> propertyIterator() {
		return persistentAttributes;
	}

	private static List<XProperty> verifyAndInitializePersistentAttributes(XClass xClass, Map<String, XProperty> localAttributeMap) {
		ArrayList<XProperty> output = new ArrayList( localAttributeMap.size() );
		for ( XProperty xProperty : localAttributeMap.values() ) {
			if ( !xProperty.isTypeResolved() && !discoverTypeWithoutReflection( xProperty ) ) {
				String msg = "Property " + StringHelper.qualify( xClass.getName(), xProperty.getName() ) +
						" has an unbound type and no explicit target entity. Resolve this Generic usage issue" +
						" or set an explicit target attribute (eg @OneToMany(target=) or use an explicit @Type";
				throw new AnnotationException( msg );
			}
			output.add( xProperty );
		}
		return CollectionHelper.toSmallList( output );
	}
//
//	private void considerExplicitFieldAndPropertyAccess() {
//		for ( XProperty property : fieldAccessMap.values() ) {
//			Access access = property.getAnnotation( Access.class );
//			if ( access == null ) {
//				continue;
//			}
//
//			// see "2.3.2 Explicit Access Type" of JPA 2 spec
//			// the access type for this property is explicitly set to AccessType.FIELD, hence we have to
//			// use field access for this property even if the default access type for the class is AccessType.PROPERTY
//			AccessType accessType = AccessType.getAccessStrategy( access.value() );
//            if (accessType == AccessType.FIELD) {
//				propertyAccessMap.put(property.getName(), property);
//			}
//            else {
//				LOG.debug( "Placing @Access(AccessType.FIELD) on a field does not have any effect." );
//			}
//		}
//
//		for ( XProperty property : propertyAccessMap.values() ) {
//			Access access = property.getAnnotation( Access.class );
//			if ( access == null ) {
//				continue;
//			}
//
//			AccessType accessType = AccessType.getAccessStrategy( access.value() );
//
//			// see "2.3.2 Explicit Access Type" of JPA 2 spec
//			// the access type for this property is explicitly set to AccessType.PROPERTY, hence we have to
//			// return use method access even if the default class access type is AccessType.FIELD
//            if (accessType == AccessType.PROPERTY) {
//				fieldAccessMap.put(property.getName(), property);
//			}
//            else {
//				LOG.debug( "Placing @Access(AccessType.PROPERTY) on a field does not have any effect." );
//			}
//		}
//	}

//	/**
//	 * Retrieves all properties from the {@code xClass} with the specified access type. This method does not take
//	 * any jpa access rules/annotations into account yet.
//	 *
//	 * @param access The access type - {@code AccessType.FIELD}  or {@code AccessType.Property}
//	 *
//	 * @return A maps of the properties with the given access type keyed against their property name
//	 */
//	private TreeMap<String, XProperty> initProperties(AccessType access) {
//		if ( !( AccessType.PROPERTY.equals( access ) || AccessType.FIELD.equals( access ) ) ) {
//			throw new IllegalArgumentException( "Access type has to be AccessType.FIELD or AccessType.Property" );
//		}
//
//		//order so that property are used in the same order when binding native query
//		TreeMap<String, XProperty> propertiesMap = new TreeMap<String, XProperty>();
//		List<XProperty> properties = xClass.getDeclaredProperties( access.getType() );
//		for ( XProperty property : properties ) {
//			if ( mustBeSkipped( property ) ) {
//				continue;
//			}
//			// HHH-10242 detect registration of the same property twice eg boolean isId() + UUID getId()
//			XProperty oldProperty = propertiesMap.get( property.getName() );
//			if ( oldProperty != null ) {
//				throw new org.hibernate.boot.MappingException(
//						LOG.ambiguousPropertyMethods(
//								xClass.getName(),
//								HCANNHelper.annotatedElementSignature( oldProperty ),
//								HCANNHelper.annotatedElementSignature( property )
//						),
//						new Origin( SourceType.ANNOTATION, xClass.getName() )
//				);
//			}
//
//			propertiesMap.put( property.getName(), property );
//		}
//		return propertiesMap;
//	}

	private AccessType determineLocalClassDefinedAccessStrategy() {
		AccessType classDefinedAccessType;

		AccessType hibernateDefinedAccessType = AccessType.DEFAULT;
		AccessType jpaDefinedAccessType = AccessType.DEFAULT;

		org.hibernate.annotations.AccessType accessType = xClass.getAnnotation( org.hibernate.annotations.AccessType.class );
		if ( accessType != null ) {
			hibernateDefinedAccessType = AccessType.getAccessStrategy( accessType.value() );
		}

		Access access = xClass.getAnnotation( Access.class );
		if ( access != null ) {
			jpaDefinedAccessType = AccessType.getAccessStrategy( access.value() );
		}

		if ( hibernateDefinedAccessType != AccessType.DEFAULT
				&& jpaDefinedAccessType != AccessType.DEFAULT
				&& hibernateDefinedAccessType != jpaDefinedAccessType ) {
			throw new MappingException(
					"@AccessType and @Access specified with contradicting values. Use of @Access only is recommended. "
			);
		}

		if ( hibernateDefinedAccessType != AccessType.DEFAULT ) {
			classDefinedAccessType = hibernateDefinedAccessType;
		}
		else {
			classDefinedAccessType = jpaDefinedAccessType;
		}
		return classDefinedAccessType;
	}

	private static boolean discoverTypeWithoutReflection(XProperty p) {
		if ( p.isAnnotationPresent( OneToOne.class ) && !p.getAnnotation( OneToOne.class )
				.targetEntity()
				.equals( void.class ) ) {
			return true;
		}
		else if ( p.isAnnotationPresent( OneToMany.class ) && !p.getAnnotation( OneToMany.class )
				.targetEntity()
				.equals( void.class ) ) {
			return true;
		}
		else if ( p.isAnnotationPresent( ManyToOne.class ) && !p.getAnnotation( ManyToOne.class )
				.targetEntity()
				.equals( void.class ) ) {
			return true;
		}
		else if ( p.isAnnotationPresent( ManyToMany.class ) && !p.getAnnotation( ManyToMany.class )
				.targetEntity()
				.equals( void.class ) ) {
			return true;
		}
		else if ( p.isAnnotationPresent( org.hibernate.annotations.Any.class ) ) {
			return true;
		}
		else if ( p.isAnnotationPresent( ManyToAny.class ) ) {
			if ( !p.isCollection() && !p.isArray() ) {
				throw new AnnotationException( "@ManyToAny used on a non collection non array property: " + p.getName() );
			}
			return true;
		}
		else if ( p.isAnnotationPresent( Type.class ) ) {
			return true;
		}
		else if ( p.isAnnotationPresent( Target.class ) ) {
			return true;
		}
		return false;
	}

	private static boolean mustBeSkipped(XProperty property) {
		//TODO make those hardcoded tests more portable (through the bytecode provider?)
		return property.isAnnotationPresent( Transient.class )
				|| "net.sf.cglib.transform.impl.InterceptFieldCallback".equals( property.getType().getName() );
	}
}<|MERGE_RESOLUTION|>--- conflicted
+++ resolved
@@ -85,10 +85,6 @@
 				: defaultClassLevelAccessType;
 		assert classLevelAccessType == AccessType.FIELD || classLevelAccessType == AccessType.PROPERTY;
 
-<<<<<<< HEAD
-		this.persistentAttributeMap = new TreeMap<>();
-=======
->>>>>>> 2c39bc0a
 
 		final List<XProperty> fields = xClass.getDeclaredProperties( AccessType.FIELD.getType() );
 		final List<XProperty> getters = xClass.getDeclaredProperties( AccessType.PROPERTY.getType() );
