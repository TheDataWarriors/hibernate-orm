--- conflicted
+++ resolved
@@ -90,15 +90,10 @@
 		this.updateTimestampsCache = updateTimestampsCache;
 	}
 
-<<<<<<< HEAD
 	public void clear() throws CacheException {
 		cacheRegion.evictAll();
 	}
 
-	@SuppressWarnings({ "UnnecessaryBoxing", "unchecked" })
-=======
-	@SuppressWarnings({ "unchecked" })
->>>>>>> bd7840dd
 	public boolean put(
 			final QueryKey key,
 			final Type[] returnTypes,
