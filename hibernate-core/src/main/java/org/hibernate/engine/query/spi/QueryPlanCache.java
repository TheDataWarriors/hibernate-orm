--- conflicted
+++ resolved
@@ -31,11 +31,7 @@
 import java.util.Map;
 import java.util.Set;
 
-<<<<<<< HEAD
 import org.jboss.logging.Logger;
-
-=======
->>>>>>> 899b306f
 import org.hibernate.Filter;
 import org.hibernate.MappingException;
 import org.hibernate.QueryException;
@@ -173,9 +169,6 @@
 		return new ParameterMetadata( ordinalDescriptors, namedParamDescriptorMap );
 	}
 
-<<<<<<< HEAD
-	public HQLQueryPlan getHQLQueryPlan( String queryString, boolean shallow, Map<String, Filter> enabledFilters)
-=======
 	/**
 	 * Get the query plan for the given HQL query, creating it and caching it if not already cached
 	 *
@@ -190,7 +183,6 @@
 	 */
 	@SuppressWarnings("unchecked")
 	public HQLQueryPlan getHQLQueryPlan(String queryString, boolean shallow, Map<String,Filter> enabledFilters)
->>>>>>> 899b306f
 			throws QueryException, MappingException {
 		final HQLQueryPlanKey key = new HQLQueryPlanKey( queryString, shallow, enabledFilters );
 		HQLQueryPlan value = (HQLQueryPlan) queryPlanCache.get( key );
