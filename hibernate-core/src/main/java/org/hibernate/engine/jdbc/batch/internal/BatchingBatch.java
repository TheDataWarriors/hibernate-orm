--- conflicted
+++ resolved
@@ -22,32 +22,14 @@
  * Boston, MA  02110-1301  USA
  */
 package org.hibernate.engine.jdbc.batch.internal;
-<<<<<<< HEAD
-import java.sql.PreparedStatement;
-import java.sql.SQLException;
-import java.util.ArrayList;
-import java.util.HashMap;
-import java.util.List;
-import java.util.Map;
-import org.hibernate.AssertionFailure;
-import org.hibernate.HibernateException;
-import org.hibernate.HibernateLogger;
-import org.hibernate.engine.jdbc.spi.SQLExceptionHelper;
-import org.hibernate.engine.jdbc.spi.SQLStatementLogger;
-import org.hibernate.jdbc.Expectation;
-import org.jboss.logging.Logger;
-=======
-
-import org.hibernate.HibernateException;
-import org.hibernate.engine.jdbc.batch.spi.BatchKey;
-import org.hibernate.engine.jdbc.spi.JdbcCoordinator;
-import org.slf4j.Logger;
-import org.slf4j.LoggerFactory;
-
 import java.sql.PreparedStatement;
 import java.sql.SQLException;
 import java.util.Map;
->>>>>>> 0b10334e
+import org.hibernate.HibernateException;
+import org.hibernate.HibernateLogger;
+import org.hibernate.engine.jdbc.batch.spi.BatchKey;
+import org.hibernate.engine.jdbc.spi.JdbcCoordinator;
+import org.jboss.logging.Logger;
 
 /**
  * A {@link org.hibernate.engine.jdbc.batch.spi.Batch} implementation which does bathing based on a given size.  Once
@@ -92,13 +74,8 @@
 			currentStatement.addBatch();
 		}
 		catch ( SQLException e ) {
-<<<<<<< HEAD
-            LOG.sqlExceptionEscapedProxy(e);
-			throw getSqlExceptionHelper().convert( e, "could not perform addBatch", sql );
-=======
-			log.debug( "sqlexception escaped proxy", e );
+			LOG.debugf( "SQLException escaped proxy", e );
 			throw sqlExceptionHelper().convert( e, "could not perform addBatch", currentStatementSql );
->>>>>>> 0b10334e
 		}
 		statementPosition++;
 		if ( statementPosition >= getKey().getBatchedStatementCount() ) {
@@ -112,63 +89,17 @@
 		}
 	}
 
-<<<<<<< HEAD
-	/**
-	 * {@inheritDoc}
-	 */
-	@Override
-    protected void doExecuteBatch() {
-        if (maxBatchPosition == 0) LOG.debugf("No batched statements to execute");
-		else {
-            LOG.debugf("Executing %s statements with maximum batch size %s", getStatements().size(), maxBatchPosition);
-
-			try {
-				executeStatements();
-			}
-			catch ( RuntimeException re ) {
-                LOG.unableToExecuteBatch(re.getMessage());
-				throw re;
-			}
-			finally {
-				for ( List<Expectation> expectations : expectationsBySql.values() ) {
-					expectations.clear();
-				}
-				maxBatchPosition = 0;
-=======
 	@Override
 	protected void doExecuteBatch() {
 		if ( batchPosition == 0 ) {
-			log.debug( "no batched statements to execute" );
+		    LOG.debugf("No batched statements to execute");
 		}
 		else {
-			if ( log.isDebugEnabled() ) {
-				log.debug( "Executing batch size: " + batchPosition );
->>>>>>> 0b10334e
-			}
+			LOG.debugf( "Executing batch size: %s", batchPosition );
 			performExecution();
 		}
 	}
 
-<<<<<<< HEAD
-	private void executeStatements() {
-		for ( Map.Entry<String,PreparedStatement> entry : getStatements().entrySet() ) {
-			final String sql = entry.getKey();
-			final PreparedStatement statement = entry.getValue();
-			final List<Expectation> expectations = expectationsBySql.get( sql );
-			if ( batchSize < expectations.size() ) {
-				throw new IllegalStateException(
-						"Number of expectations [" + expectations.size() +
-								"] is greater than batch size [" + batchSize +
-								"] for statement [" + sql +
-								"]"
-				);
-			}
-			if ( expectations.size() > 0 ) {
-                LOG.debugf("Executing with batch of size %s: %s", expectations.size(), sql);
-				executeStatement( sql, statement, expectations );
-				expectations.clear();
-            } else LOG.debugf("Skipped executing because batch size is 0: %s", sql);
-=======
 	private void performExecution() {
 		try {
 			for ( Map.Entry<String,PreparedStatement> entry : getStatements().entrySet() ) {
@@ -177,57 +108,27 @@
 					checkRowCounts( statement.executeBatch(), statement );
 				}
 				catch ( SQLException e ) {
-					log.debug( "sqlexception escaped proxy", e );
+		            LOG.debugf( "SQLException escaped proxy", e );
 					throw sqlExceptionHelper().convert( e, "could not perform addBatch", entry.getKey() );
 				}
 			}
->>>>>>> 0b10334e
 		}
 		catch ( RuntimeException re ) {
-			log.error( "Exception executing batch [{}]", re.getMessage() );
+			LOG.unableToExecuteBatch( re.getMessage() );
 			throw re;
 		}
-<<<<<<< HEAD
-		catch ( SQLException e ) {
-            LOG.sqlExceptionEscapedProxy(e);
-			throw getSqlExceptionHelper()
-					.convert( e, "could not execute statement: " + sql );
-=======
 		finally {
 			batchPosition = 0;
->>>>>>> 0b10334e
 		}
 	}
 
 	private void checkRowCounts(int[] rowCounts, PreparedStatement ps) throws SQLException, HibernateException {
 		int numberOfRowCounts = rowCounts.length;
-<<<<<<< HEAD
-        if (numberOfRowCounts != expectations.size()) LOG.unexpectedRowCounts();
-		try {
-			for ( int i = 0; i < numberOfRowCounts; i++ ) {
-				expectations.get( i ).verifyOutcome( rowCounts[i], ps, i );
-			}
-		}
-		catch ( SQLException e ) {
-            LOG.sqlExceptionEscapedProxy(e);
-			throw getSqlExceptionHelper()
-					.convert( e, "row count verification failed for statement: ", sql );
-		}
-	}
-
-	@Override
-    public void release() {
-		expectationsBySql.clear();
-		maxBatchPosition = 0;
-	}
-=======
 		if ( numberOfRowCounts != batchPosition ) {
-			log.warn( "JDBC driver did not return the expected number of row counts" );
+            LOG.unexpectedRowCounts();
 		}
 		for ( int i = 0; i < numberOfRowCounts; i++ ) {
 			getKey().getExpectation().verifyOutcome( rowCounts[i], ps, i );
 		}
 	}
-
->>>>>>> 0b10334e
 }