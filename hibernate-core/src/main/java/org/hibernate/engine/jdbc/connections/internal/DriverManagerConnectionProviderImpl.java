--- conflicted
+++ resolved
@@ -98,10 +98,7 @@
 			throw new UnknownUnwrapTypeException( unwrapType );
 		}
 	}
-<<<<<<< HEAD
-=======
-
->>>>>>> f40f814b
+
 	@Override
 	public void configure(Map configurationValues) {
 		LOG.usingHibernateBuiltInConnectionPool();
@@ -162,21 +159,14 @@
 
 		LOG.usingDriver( driverClassName, url );
 		// if debug level is enabled, then log the password, otherwise mask it
-<<<<<<< HEAD
-		if ( debugEnabled )
-=======
-		if ( LOG.isDebugEnabled() ) {
->>>>>>> f40f814b
+		if ( debugEnabled ) {
 			LOG.connectionProperties( connectionProps );
 		}
 		else {
 			LOG.connectionProperties( ConfigurationHelper.maskOut( connectionProps, "password" ) );
 		}
 	}
-<<<<<<< HEAD
-=======
-
->>>>>>> f40f814b
+
 	@Override
 	public void stop() {
 		LOG.cleaningUpConnectionPool( url );
@@ -192,19 +182,11 @@
 		pool.clear();
 		stopped = true;
 	}
-<<<<<<< HEAD
+
 	@Override
 	public Connection getConnection() throws SQLException {
 		if ( traceEnabled ) LOG.tracev( "Total checked-out connections: {0}", checkedOut.intValue() );
-=======
-
-	@Override
-	public Connection getConnection() throws SQLException {
-		final boolean traceEnabled = LOG.isTraceEnabled();
-		if ( traceEnabled ) {
-			LOG.tracev( "Total checked-out connections: {0}", checkedOut.intValue() );
-		}
->>>>>>> f40f814b
+
 
 		// essentially, if we have available connections in the pool, use one...
 		synchronized (pool) {
@@ -258,10 +240,7 @@
 		checkedOut.incrementAndGet();
 		return conn;
 	}
-<<<<<<< HEAD
-=======
-
->>>>>>> f40f814b
+
 	@Override
 	public void closeConnection(Connection conn) throws SQLException {
 		checkedOut.decrementAndGet();
@@ -287,10 +266,7 @@
 		}
 		super.finalize();
 	}
-<<<<<<< HEAD
-=======
-
->>>>>>> f40f814b
+
 	@Override
 	public boolean supportsAggressiveRelease() {
 		return false;
