/*
 * Hibernate, Relational Persistence for Idiomatic Java
 *
 * License: GNU Lesser General Public License (LGPL), version 2.1 or later.
 * See the lgpl.txt file in the root directory or <http://www.gnu.org/licenses/lgpl-2.1.html>.
 */
package org.hibernate.internal;

import java.io.IOException;
import java.io.ObjectInputStream;
import java.io.ObjectOutputStream;
import java.sql.SQLException;
import java.util.List;
import java.util.TimeZone;
import java.util.UUID;
import javax.persistence.FlushModeType;
import javax.persistence.TransactionRequiredException;
import javax.persistence.criteria.CriteriaBuilder;
import javax.persistence.criteria.CriteriaDelete;
import javax.persistence.criteria.CriteriaQuery;
import javax.persistence.criteria.CriteriaUpdate;

import org.hibernate.CacheMode;
import org.hibernate.EmptyInterceptor;
import org.hibernate.EntityNameResolver;
import org.hibernate.FlushMode;
import org.hibernate.Hibernate;
import org.hibernate.HibernateException;
import org.hibernate.Interceptor;
import org.hibernate.LockMode;
import org.hibernate.MultiTenancyStrategy;
import org.hibernate.NotYetImplementedFor6Exception;
import org.hibernate.SessionEventListener;
import org.hibernate.SessionException;
import org.hibernate.Transaction;
import org.hibernate.cache.spi.CacheTransactionSynchronization;
import org.hibernate.engine.internal.SessionEventListenerManagerImpl;
import org.hibernate.engine.jdbc.LobCreationContext;
import org.hibernate.engine.jdbc.LobCreator;
import org.hibernate.engine.jdbc.connections.spi.JdbcConnectionAccess;
import org.hibernate.engine.jdbc.internal.JdbcCoordinatorImpl;
import org.hibernate.engine.jdbc.spi.JdbcCoordinator;
import org.hibernate.engine.jdbc.spi.JdbcServices;
import org.hibernate.engine.query.spi.sql.NativeSQLQuerySpecification;
import org.hibernate.engine.spi.EntityKey;
import org.hibernate.engine.spi.ExceptionConverter;
import org.hibernate.engine.spi.QueryParameters;
import org.hibernate.engine.spi.SessionEventListenerManager;
import org.hibernate.engine.spi.SessionFactoryImplementor;
import org.hibernate.engine.spi.SharedSessionContractImplementor;
import org.hibernate.engine.transaction.internal.TransactionImpl;
import org.hibernate.engine.transaction.spi.TransactionImplementor;
import org.hibernate.id.uuid.StandardRandomStrategy;
import org.hibernate.jpa.QueryHints;
import org.hibernate.jpa.internal.util.FlushModeTypeHelper;
import org.hibernate.persister.entity.EntityPersister;
import org.hibernate.procedure.ProcedureCall;
import org.hibernate.procedure.internal.ProcedureCallImpl;
import org.hibernate.procedure.spi.NamedCallableQueryMemento;
import org.hibernate.query.Query;
import org.hibernate.query.hql.spi.HqlQueryImplementor;
import org.hibernate.query.hql.spi.NamedHqlQueryMemento;
import org.hibernate.query.spi.QueryEngine;
import org.hibernate.query.spi.QueryImplementor;
import org.hibernate.query.spi.QueryInterpretationCache;
import org.hibernate.query.spi.ScrollableResultsImplementor;
import org.hibernate.query.sql.internal.NativeQueryImpl;
import org.hibernate.query.sql.spi.NamedNativeQueryMemento;
import org.hibernate.query.sql.spi.NativeQueryImplementor;
import org.hibernate.query.sqm.internal.QuerySqmImpl;
import org.hibernate.query.sqm.tree.SqmStatement;
import org.hibernate.query.sqm.tree.delete.SqmDeleteStatement;
import org.hibernate.query.sqm.tree.update.SqmUpdateStatement;
import org.hibernate.resource.jdbc.spi.JdbcSessionContext;
import org.hibernate.resource.jdbc.spi.StatementInspector;
import org.hibernate.resource.transaction.backend.jta.internal.JtaTransactionCoordinatorImpl;
import org.hibernate.resource.transaction.spi.TransactionCoordinator;
import org.hibernate.resource.transaction.spi.TransactionCoordinatorBuilder;
import org.hibernate.type.descriptor.sql.SqlTypeDescriptor;

/**
 * Base class for SharedSessionContract/SharedSessionContractImplementor
 * implementations.  Intended for Session and StatelessSession implementations
 * <P/>
 * NOTE: This implementation defines access to a number of instance state values
 * in a manner that is not exactly concurrent-access safe.  However, a Session/EntityManager
 * is never intended to be used concurrently; therefore the condition is not expected
 * and so a more synchronized/concurrency-safe is not defined to be as negligent
 * (performance-wise) as possible.  Some of these methods include:<ul>
 *     <li>{@link #getEventListenerManager()}</li>
 *     <li>{@link #getJdbcConnectionAccess()}</li>
 *     <li>{@link #getJdbcServices()}</li>
 *     <li>{@link #getTransaction()} (and therefore related methods such as {@link #beginTransaction()}, etc)</li>
 * </ul>
 *
 * @author Steve Ebersole
 */
@SuppressWarnings("WeakerAccess")
public abstract class AbstractSharedSessionContract implements SharedSessionContractImplementor {
	private static final EntityManagerMessageLogger log = HEMLogging.messageLogger( SessionImpl.class );

	private transient SessionFactoryImpl factory;
	private final String tenantIdentifier;
	protected transient FastSessionServices fastSessionServices;
	private UUID sessionIdentifier;

	private transient JdbcConnectionAccess jdbcConnectionAccess;
	private transient JdbcSessionContext jdbcSessionContext;
	private transient JdbcCoordinator jdbcCoordinator;

	private transient TransactionImplementor currentHibernateTransaction;
	private transient TransactionCoordinator transactionCoordinator;
	private transient CacheTransactionSynchronization cacheTransactionSync;

	private final boolean isTransactionCoordinatorShared;
	private final Interceptor interceptor;

	private final TimeZone jdbcTimeZone;

	private FlushMode flushMode;
	private boolean autoJoinTransactions;

	private CacheMode cacheMode;

	protected boolean closed;
	protected boolean waitingForAutoClose;

	// transient & non-final for Serialization purposes - ugh
	private transient SessionEventListenerManagerImpl sessionEventsManager;
	private transient EntityNameResolver entityNameResolver;

	private Integer jdbcBatchSize;

	//Lazily initialized
	private transient ExceptionConverter exceptionConverter;

	public AbstractSharedSessionContract(SessionFactoryImpl factory, SessionCreationOptions options) {
		this.factory = factory;
		this.fastSessionServices = factory.getFastSessionServices();
		this.cacheTransactionSync = factory.getCache().getRegionFactory().createTransactionContext( this );


		this.flushMode = options.getInitialSessionFlushMode();

		this.tenantIdentifier = options.getTenantIdentifier();
		if ( MultiTenancyStrategy.NONE == factory.getSettings().getMultiTenancyStrategy() ) {
			if ( tenantIdentifier != null ) {
				throw new HibernateException( "SessionFactory was not configured for multi-tenancy" );
			}
		}
		else {
			if ( tenantIdentifier == null ) {
				throw new HibernateException( "SessionFactory configured for multi-tenancy, but no tenant identifier specified" );
			}
		}

		this.interceptor = interpret( options.getInterceptor() );
		this.jdbcTimeZone = options.getJdbcTimeZone();
		final List<SessionEventListener> customSessionEventListener = options.getCustomSessionEventListener();
		if ( customSessionEventListener == null ) {
			sessionEventsManager = new SessionEventListenerManagerImpl( fastSessionServices.defaultSessionEventListeners.buildBaseline() );
		}
		else {
			sessionEventsManager = new SessionEventListenerManagerImpl( customSessionEventListener.toArray( new SessionEventListener[0] ) );
		}

		final StatementInspector statementInspector = interpret( options.getStatementInspector() );
		this.jdbcSessionContext = new JdbcSessionContextImpl( this, statementInspector, fastSessionServices );

		this.entityNameResolver = new CoordinatingEntityNameResolver( factory, interceptor );

		if ( options instanceof SharedSessionCreationOptions && ( (SharedSessionCreationOptions) options ).isTransactionCoordinatorShared() ) {
			if ( options.getConnection() != null ) {
				throw new SessionException( "Cannot simultaneously share transaction context and specify connection" );
			}

			this.isTransactionCoordinatorShared = true;

			final SharedSessionCreationOptions sharedOptions = (SharedSessionCreationOptions) options;
			this.transactionCoordinator = sharedOptions.getTransactionCoordinator();
			this.jdbcCoordinator = sharedOptions.getJdbcCoordinator();

			// todo : "wrap" the transaction to no-op comit/rollback attempts?
			this.currentHibernateTransaction = sharedOptions.getTransaction();

			if ( sharedOptions.shouldAutoJoinTransactions() ) {
				log.debug(
						"Session creation specified 'autoJoinTransactions', which is invalid in conjunction " +
								"with sharing JDBC connection between sessions; ignoring"
				);
				autoJoinTransactions = false;
			}
			if ( sharedOptions.getPhysicalConnectionHandlingMode() != this.jdbcCoordinator.getLogicalConnection().getConnectionHandlingMode() ) {
				log.debug(
						"Session creation specified 'PhysicalConnectionHandlingMode which is invalid in conjunction " +
								"with sharing JDBC connection between sessions; ignoring"
				);
			}

			addSharedSessionTransactionObserver( transactionCoordinator );
		}
		else {
			this.isTransactionCoordinatorShared = false;
			this.autoJoinTransactions = options.shouldAutoJoinTransactions();
			this.jdbcCoordinator = new JdbcCoordinatorImpl( options.getConnection(), this, fastSessionServices.jdbcServices );
			this.transactionCoordinator = fastSessionServices.transactionCoordinatorBuilder.buildTransactionCoordinator( jdbcCoordinator, this );
		}
	}

	protected void addSharedSessionTransactionObserver(TransactionCoordinator transactionCoordinator) {
	}

	protected void removeSharedSessionTransactionObserver(TransactionCoordinator transactionCoordinator) {
		transactionCoordinator.invalidate();
	}

	@Override
	public boolean shouldAutoJoinTransaction() {
		return autoJoinTransactions;
	}

	private Interceptor interpret(Interceptor interceptor) {
		return interceptor == null ? EmptyInterceptor.INSTANCE : interceptor;
	}

	private StatementInspector interpret(StatementInspector statementInspector) {
		if ( statementInspector == null ) {
			// If there is no StatementInspector specified, map to the call
			//		to the (deprecated) Interceptor #onPrepareStatement method
			return (StatementInspector) interceptor::onPrepareStatement;
		}
		return statementInspector;
	}

	@Override
	public SessionFactoryImplementor getFactory() {
		return factory;
	}

	@Override
	public Interceptor getInterceptor() {
		return interceptor;
	}

	@Override
	public JdbcCoordinator getJdbcCoordinator() {
		return jdbcCoordinator;
	}

	@Override
	public TransactionCoordinator getTransactionCoordinator() {
		return transactionCoordinator;
	}

	@Override
	public JdbcSessionContext getJdbcSessionContext() {
		return this.jdbcSessionContext;
	}

	public EntityNameResolver getEntityNameResolver() {
		return entityNameResolver;
	}

	@Override
	public SessionEventListenerManager getEventListenerManager() {
		return sessionEventsManager;
	}

	@Override
	public UUID getSessionIdentifier() {
		if ( this.sessionIdentifier == null ) {
			//Lazily initialized: otherwise all the UUID generations will cause of significant amount of contention.
			this.sessionIdentifier = StandardRandomStrategy.INSTANCE.generateUUID( null );
		}
		return sessionIdentifier;
	}

	@Override
	public String getTenantIdentifier() {
		return tenantIdentifier;
	}

	@Override
	public boolean isOpen() {
		return !isClosed();
	}

	@Override
	public boolean isClosed() {
		return closed || factory.isClosed();
	}

	@Override
	public void close() {
		if ( closed && !waitingForAutoClose ) {
			return;
		}

		try {
			delayedAfterCompletion();
		}
		catch ( HibernateException e ) {
			if ( getFactory().getSessionFactoryOptions().isJpaBootstrap() ) {
				throw getExceptionConverter().convert( e );
			}
			else {
				throw e;
			}
		}

		if ( sessionEventsManager != null ) {
			sessionEventsManager.end();
		}

		if ( currentHibernateTransaction != null ) {
			currentHibernateTransaction.invalidate();
		}

		if ( transactionCoordinator != null ) {
			removeSharedSessionTransactionObserver( transactionCoordinator );
		}

		try {
			if ( shouldCloseJdbcCoordinatorOnClose( isTransactionCoordinatorShared ) ) {
				jdbcCoordinator.close();
			}
		}
		finally {
			setClosed();
		}
	}

	protected void setClosed() {
		closed = true;
		waitingForAutoClose = false;
		cleanupOnClose();
	}

	protected boolean shouldCloseJdbcCoordinatorOnClose(boolean isTransactionCoordinatorShared) {
		return true;
	}

	protected void cleanupOnClose() {
		// nothing to do in base impl, here for SessionImpl hook
	}

	@Override
	public boolean isOpenOrWaitingForAutoClose() {
		return !isClosed() || waitingForAutoClose;
	}

	@Override
	public void checkOpen(boolean markForRollbackIfClosed) {
		if ( isClosed() ) {
			if ( markForRollbackIfClosed && transactionCoordinator.isTransactionActive() ) {
				markForRollbackOnly();
			}
			throw new IllegalStateException( "Session/EntityManager is closed" );
		}
	}

	@Override
	public void prepareForQueryExecution(boolean requiresTxn) {
		checkOpen();
		checkTransactionSynchStatus();

		if ( requiresTxn && !isTransactionInProgress() ) {
			throw new TransactionRequiredException(
					"Query requires transaction be in progress, but no transaction is known to be in progress"
			);
		}
	}

	protected void checkOpenOrWaitingForAutoClose() {
		if ( !waitingForAutoClose ) {
			checkOpen();
		}
	}

	/**
	 * @deprecated (since 5.2) use {@link #checkOpen()} instead
	 */
	@Deprecated
	protected void errorIfClosed() {
		checkOpen();
	}

	@Override
	public void markForRollbackOnly() {
		try {
			accessTransaction().markRollbackOnly();
		}
		catch (Exception ignore) {
		}
	}

	@Override
	public boolean isTransactionInProgress() {
		if ( waitingForAutoClose ) {
			return factory.isOpen() && transactionCoordinator.isTransactionActive();
		}
		return !isClosed() && transactionCoordinator.isTransactionActive();
	}

	@Override
	public void checkTransactionNeededForUpdateOperation(String exceptionMessage) {
		if ( fastSessionServices.disallowOutOfTransactionUpdateOperations && !isTransactionInProgress() ) {
			throw new TransactionRequiredException( exceptionMessage );
		}
	}

	@Override
	public Transaction getTransaction() throws HibernateException {
		if ( ! fastSessionServices.isJtaTransactionAccessible ) {
			throw new IllegalStateException(
					"Transaction is not accessible when using JTA with JPA-compliant transaction access enabled"
			);
		}
		return accessTransaction();
	}

	@Override
	public Transaction accessTransaction() {
		if ( this.currentHibernateTransaction == null ) {
			this.currentHibernateTransaction = new TransactionImpl(
					getTransactionCoordinator(),
					this
			);
		}
		if ( !isClosed() || ( waitingForAutoClose && factory.isOpen() ) ) {
			getTransactionCoordinator().pulse();
		}
		return this.currentHibernateTransaction;
	}

	@Override
	public void startTransactionBoundary() {
		this.getCacheTransactionSynchronization().transactionJoined();
	}

	@Override
	public void beforeTransactionCompletion() {
		getCacheTransactionSynchronization().transactionCompleting();
	}

	@Override
	public void afterTransactionCompletion(boolean successful, boolean delayed) {
		getCacheTransactionSynchronization().transactionCompleted( successful );
	}

	@Override
	public CacheTransactionSynchronization getCacheTransactionSynchronization() {
		return cacheTransactionSync;
	}

	@Override
	public long getTransactionStartTimestamp() {
		return getCacheTransactionSynchronization().getCurrentTransactionStartTimestamp();
	}

	@Override
	public Transaction beginTransaction() {
		checkOpen();

		Transaction result = getTransaction();
		result.begin();

		return result;
	}

	protected void checkTransactionSynchStatus() {
		pulseTransactionCoordinator();
		delayedAfterCompletion();
	}

	protected void pulseTransactionCoordinator() {
		if ( !isClosed() ) {
			transactionCoordinator.pulse();
		}
	}

	protected void delayedAfterCompletion() {
		if ( transactionCoordinator instanceof JtaTransactionCoordinatorImpl ) {
			( (JtaTransactionCoordinatorImpl) transactionCoordinator ).getSynchronizationCallbackCoordinator()
					.processAnyDelayedAfterCompletion();
		}
	}

	protected TransactionImplementor getCurrentTransaction() {
		return currentHibernateTransaction;
	}

	@Override
	public boolean isConnected() {
		pulseTransactionCoordinator();
		return jdbcCoordinator.getLogicalConnection().isOpen();
	}

	@Override
	public JdbcConnectionAccess getJdbcConnectionAccess() {
		// See class-level JavaDocs for a discussion of the concurrent-access safety of this method
		if ( jdbcConnectionAccess == null ) {
			if ( ! fastSessionServices.requiresMultiTenantConnectionProvider ) {
				jdbcConnectionAccess = new NonContextualJdbcConnectionAccess(
						getEventListenerManager(),
						fastSessionServices.connectionProvider
				);
			}
			else {
				jdbcConnectionAccess = new ContextualJdbcConnectionAccess(
						getTenantIdentifier(),
						getEventListenerManager(),
						fastSessionServices.multiTenantConnectionProvider
				);
			}
		}
		return jdbcConnectionAccess;
	}

	@Override
	public EntityKey generateEntityKey(Object id, EntityPersister persister) {
		return new EntityKey( id, persister );
	}

	@Override
	public boolean useStreamForLobBinding() {
		return fastSessionServices.useStreamForLobBinding;
	}

	@Override
	public LobCreator getLobCreator() {
		return Hibernate.getLobCreator( this );
	}

	@Override
	public <T> T execute(final LobCreationContext.Callback<T> callback) {
		return getJdbcCoordinator().coordinateWork(
				(workExecutor, connection) -> {
					try {
						return callback.executeOnConnection( connection );
					}
					catch (SQLException e) {
						throw getExceptionConverter().convert(
								e,
								"Error creating contextual LOB : " + e.getMessage()
						);
					}
				}
		);
	}

	@Override
	public SqlTypeDescriptor remapSqlTypeDescriptor(SqlTypeDescriptor sqlTypeDescriptor) {
		return fastSessionServices.remapSqlTypeDescriptor( sqlTypeDescriptor );
	}

	@Override
	public TimeZone getJdbcTimeZone() {
		return jdbcTimeZone;
	}

	@Override
	public JdbcServices getJdbcServices() {
		return getFactory().getJdbcServices();
	}

	@Override
	public void setFlushMode(FlushMode flushMode) {
		setHibernateFlushMode( flushMode );
	}

	@Override
	public FlushModeType getFlushMode() {
		checkOpen();
		return FlushModeTypeHelper.getFlushModeType( this.flushMode );
	}

	@Override
	public void setHibernateFlushMode(FlushMode flushMode) {
		this.flushMode = flushMode;
	}

	@Override
	public FlushMode getHibernateFlushMode() {
		return flushMode;
	}

	@Override
	public CacheMode getCacheMode() {
		return cacheMode;
	}

	@Override
	public void setCacheMode(CacheMode cacheMode) {
		this.cacheMode = cacheMode;
	}


	// ~~~~~~~~~~~~~~~~~~~~~~~~~~~~~~~~~~~~~~~~~~~~~~~~~~~~~~~~~~~~~~~~~~~~~~~~
	// dynamic HQL handling

	@Override
<<<<<<< HEAD
	public QueryImplementor createQuery(String queryString) {
		return createQuery( queryString, null );
=======
	public QueryImplementor getNamedQuery(String name) {
		checkOpen();
		pulseTransactionCoordinator();
		delayedAfterCompletion();

		// look as HQL/JPQL first
		final NamedQueryDefinition queryDefinition = factory.getNamedQueryRepository().getNamedQueryDefinition( name );
		if ( queryDefinition != null ) {
			return createQuery( queryDefinition );
		}

		// then as a native query
		final NamedSQLQueryDefinition nativeQueryDefinition = factory.getNamedQueryRepository().getNamedSQLQueryDefinition( name );
		if ( nativeQueryDefinition != null ) {
			return createNativeQuery( nativeQueryDefinition, true );
		}

		throw getExceptionConverter().convert( new IllegalArgumentException( "No query defined for that name [" + name + "]" ) );
	}

	protected QueryImplementor createQuery(NamedQueryDefinition queryDefinition) {
		String queryString = queryDefinition.getQueryString();
		final QueryImpl query = new QueryImpl(
				this,
				getQueryPlan( queryString, false ).getParameterMetadata(),
				queryString
		);
		applyQuerySettingsAndHints( query );
		query.setHibernateFlushMode( queryDefinition.getFlushMode() );
		query.setComment( queryDefinition.getComment() != null ? queryDefinition.getComment() : queryDefinition.getName() );
		if ( queryDefinition.getLockOptions() != null ) {
			query.setLockOptions( queryDefinition.getLockOptions() );
		}

		initQueryFromNamedDefinition( query, queryDefinition );

		return query;
	}

	private NativeQueryImplementor createNativeQuery(NamedSQLQueryDefinition queryDefinition, boolean isOrdinalParameterZeroBased) {
		final ParameterMetadata parameterMetadata = factory.getQueryPlanCache().getSQLParameterMetadata(
				queryDefinition.getQueryString(),
				isOrdinalParameterZeroBased
		);
		return getNativeQueryImplementor( queryDefinition, parameterMetadata );
	}

	private NativeQueryImplementor getNativeQueryImplementor(
			NamedSQLQueryDefinition queryDefinition,
			ParameterMetadata parameterMetadata) {
		final NativeQueryImpl query = new NativeQueryImpl(
				queryDefinition,
				this,
				parameterMetadata
		);
		applyQuerySettingsAndHints( query );
		query.setComment( queryDefinition.getComment() != null ? queryDefinition.getComment() : queryDefinition.getName() );

		initQueryFromNamedDefinition( query, queryDefinition );

		return query;
	}

	protected void initQueryFromNamedDefinition(Query query, NamedQueryDefinition nqd) {
		// todo : cacheable and readonly should be Boolean rather than boolean...
		query.setCacheable( nqd.isCacheable() );
		query.setCacheRegion( nqd.getCacheRegion() );
		query.setReadOnly( nqd.isReadOnly() );

		if ( nqd.getTimeout() != null ) {
			query.setTimeout( nqd.getTimeout() );
		}
		if ( nqd.getFetchSize() != null ) {
			query.setFetchSize( nqd.getFetchSize() );
		}
		if ( nqd.getCacheMode() != null ) {
			query.setCacheMode( nqd.getCacheMode() );
		}
		if ( nqd.getComment() != null ) {
			query.setComment( nqd.getComment() );
		}
		if ( nqd.getFirstResult() != null ) {
			query.setFirstResult( nqd.getFirstResult() );
		}
		if ( nqd.getMaxResults() != null ) {
			query.setMaxResults( nqd.getMaxResults() );
		}
		if ( nqd.getFlushMode() != null ) {
			query.setHibernateFlushMode( nqd.getFlushMode() );
		}
		if ( nqd.getPassDistinctThrough() != null ) {
			query.setHint( QueryHints.HINT_PASS_DISTINCT_THROUGH, nqd.getPassDistinctThrough() );
		}
>>>>>>> 4318349b
	}

	@Override
	@SuppressWarnings("unchecked")
	public <T> QueryImplementor<T> createQuery(String queryString, Class<T> resultClass) {
		checkOpen();
		pulseTransactionCoordinator();
		delayedAfterCompletion();

		try {
			final QueryEngine queryEngine = getFactory().getQueryEngine();
			final QueryInterpretationCache interpretationCache = queryEngine.getInterpretationCache();

			final QuerySqmImpl query = new QuerySqmImpl(
					queryString,
					interpretationCache.resolveHqlInterpretation(
							queryString,
							s -> queryEngine.getHqlTranslator().translate( queryString )
					),
					resultClass,
					this
			);

			applyQuerySettingsAndHints( query );
			query.setComment( queryString );

			return query;
		}
		catch (RuntimeException e) {
			markForRollbackOnly();
			throw getExceptionConverter().convert( e );
		}
	}


	// ~~~~~~~~~~~~~~~~~~~~~~~~~~~~~~~~~~~~~~~~~~~~~~~~~~~~~~~~~~~~~~~~~~~~~~~~
	// dynamic native (SQL) query handling

	@Override
	public NativeQueryImplementor createNativeQuery(String sqlString) {
		return getNativeQueryImplementor( sqlString );
	}

	protected NativeQueryImplementor getNativeQueryImplementor(String queryString) {
		checkOpen();
		pulseTransactionCoordinator();
		delayedAfterCompletion();

		try {
			NativeQueryImpl query = new NativeQueryImpl( queryString, this );
			query.setComment( "dynamic native SQL query" );
			applyQuerySettingsAndHints( query );
			return query;
		}
		catch (RuntimeException he) {
			throw getExceptionConverter().convert( he );
		}
	}

	@Override
	@SuppressWarnings("unchecked")
	public NativeQueryImplementor createNativeQuery(String sqlString, Class resultClass) {
		checkOpen();
		pulseTransactionCoordinator();
		delayedAfterCompletion();

		try {
			NativeQueryImplementor query = createNativeQuery( sqlString );
			query.addEntity( "alias1", resultClass.getName(), LockMode.READ );
			return query;
		}
		catch (RuntimeException he) {
			throw getExceptionConverter().convert( he );
		}
	}

	@Override
	public NativeQueryImplementor createNativeQuery(String sqlString, String resultSetMapping) {
//		checkOpen();
//		pulseTransactionCoordinator();
//		delayedAfterCompletion();
//
//		final NativeQueryImplementor query;
//		try {
//			if ( StringHelper.isNotEmpty( resultSetMapping ) ) {
//				final ResultSetMappingDescriptor resultSetMappingDescriptor = getFactory().getQueryEngine()
//						.getNamedQueryRepository()
//						.getResultSetMappingDescriptor( resultSetMapping );
//
//				if ( resultSetMappingDescriptor == null ) {
//					throw new HibernateException( "Could not resolve specified result-set mapping name : " + resultSetMapping );
//				}
//
//				query = new NativeQueryImpl( sqlString, resultSetMappingDescriptor, this );
//			}
//			else {
//				query = new NativeQueryImpl( sqlString, this );
//			}
//		}
//		catch (RuntimeException he) {
//			throw getExceptionConverter().convert( he );
//		}
//
//		return query;
		throw new NotYetImplementedFor6Exception( getClass() );
	}


	// ~~~~~~~~~~~~~~~~~~~~~~~~~~~~~~~~~~~~~~~~~~~~~~~~~~~~~~~~~~~~~~~~~~~~~~~~
	// named query handling

	@Override
	public QueryImplementor getNamedQuery(String queryName) {
		return buildNamedQuery( queryName, null );
	}

	@Override
	public QueryImplementor createNamedQuery(String name) {
		return buildNamedQuery( name, null );
	}

	@Override
	public <R> QueryImplementor<R> createNamedQuery(String name, Class<R> resultClass) {
		return buildNamedQuery( name, resultClass );
	}

	protected <T> QueryImplementor<T> buildNamedQuery(String queryName, Class<T> resultType) {
		checkOpen();
		pulseTransactionCoordinator();
		delayedAfterCompletion();

		// this method can be called for either a named HQL query or a named native query

		// first see if it is a named HQL query
		final NamedHqlQueryMemento namedHqlDescriptor = getFactory().getQueryEngine()
				.getNamedQueryRepository()
				.getHqlQueryMemento( queryName );

		if ( namedHqlDescriptor != null ) {
			HqlQueryImplementor query = namedHqlDescriptor.toQuery( this, resultType );
			query.setComment( "dynamic native SQL query" );
			applyQuerySettingsAndHints( query );
			return query;
		}

		// otherwise, see if it is a named native query
		final NamedNativeQueryMemento namedNativeDescriptor = getFactory().getQueryEngine()
				.getNamedQueryRepository()
				.getNativeQueryMemento( queryName );

		if ( namedNativeDescriptor != null ) {
			NativeQueryImplementor query = namedNativeDescriptor.toQuery( this, resultType );
			query.setComment( "dynamic native SQL query" );
			applyQuerySettingsAndHints( query );
			return query;
		}

		// todo (6.0) : allow this for named stored procedures as well?
		//		ultimately they are treated as a Query

		throw getExceptionConverter().convert( new IllegalArgumentException( "No query defined for that name [" + queryName + "]" ) );
	}

	protected void applyQuerySettingsAndHints(Query query) {
	}

	@Override
	public NativeQueryImplementor getNamedNativeQuery(String queryName) {
		final NamedNativeQueryMemento namedNativeDescriptor = getFactory().getQueryEngine()
				.getNamedQueryRepository()
				.getNativeQueryMemento( queryName );

		if ( namedNativeDescriptor != null ) {
			return namedNativeDescriptor.toQuery( this );
		}

		throw getExceptionConverter().convert( new IllegalArgumentException( "No query defined for that name [" + queryName + "]" ) );
	}

	@Override
	public NativeQueryImplementor getNamedNativeQuery(String queryName, String resultSetMapping) {
		final NamedNativeQueryMemento namedNativeDescriptor = getFactory().getQueryEngine()
				.getNamedQueryRepository()
				.getNativeQueryMemento( queryName );

		if ( namedNativeDescriptor != null ) {
			return namedNativeDescriptor.toQuery( this, resultSetMapping );
		}

		throw getExceptionConverter().convert( new IllegalArgumentException( "No query defined for that name [" + queryName + "]" ) );
	}


	@Override
	@SuppressWarnings("UnnecessaryLocalVariable")
	public ProcedureCall getNamedProcedureCall(String name) {
		checkOpen();

		final NamedCallableQueryMemento memento = factory.getQueryEngine().getNamedQueryRepository().getCallableQueryMemento( name );
		if ( memento == null ) {
			throw new IllegalArgumentException(
					"Could not find named stored procedure call with that registration name : " + name
			);
		}
		final ProcedureCall procedureCall = memento.makeProcedureCall( this );
//		procedureCall.setComment( "Named stored procedure call [" + name + "]" );
		return procedureCall;
	}


	// ~~~~~~~~~~~~~~~~~~~~~~~~~~~~~~~~~~~~~~~~~~~~~~~~~~~~~~~~~~~~~~~~~~~~~~~~
	// dynamic ProcedureCall support

	@Override
	@SuppressWarnings("UnnecessaryLocalVariable")
	public ProcedureCall createStoredProcedureCall(String procedureName) {
		checkOpen();
		final ProcedureCall procedureCall = new ProcedureCallImpl( this, procedureName );
//		call.setComment( "Dynamic stored procedure call" );
		return procedureCall;
	}

	@Override
	@SuppressWarnings("UnnecessaryLocalVariable")
	public ProcedureCall createStoredProcedureCall(String procedureName, Class... resultClasses) {
		checkOpen();
		final ProcedureCall procedureCall = new ProcedureCallImpl( this, procedureName, resultClasses );
//		call.setComment( "Dynamic stored procedure call" );
		return procedureCall;
	}

	@Override
	@SuppressWarnings("UnnecessaryLocalVariable")
	public ProcedureCall createStoredProcedureCall(String procedureName, String... resultSetMappings) {
		checkOpen();
		final ProcedureCall procedureCall = new ProcedureCallImpl( this, procedureName, resultSetMappings );
//		call.setComment( "Dynamic stored procedure call" );
		return procedureCall;
	}

	protected abstract Object load(String entityName, Object identifier);

	@Override
	public List list(NativeSQLQuerySpecification spec, QueryParameters queryParameters) {
//		return listCustomQuery( getNativeQueryPlan( spec ).getCustomQuery(), queryParameters );
		throw new NotYetImplementedFor6Exception( getClass() );
	}

	@Override
	public ScrollableResultsImplementor scroll(NativeSQLQuerySpecification spec, QueryParameters queryParameters) {
//		return scrollCustomQuery( getNativeQueryPlan( spec ).getCustomQuery(), queryParameters );
		throw new NotYetImplementedFor6Exception( getClass() );
	}

	@Override
	public ExceptionConverter getExceptionConverter() {
		if ( exceptionConverter == null ) {
			exceptionConverter = new ExceptionConverterImpl( this );
		}
		return exceptionConverter;
	}

	public Integer getJdbcBatchSize() {
		return jdbcBatchSize;
	}

	@Override
	public void setJdbcBatchSize(Integer jdbcBatchSize) {
		this.jdbcBatchSize = jdbcBatchSize;
	}

	@Override
	public CriteriaBuilder getCriteriaBuilder() {
		checkOpen();
		return getFactory().getCriteriaBuilder();
	}

	@Override
	public <T> QueryImplementor<T> createQuery(CriteriaQuery<T> criteriaQuery) {
		checkOpen();

		try {
			return new QuerySqmImpl<>(
					(SqmStatement) criteriaQuery,
					criteriaQuery.getResultType(),
					this
			);
		}
		catch ( RuntimeException e ) {
			throw getExceptionConverter().convert( e );
		}
	}

	@Override
	public QueryImplementor createQuery(CriteriaUpdate criteriaUpdate) {
		checkOpen();
		try {
			return new QuerySqmImpl<>(
					(SqmUpdateStatement) criteriaUpdate,
					null,
					this
			);
		}
		catch ( RuntimeException e ) {
			throw getExceptionConverter().convert( e );
		}
	}

	@Override
	public QueryImplementor createQuery(CriteriaDelete criteriaDelete) {
		checkOpen();
		try {
			return new QuerySqmImpl<>(
					(SqmDeleteStatement) criteriaDelete,
					null,
					this
			);
		}
		catch ( RuntimeException e ) {
			throw getExceptionConverter().convert( e );
		}
	}


	@SuppressWarnings("unused")
	private void writeObject(ObjectOutputStream oos) throws IOException {
		if ( log.isTraceEnabled() ) {
			log.trace( "Serializing " + getClass().getSimpleName() + " [" );
		}


		if ( !jdbcCoordinator.isReadyForSerialization() ) {
			// throw a more specific (helpful) exception message when this happens from Session,
			//		as opposed to more generic exception from jdbcCoordinator#serialize call later
			throw new IllegalStateException( "Cannot serialize " + getClass().getSimpleName() + " [" + getSessionIdentifier() + "] while connected" );
		}

		if ( isTransactionCoordinatorShared ) {
			throw new IllegalStateException( "Cannot serialize " + getClass().getSimpleName() + " [" + getSessionIdentifier() + "] as it has a shared TransactionCoordinator" );
		}

		// todo : (5.2) come back and review serialization plan...
		//		this was done quickly during initial HEM consolidation into CORE and is likely not perfect :)
		//
		//		be sure to review state fields in terms of transient modifiers

		// ~~~~~~~~~~~~~~~~~~~~~~~~~~~~~~~~~~~~~~~~~~~~~~~~~~~~~~~~~~~~~~~~~~~~
		// Step 1 :: write non-transient state...
		oos.defaultWriteObject();

		// ~~~~~~~~~~~~~~~~~~~~~~~~~~~~~~~~~~~~~~~~~~~~~~~~~~~~~~~~~~~~~~~~~~~~
		// Step 2 :: write transient state...
		// 		-- see concurrent access discussion

		factory.serialize( oos );
		oos.writeObject( jdbcSessionContext.getStatementInspector() );
		jdbcCoordinator.serialize( oos );
	}

	private void readObject(ObjectInputStream ois) throws IOException, ClassNotFoundException, SQLException {
		if ( log.isTraceEnabled() ) {
			log.trace( "Deserializing " + getClass().getSimpleName() );
		}

		// ~~~~~~~~~~~~~~~~~~~~~~~~~~~~~~~~~~~~~~~~~~~~~~~~~~~~~~~~~~~~~~~~~~~~
		// Step 1 :: read back non-transient state...
		ois.defaultReadObject();

		// ~~~~~~~~~~~~~~~~~~~~~~~~~~~~~~~~~~~~~~~~~~~~~~~~~~~~~~~~~~~~~~~~~~~~
		// Step 2 :: read back transient state...
		//		-- see above

		factory = SessionFactoryImpl.deserialize( ois );
		fastSessionServices = factory.getFastSessionServices();
		sessionEventsManager = new SessionEventListenerManagerImpl( fastSessionServices.defaultSessionEventListeners.buildBaseline() );
		jdbcSessionContext = new JdbcSessionContextImpl( this, (StatementInspector) ois.readObject(), fastSessionServices );
		jdbcCoordinator = JdbcCoordinatorImpl.deserialize( ois, this );

		cacheTransactionSync = factory.getCache().getRegionFactory().createTransactionContext( this );

		transactionCoordinator = factory.getServiceRegistry()
				.getService( TransactionCoordinatorBuilder.class )
				.buildTransactionCoordinator( jdbcCoordinator, this );

		entityNameResolver = new CoordinatingEntityNameResolver( factory, interceptor );
	}

}<|MERGE_RESOLUTION|>--- conflicted
+++ resolved
@@ -600,104 +600,8 @@
 	// dynamic HQL handling
 
 	@Override
-<<<<<<< HEAD
 	public QueryImplementor createQuery(String queryString) {
 		return createQuery( queryString, null );
-=======
-	public QueryImplementor getNamedQuery(String name) {
-		checkOpen();
-		pulseTransactionCoordinator();
-		delayedAfterCompletion();
-
-		// look as HQL/JPQL first
-		final NamedQueryDefinition queryDefinition = factory.getNamedQueryRepository().getNamedQueryDefinition( name );
-		if ( queryDefinition != null ) {
-			return createQuery( queryDefinition );
-		}
-
-		// then as a native query
-		final NamedSQLQueryDefinition nativeQueryDefinition = factory.getNamedQueryRepository().getNamedSQLQueryDefinition( name );
-		if ( nativeQueryDefinition != null ) {
-			return createNativeQuery( nativeQueryDefinition, true );
-		}
-
-		throw getExceptionConverter().convert( new IllegalArgumentException( "No query defined for that name [" + name + "]" ) );
-	}
-
-	protected QueryImplementor createQuery(NamedQueryDefinition queryDefinition) {
-		String queryString = queryDefinition.getQueryString();
-		final QueryImpl query = new QueryImpl(
-				this,
-				getQueryPlan( queryString, false ).getParameterMetadata(),
-				queryString
-		);
-		applyQuerySettingsAndHints( query );
-		query.setHibernateFlushMode( queryDefinition.getFlushMode() );
-		query.setComment( queryDefinition.getComment() != null ? queryDefinition.getComment() : queryDefinition.getName() );
-		if ( queryDefinition.getLockOptions() != null ) {
-			query.setLockOptions( queryDefinition.getLockOptions() );
-		}
-
-		initQueryFromNamedDefinition( query, queryDefinition );
-
-		return query;
-	}
-
-	private NativeQueryImplementor createNativeQuery(NamedSQLQueryDefinition queryDefinition, boolean isOrdinalParameterZeroBased) {
-		final ParameterMetadata parameterMetadata = factory.getQueryPlanCache().getSQLParameterMetadata(
-				queryDefinition.getQueryString(),
-				isOrdinalParameterZeroBased
-		);
-		return getNativeQueryImplementor( queryDefinition, parameterMetadata );
-	}
-
-	private NativeQueryImplementor getNativeQueryImplementor(
-			NamedSQLQueryDefinition queryDefinition,
-			ParameterMetadata parameterMetadata) {
-		final NativeQueryImpl query = new NativeQueryImpl(
-				queryDefinition,
-				this,
-				parameterMetadata
-		);
-		applyQuerySettingsAndHints( query );
-		query.setComment( queryDefinition.getComment() != null ? queryDefinition.getComment() : queryDefinition.getName() );
-
-		initQueryFromNamedDefinition( query, queryDefinition );
-
-		return query;
-	}
-
-	protected void initQueryFromNamedDefinition(Query query, NamedQueryDefinition nqd) {
-		// todo : cacheable and readonly should be Boolean rather than boolean...
-		query.setCacheable( nqd.isCacheable() );
-		query.setCacheRegion( nqd.getCacheRegion() );
-		query.setReadOnly( nqd.isReadOnly() );
-
-		if ( nqd.getTimeout() != null ) {
-			query.setTimeout( nqd.getTimeout() );
-		}
-		if ( nqd.getFetchSize() != null ) {
-			query.setFetchSize( nqd.getFetchSize() );
-		}
-		if ( nqd.getCacheMode() != null ) {
-			query.setCacheMode( nqd.getCacheMode() );
-		}
-		if ( nqd.getComment() != null ) {
-			query.setComment( nqd.getComment() );
-		}
-		if ( nqd.getFirstResult() != null ) {
-			query.setFirstResult( nqd.getFirstResult() );
-		}
-		if ( nqd.getMaxResults() != null ) {
-			query.setMaxResults( nqd.getMaxResults() );
-		}
-		if ( nqd.getFlushMode() != null ) {
-			query.setHibernateFlushMode( nqd.getFlushMode() );
-		}
-		if ( nqd.getPassDistinctThrough() != null ) {
-			query.setHint( QueryHints.HINT_PASS_DISTINCT_THROUGH, nqd.getPassDistinctThrough() );
-		}
->>>>>>> 4318349b
 	}
 
 	@Override
