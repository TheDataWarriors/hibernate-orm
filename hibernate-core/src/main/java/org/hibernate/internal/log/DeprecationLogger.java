--- conflicted
+++ resolved
@@ -186,8 +186,6 @@
 					"use collection function syntax instead [%1$s(%2$s)]."
 	)
 	void logDeprecationOfCollectionPropertiesInHql(String collectionPropertyName, String alias);
-<<<<<<< HEAD
-=======
 
 	@LogMessage(level = WARN)
 	@Message(
@@ -195,5 +193,4 @@
 			value = "Found use of deprecated entity-type selector syntax in HQL/JPQL query ['%1$s.class']; use TYPE operator instead : type(%1$s)"
 	)
 	void logDeprecationOfClassEntityTypeSelector(String path);
->>>>>>> 559eb936
 }