--- conflicted
+++ resolved
@@ -1,497 +1,494 @@
-/*
- * Hibernate, Relational Persistence for Idiomatic Java
- *
- * Copyright (c) 2010, Red Hat Inc. or third-party contributors as
- * indicated by the @author tags or express copyright attribution
- * statements applied by the authors.  All third-party contributions are
- * distributed under license by Red Hat Inc.
- *
- * This copyrighted material is made available to anyone wishing to use, modify,
- * copy, or redistribute it subject to the terms and conditions of the GNU
- * Lesser General Public License, as published by the Free Software Foundation.
- *
- * This program is distributed in the hope that it will be useful,
- * but WITHOUT ANY WARRANTY; without even the implied warranty of MERCHANTABILITY
- * or FITNESS FOR A PARTICULAR PURPOSE.  See the GNU Lesser General Public License
- * for more details.
- *
- * You should have received a copy of the GNU Lesser General Public License
- * along with this distribution; if not, write to:
- * Free Software Foundation, Inc.
- * 51 Franklin Street, Fifth Floor
- * Boston, MA  02110-1301  USA
- */
+/*
+ * Hibernate, Relational Persistence for Idiomatic Java
+ *
+ * Copyright (c) 2010, Red Hat Inc. or third-party contributors as
+ * indicated by the @author tags or express copyright attribution
+ * statements applied by the authors.  All third-party contributions are
+ * distributed under license by Red Hat Inc.
+ *
+ * This copyrighted material is made available to anyone wishing to use, modify,
+ * copy, or redistribute it subject to the terms and conditions of the GNU
+ * Lesser General Public License, as published by the Free Software Foundation.
+ *
+ * This program is distributed in the hope that it will be useful,
+ * but WITHOUT ANY WARRANTY; without even the implied warranty of MERCHANTABILITY
+ * or FITNESS FOR A PARTICULAR PURPOSE.  See the GNU Lesser General Public License
+ * for more details.
+ *
+ * You should have received a copy of the GNU Lesser General Public License
+ * along with this distribution; if not, write to:
+ * Free Software Foundation, Inc.
+ * 51 Franklin Street, Fifth Floor
+ * Boston, MA  02110-1301  USA
+ */
 package org.hibernate.id.enhanced;
-import java.io.Serializable;
-import java.lang.reflect.Constructor;
-import org.hibernate.HibernateException;
-import org.hibernate.HibernateLogger;
-import org.hibernate.id.IntegralDataTypeHolder;
-<<<<<<< HEAD
-import org.hibernate.util.ReflectHelper;
-import org.jboss.logging.Logger;
-=======
-import org.hibernate.internal.util.ReflectHelper;
->>>>>>> 0b10334e
-
-/**
- * Factory for {@link Optimizer} instances.
- *
- * @author Steve Ebersole
- */
-public class OptimizerFactory {
-
-    private static final HibernateLogger LOG = Logger.getMessageLogger(HibernateLogger.class, OptimizerFactory.class.getName());
-
-	public static final String NONE = "none";
-	public static final String HILO = "hilo";
-	public static final String LEGACY_HILO = "legacy-hilo";
-	public static final String POOL = "pooled";
-	public static final String POOL_LO = "pooled-lo";
-
-	private static Class[] CTOR_SIG = new Class[] { Class.class, int.class };
-
-	/**
-	 * Marker interface for optimizer which wish to know the user-specified initial value.
-	 * <p/>
-	 * Used instead of constructor injection since that is already a public understanding and
-	 * because not all optimizers care.
-	 */
-	public static interface InitialValueAwareOptimizer {
-		/**
-		 * Reports the user specified initial value to the optimizer.
-		 * <p/>
-		 * <tt>-1</tt> is used to indicate that the user did not specify.
-		 *
-		 * @param initialValue The initial value specified by the user, or <tt>-1</tt> to indicate that the
-		 * user did not specify.
-		 */
-		public void injectInitialValue(long initialValue);
-	}
-
-	/**
-	 * Builds an optimizer
-	 *
-	 * @param type The optimizer type, either a short-hand name or the {@link Optimizer} class name.
-	 * @param returnClass The generated value java type
-	 * @param incrementSize The increment size.
-	 *
-	 * @return The built optimizer
-	 *
-	 * @deprecated Use {@link #buildOptimizer(String, Class, int, long)} instead
-	 */
-	@Deprecated
-    @SuppressWarnings({ "UnnecessaryBoxing" })
-	public static Optimizer buildOptimizer(String type, Class returnClass, int incrementSize) {
-		String optimizerClassName;
-		if ( NONE.equals( type ) ) {
-			optimizerClassName = NoopOptimizer.class.getName();
-		}
-		else if ( HILO.equals( type ) ) {
-			optimizerClassName = HiLoOptimizer.class.getName();
-		}
-		else if ( LEGACY_HILO.equals( type ) ) {
-			optimizerClassName = LegacyHiLoAlgorithmOptimizer.class.getName();
-		}
-		else if ( POOL.equals( type ) ) {
-			optimizerClassName = PooledOptimizer.class.getName();
-		}
-		else if ( POOL_LO.equals( type ) ) {
-			optimizerClassName = PooledLoOptimizer.class.getName();
-		}
-		else {
-			optimizerClassName = type;
-		}
-
-		try {
-			Class optimizerClass = ReflectHelper.classForName( optimizerClassName );
-			Constructor ctor = optimizerClass.getConstructor( CTOR_SIG );
-			return ( Optimizer ) ctor.newInstance( returnClass, Integer.valueOf( incrementSize ) );
-		}
-		catch( Throwable ignore ) {
-            LOG.unableToInstantiateOptimizer(type);
-		}
-
-		// the default...
-		return new NoopOptimizer( returnClass, incrementSize );
-	}
-
-
-	/**
-	 * Builds an optimizer
-	 *
-	 * @param type The optimizer type, either a short-hand name or the {@link Optimizer} class name.
-	 * @param returnClass The generated value java type
-	 * @param incrementSize The increment size.
-	 * @param explicitInitialValue The user supplied initial-value (-1 indicates the user did not specify).
-	 *
-	 * @return The built optimizer
-	 */
-	@SuppressWarnings({ "UnnecessaryBoxing", "deprecation" })
-	public static Optimizer buildOptimizer(String type, Class returnClass, int incrementSize, long explicitInitialValue) {
-		final Optimizer optimizer = buildOptimizer( type, returnClass, incrementSize );
-		if ( InitialValueAwareOptimizer.class.isInstance( optimizer ) ) {
-			( (InitialValueAwareOptimizer) optimizer ).injectInitialValue( explicitInitialValue );
-		}
-		return optimizer;
-	}
-
-	/**
-	 * Common support for optimizer implementations.
-	 */
-	public static abstract class OptimizerSupport implements Optimizer {
-		protected final Class returnClass;
-		protected final int incrementSize;
-
-		/**
-		 * Construct an optimizer
-		 *
-		 * @param returnClass The expected id class.
-		 * @param incrementSize The increment size
-		 */
-		protected OptimizerSupport(Class returnClass, int incrementSize) {
-			if ( returnClass == null ) {
-				throw new HibernateException( "return class is required" );
-			}
-			this.returnClass = returnClass;
-			this.incrementSize = incrementSize;
-		}
-
-		/**
-		 * Getter for property 'returnClass'.  This is the Java
-		 * class which is used to represent the id (e.g. {@link java.lang.Long}).
-		 *
-		 * @return Value for property 'returnClass'.
-		 */
-		public final Class getReturnClass() {
-			return returnClass;
-		}
-
-		/**
-		 * {@inheritDoc}
-		 */
-		public final int getIncrementSize() {
-			return incrementSize;
-		}
-	}
-
-	/**
-	 * An optimizer that performs no optimization.  The database is hit for
-	 * every request.
-	 */
-	public static class NoopOptimizer extends OptimizerSupport {
-		private IntegralDataTypeHolder lastSourceValue;
-
-		public NoopOptimizer(Class returnClass, int incrementSize) {
-			super( returnClass, incrementSize );
-		}
-
-		/**
-		 * {@inheritDoc}
-		 */
-		public Serializable generate(AccessCallback callback) {
-			// IMPL NOTE : it is incredibly important that the method-local variable be used here to
-			//		avoid concurrency issues.
-			IntegralDataTypeHolder value = null;
-			while ( value == null || value.lt( 1 ) ) {
-				value = callback.getNextValue();
-			}
-			lastSourceValue = value;
-			return value.makeValue();
-		}
-
-		/**
-		 * {@inheritDoc}
-		 */
-		public IntegralDataTypeHolder getLastSourceValue() {
-			return lastSourceValue;
-		}
-
-		/**
-		 * {@inheritDoc}
-		 */
-		public boolean applyIncrementSizeToSourceValues() {
-			return false;
-		}
-	}
-
-	/**
-	 * Optimizer which applies a 'hilo' algorithm in memory to achieve
-	 * optimization.
-	 * <p/>
-	 * A 'hilo' algorithm is simply a means for a single value stored in the
-	 * database to represent a "bucket" of possible, contiguous values.  The
-	 * database value identifies which particular bucket we are on.
-	 * <p/>
-	 * This database value must be paired with another value that defines the
-	 * size of the bucket; the number of possible values available.
-	 * The {@link #getIncrementSize() incrementSize} serves this purpose.  The
-	 * naming here is meant more for consistency in that this value serves the
-	 * same purpose as the increment supplied to the {@link PooledOptimizer}.
-	 * <p/>
-	 * The general algorithms used to determine the bucket are:<ol>
-	 * <li>{@code upperLimit = (databaseValue * incrementSize) + 1}</li>
-	 * <li>{@code lowerLimit = upperLimit - 1}</li>
-	 * </ol>
-	 * As an example, consider a case with incrementSize of 10.  Initially the
-	 * database holds 1:<ol>
-	 * <li>{@code upperLimit = (1 * 20) + 1 = 21}</li>
-	 * <li>{@code lowerLimit = 21 - 20 = 1}</li>
-	 * </ol>
-	 * From there we increment the value from lowerLimit until we reach the
-	 * upperLimit, at which point we would define a new bucket.  The database
-	 * now contains 2, though incrementSize remains unchanged:<ol>
-	 * <li>{@code upperLimit = (2 * 20) + 1 = 41}</li>
-	 * <li>{@code lowerLimit = 41 - 20 = 21}</li>
-	 * </ol>
-	 * And so on...
-	 * <p/>
-	 * Note, 'value' always (after init) holds the next value to return
-	 */
-	public static class HiLoOptimizer extends OptimizerSupport {
-		private IntegralDataTypeHolder lastSourceValue;
-		private IntegralDataTypeHolder upperLimit;
-		private IntegralDataTypeHolder value;
-
-		public HiLoOptimizer(Class returnClass, int incrementSize) {
-			super( returnClass, incrementSize );
-            if (incrementSize < 1) throw new HibernateException("increment size cannot be less than 1");
-            LOG.trace("Creating hilo optimizer with [incrementSize=" + incrementSize + "; returnClass=" + returnClass.getName()
-                      + "]");
-		}
-
-		/**
-		 * {@inheritDoc}
-		 */
-		public synchronized Serializable generate(AccessCallback callback) {
-			if ( lastSourceValue == null ) {
-				// first call, so initialize ourselves.  we need to read the database
-				// value and set up the 'bucket' boundaries
-				lastSourceValue = callback.getNextValue();
-				while ( lastSourceValue.lt( 1 ) ) {
-					lastSourceValue = callback.getNextValue();
-				}
-				// upperLimit defines the upper end of the bucket values
-				upperLimit = lastSourceValue.copy().multiplyBy( incrementSize ).increment();
-				// initialize value to the low end of the bucket
-				value = upperLimit.copy().subtract( incrementSize );
-			}
-			else if ( ! upperLimit.gt( value ) ) {
-				lastSourceValue = callback.getNextValue();
-				upperLimit = lastSourceValue.copy().multiplyBy( incrementSize ).increment();
-			}
-			return value.makeValueThenIncrement();
-		}
-
-
-		/**
-		 * {@inheritDoc}
-		 */
-		public IntegralDataTypeHolder getLastSourceValue() {
-			return lastSourceValue;
-		}
-
-		/**
-		 * {@inheritDoc}
-		 */
-		public boolean applyIncrementSizeToSourceValues() {
-			return false;
-		}
-
-		/**
-		 * Getter for property 'lastValue'.
-		 * <p/>
-		 * Exposure intended for testing purposes.
-		 *
-		 * @return Value for property 'lastValue'.
-		 */
-		public IntegralDataTypeHolder getLastValue() {
-			return value.copy().decrement();
-		}
-
-		/**
-		 * Getter for property 'upperLimit'.
-		 * <p/>
-		 * Exposure intended for testing purposes.
-		 *
-		 * @return Value for property 'upperLimit'.
-		 */
-		public IntegralDataTypeHolder getHiValue() {
-			return upperLimit;
-		}
-	}
-
-	public static class LegacyHiLoAlgorithmOptimizer extends OptimizerSupport {
-		private long maxLo;
-		private long lo;
-		private IntegralDataTypeHolder hi;
-
-		private IntegralDataTypeHolder lastSourceValue;
-		private IntegralDataTypeHolder value;
-
-
-		public LegacyHiLoAlgorithmOptimizer(Class returnClass, int incrementSize) {
-			super( returnClass, incrementSize );
-            if (incrementSize < 1) throw new HibernateException("increment size cannot be less than 1");
-            LOG.trace("Creating hilo optimizer (legacy) with [incrementSize=" + incrementSize + "; returnClass="
-                      + returnClass.getName() + "]");
-			maxLo = incrementSize;
-			lo = maxLo+1;
-		}
-
-		/**
-		 * {@inheritDoc}
-		 */
-		public synchronized Serializable generate(AccessCallback callback) {
-			if ( lo > maxLo ) {
-				lastSourceValue = callback.getNextValue();
-				lo = lastSourceValue.eq( 0 ) ? 1 : 0;
-				hi = lastSourceValue.copy().multiplyBy( maxLo+1 );
-			}
-			value = hi.copy().add( lo++ );
-			return value.makeValue();
-		}
-
-		/**
-		 * {@inheritDoc}
-		 */
-		public IntegralDataTypeHolder getLastSourceValue() {
-			return lastSourceValue.copy();
-		}
-
-		/**
-		 * {@inheritDoc}
-		 */
-		public boolean applyIncrementSizeToSourceValues() {
-			return false;
-		}
-
-		/**
-		 * Getter for property 'lastValue'.
-		 * <p/>
-		 * Exposure intended for testing purposes.
-		 *
-		 * @return Value for property 'lastValue'.
-		 */
-		public IntegralDataTypeHolder getLastValue() {
-			return value;
-		}
-	}
-
-	/**
-	 * Optimizer which uses a pool of values, storing the next low value of the
-	 * range in the database.
-	 * <p/>
-	 * Note that this optimizer works essentially the same as the
-	 * {@link HiLoOptimizer} except that here the bucket ranges are actually
-	 * encoded into the database structures.
-	 * <p/>
-	 * Note if you prefer that the database value be interpreted as the bottom end of our current range,
-	 * then use the {@link PooledLoOptimizer} strategy
-	 */
-	public static class PooledOptimizer extends OptimizerSupport implements InitialValueAwareOptimizer {
-		private IntegralDataTypeHolder hiValue;
-		private IntegralDataTypeHolder value;
-		private long initialValue = -1;
-
-		public PooledOptimizer(Class returnClass, int incrementSize) {
-			super( returnClass, incrementSize );
-			if ( incrementSize < 1 ) {
-				throw new HibernateException( "increment size cannot be less than 1" );
-			}
-            LOG.trace("Creating pooled optimizer with [incrementSize=" + incrementSize + "; returnClass=" + returnClass.getName()
-                      + "]");
-		}
-
-		/**
-		 * {@inheritDoc}
-		 */
-		public synchronized Serializable generate(AccessCallback callback) {
-			if ( hiValue == null ) {
-				value = callback.getNextValue();
-                // unfortunately not really safe to normalize this
-                // to 1 as an initial value like we do the others
-                // because we would not be able to control this if
-                // we are using a sequence...
-                if (value.lt(1)) LOG.pooledOptimizerReportedInitialValue(value);
-                // the call to obtain next-value just gave us the initialValue
-                if ((initialValue == -1 && value.lt(incrementSize)) || value.eq(initialValue)) hiValue = callback.getNextValue();
-				else {
-					hiValue = value;
-					value = hiValue.copy().subtract( incrementSize );
-				}
-			}
-			else if ( ! hiValue.gt( value ) ) {
-				hiValue = callback.getNextValue();
-				value = hiValue.copy().subtract( incrementSize );
-			}
-			return value.makeValueThenIncrement();
-		}
-
-		/**
-		 * {@inheritDoc}
-		 */
-		public IntegralDataTypeHolder getLastSourceValue() {
-			return hiValue;
-		}
-
-		/**
-		 * {@inheritDoc}
-		 */
-		public boolean applyIncrementSizeToSourceValues() {
-			return true;
-		}
-
-		/**
-		 * Getter for property 'lastValue'.
-		 * <p/>
-		 * Exposure intended for testing purposes.
-		 *
-		 * @return Value for property 'lastValue'.
-		 */
-		public IntegralDataTypeHolder getLastValue() {
-			return value.copy().decrement();
-		}
-
-		/**
-		 * {@inheritDoc}
-		 */
-		public void injectInitialValue(long initialValue) {
-			this.initialValue = initialValue;
-		}
-	}
-
-	public static class PooledLoOptimizer extends OptimizerSupport {
-		private IntegralDataTypeHolder lastSourceValue; // last value read from db source
-		private IntegralDataTypeHolder value; // the current generator value
-
-		public PooledLoOptimizer(Class returnClass, int incrementSize) {
-			super( returnClass, incrementSize );
-			if ( incrementSize < 1 ) {
-				throw new HibernateException( "increment size cannot be less than 1" );
-			}
-            LOG.trace("Creating pooled optimizer (lo) with [incrementSize=" + incrementSize + "; returnClass="
-                      + returnClass.getName() + "]");
-		}
-
-		public Serializable generate(AccessCallback callback) {
-			if ( lastSourceValue == null || ! value.lt( lastSourceValue.copy().add( incrementSize ) ) ) {
-				lastSourceValue = callback.getNextValue();
-				value = lastSourceValue.copy();
-				// handle cases where initial-value is less that one (hsqldb for instance).
-				while ( value.lt( 1 ) ) {
-					value.increment();
-				}
-			}
-			return value.makeValueThenIncrement();
-		}
-
-		public IntegralDataTypeHolder getLastSourceValue() {
-			return lastSourceValue;
-		}
-
-		public boolean applyIncrementSizeToSourceValues() {
-			return true;
-		}
-	}
-}
+
+import java.io.Serializable;
+import java.lang.reflect.Constructor;
+import org.hibernate.HibernateException;
+import org.hibernate.HibernateLogger;
+import org.hibernate.id.IntegralDataTypeHolder;
+import org.hibernate.internal.util.ReflectHelper;
+import org.jboss.logging.Logger;
+
+/**
+ * Factory for {@link Optimizer} instances.
+ *
+ * @author Steve Ebersole
+ */
+public class OptimizerFactory {
+
+    private static final HibernateLogger LOG = Logger.getMessageLogger(HibernateLogger.class, OptimizerFactory.class.getName());
+
+	public static final String NONE = "none";
+	public static final String HILO = "hilo";
+	public static final String LEGACY_HILO = "legacy-hilo";
+	public static final String POOL = "pooled";
+	public static final String POOL_LO = "pooled-lo";
+
+	private static Class[] CTOR_SIG = new Class[] { Class.class, int.class };
+
+	/**
+	 * Marker interface for optimizer which wish to know the user-specified initial value.
+	 * <p/>
+	 * Used instead of constructor injection since that is already a public understanding and
+	 * because not all optimizers care.
+	 */
+	public static interface InitialValueAwareOptimizer {
+		/**
+		 * Reports the user specified initial value to the optimizer.
+		 * <p/>
+		 * <tt>-1</tt> is used to indicate that the user did not specify.
+		 *
+		 * @param initialValue The initial value specified by the user, or <tt>-1</tt> to indicate that the
+		 * user did not specify.
+		 */
+		public void injectInitialValue(long initialValue);
+	}
+
+	/**
+	 * Builds an optimizer
+	 *
+	 * @param type The optimizer type, either a short-hand name or the {@link Optimizer} class name.
+	 * @param returnClass The generated value java type
+	 * @param incrementSize The increment size.
+	 *
+	 * @return The built optimizer
+	 *
+	 * @deprecated Use {@link #buildOptimizer(String, Class, int, long)} instead
+	 */
+	@Deprecated
+    @SuppressWarnings({ "UnnecessaryBoxing" })
+	public static Optimizer buildOptimizer(String type, Class returnClass, int incrementSize) {
+		String optimizerClassName;
+		if ( NONE.equals( type ) ) {
+			optimizerClassName = NoopOptimizer.class.getName();
+		}
+		else if ( HILO.equals( type ) ) {
+			optimizerClassName = HiLoOptimizer.class.getName();
+		}
+		else if ( LEGACY_HILO.equals( type ) ) {
+			optimizerClassName = LegacyHiLoAlgorithmOptimizer.class.getName();
+		}
+		else if ( POOL.equals( type ) ) {
+			optimizerClassName = PooledOptimizer.class.getName();
+		}
+		else if ( POOL_LO.equals( type ) ) {
+			optimizerClassName = PooledLoOptimizer.class.getName();
+		}
+		else {
+			optimizerClassName = type;
+		}
+
+		try {
+			Class optimizerClass = ReflectHelper.classForName( optimizerClassName );
+			Constructor ctor = optimizerClass.getConstructor( CTOR_SIG );
+			return ( Optimizer ) ctor.newInstance( returnClass, Integer.valueOf( incrementSize ) );
+		}
+		catch( Throwable ignore ) {
+            LOG.unableToInstantiateOptimizer(type);
+		}
+
+		// the default...
+		return new NoopOptimizer( returnClass, incrementSize );
+	}
+
+
+	/**
+	 * Builds an optimizer
+	 *
+	 * @param type The optimizer type, either a short-hand name or the {@link Optimizer} class name.
+	 * @param returnClass The generated value java type
+	 * @param incrementSize The increment size.
+	 * @param explicitInitialValue The user supplied initial-value (-1 indicates the user did not specify).
+	 *
+	 * @return The built optimizer
+	 */
+	@SuppressWarnings({ "UnnecessaryBoxing", "deprecation" })
+	public static Optimizer buildOptimizer(String type, Class returnClass, int incrementSize, long explicitInitialValue) {
+		final Optimizer optimizer = buildOptimizer( type, returnClass, incrementSize );
+		if ( InitialValueAwareOptimizer.class.isInstance( optimizer ) ) {
+			( (InitialValueAwareOptimizer) optimizer ).injectInitialValue( explicitInitialValue );
+		}
+		return optimizer;
+	}
+
+	/**
+	 * Common support for optimizer implementations.
+	 */
+	public static abstract class OptimizerSupport implements Optimizer {
+		protected final Class returnClass;
+		protected final int incrementSize;
+
+		/**
+		 * Construct an optimizer
+		 *
+		 * @param returnClass The expected id class.
+		 * @param incrementSize The increment size
+		 */
+		protected OptimizerSupport(Class returnClass, int incrementSize) {
+			if ( returnClass == null ) {
+				throw new HibernateException( "return class is required" );
+			}
+			this.returnClass = returnClass;
+			this.incrementSize = incrementSize;
+		}
+
+		/**
+		 * Getter for property 'returnClass'.  This is the Java
+		 * class which is used to represent the id (e.g. {@link java.lang.Long}).
+		 *
+		 * @return Value for property 'returnClass'.
+		 */
+		public final Class getReturnClass() {
+			return returnClass;
+		}
+
+		/**
+		 * {@inheritDoc}
+		 */
+		public final int getIncrementSize() {
+			return incrementSize;
+		}
+	}
+
+	/**
+	 * An optimizer that performs no optimization.  The database is hit for
+	 * every request.
+	 */
+	public static class NoopOptimizer extends OptimizerSupport {
+		private IntegralDataTypeHolder lastSourceValue;
+
+		public NoopOptimizer(Class returnClass, int incrementSize) {
+			super( returnClass, incrementSize );
+		}
+
+		/**
+		 * {@inheritDoc}
+		 */
+		public Serializable generate(AccessCallback callback) {
+			// IMPL NOTE : it is incredibly important that the method-local variable be used here to
+			//		avoid concurrency issues.
+			IntegralDataTypeHolder value = null;
+			while ( value == null || value.lt( 1 ) ) {
+				value = callback.getNextValue();
+			}
+			lastSourceValue = value;
+			return value.makeValue();
+		}
+
+		/**
+		 * {@inheritDoc}
+		 */
+		public IntegralDataTypeHolder getLastSourceValue() {
+			return lastSourceValue;
+		}
+
+		/**
+		 * {@inheritDoc}
+		 */
+		public boolean applyIncrementSizeToSourceValues() {
+			return false;
+		}
+	}
+
+	/**
+	 * Optimizer which applies a 'hilo' algorithm in memory to achieve
+	 * optimization.
+	 * <p/>
+	 * A 'hilo' algorithm is simply a means for a single value stored in the
+	 * database to represent a "bucket" of possible, contiguous values.  The
+	 * database value identifies which particular bucket we are on.
+	 * <p/>
+	 * This database value must be paired with another value that defines the
+	 * size of the bucket; the number of possible values available.
+	 * The {@link #getIncrementSize() incrementSize} serves this purpose.  The
+	 * naming here is meant more for consistency in that this value serves the
+	 * same purpose as the increment supplied to the {@link PooledOptimizer}.
+	 * <p/>
+	 * The general algorithms used to determine the bucket are:<ol>
+	 * <li>{@code upperLimit = (databaseValue * incrementSize) + 1}</li>
+	 * <li>{@code lowerLimit = upperLimit - 1}</li>
+	 * </ol>
+	 * As an example, consider a case with incrementSize of 10.  Initially the
+	 * database holds 1:<ol>
+	 * <li>{@code upperLimit = (1 * 20) + 1 = 21}</li>
+	 * <li>{@code lowerLimit = 21 - 20 = 1}</li>
+	 * </ol>
+	 * From there we increment the value from lowerLimit until we reach the
+	 * upperLimit, at which point we would define a new bucket.  The database
+	 * now contains 2, though incrementSize remains unchanged:<ol>
+	 * <li>{@code upperLimit = (2 * 20) + 1 = 41}</li>
+	 * <li>{@code lowerLimit = 41 - 20 = 21}</li>
+	 * </ol>
+	 * And so on...
+	 * <p/>
+	 * Note, 'value' always (after init) holds the next value to return
+	 */
+	public static class HiLoOptimizer extends OptimizerSupport {
+		private IntegralDataTypeHolder lastSourceValue;
+		private IntegralDataTypeHolder upperLimit;
+		private IntegralDataTypeHolder value;
+
+		public HiLoOptimizer(Class returnClass, int incrementSize) {
+			super( returnClass, incrementSize );
+            if (incrementSize < 1) throw new HibernateException("increment size cannot be less than 1");
+            LOG.trace("Creating hilo optimizer with [incrementSize=" + incrementSize + "; returnClass=" + returnClass.getName()
+                      + "]");
+		}
+
+		/**
+		 * {@inheritDoc}
+		 */
+		public synchronized Serializable generate(AccessCallback callback) {
+			if ( lastSourceValue == null ) {
+				// first call, so initialize ourselves.  we need to read the database
+				// value and set up the 'bucket' boundaries
+				lastSourceValue = callback.getNextValue();
+				while ( lastSourceValue.lt( 1 ) ) {
+					lastSourceValue = callback.getNextValue();
+				}
+				// upperLimit defines the upper end of the bucket values
+				upperLimit = lastSourceValue.copy().multiplyBy( incrementSize ).increment();
+				// initialize value to the low end of the bucket
+				value = upperLimit.copy().subtract( incrementSize );
+			}
+			else if ( ! upperLimit.gt( value ) ) {
+				lastSourceValue = callback.getNextValue();
+				upperLimit = lastSourceValue.copy().multiplyBy( incrementSize ).increment();
+			}
+			return value.makeValueThenIncrement();
+		}
+
+
+		/**
+		 * {@inheritDoc}
+		 */
+		public IntegralDataTypeHolder getLastSourceValue() {
+			return lastSourceValue;
+		}
+
+		/**
+		 * {@inheritDoc}
+		 */
+		public boolean applyIncrementSizeToSourceValues() {
+			return false;
+		}
+
+		/**
+		 * Getter for property 'lastValue'.
+		 * <p/>
+		 * Exposure intended for testing purposes.
+		 *
+		 * @return Value for property 'lastValue'.
+		 */
+		public IntegralDataTypeHolder getLastValue() {
+			return value.copy().decrement();
+		}
+
+		/**
+		 * Getter for property 'upperLimit'.
+		 * <p/>
+		 * Exposure intended for testing purposes.
+		 *
+		 * @return Value for property 'upperLimit'.
+		 */
+		public IntegralDataTypeHolder getHiValue() {
+			return upperLimit;
+		}
+	}
+
+	public static class LegacyHiLoAlgorithmOptimizer extends OptimizerSupport {
+		private long maxLo;
+		private long lo;
+		private IntegralDataTypeHolder hi;
+
+		private IntegralDataTypeHolder lastSourceValue;
+		private IntegralDataTypeHolder value;
+
+
+		public LegacyHiLoAlgorithmOptimizer(Class returnClass, int incrementSize) {
+			super( returnClass, incrementSize );
+            if (incrementSize < 1) throw new HibernateException("increment size cannot be less than 1");
+            LOG.trace("Creating hilo optimizer (legacy) with [incrementSize=" + incrementSize + "; returnClass="
+                      + returnClass.getName() + "]");
+			maxLo = incrementSize;
+			lo = maxLo+1;
+		}
+
+		/**
+		 * {@inheritDoc}
+		 */
+		public synchronized Serializable generate(AccessCallback callback) {
+			if ( lo > maxLo ) {
+				lastSourceValue = callback.getNextValue();
+				lo = lastSourceValue.eq( 0 ) ? 1 : 0;
+				hi = lastSourceValue.copy().multiplyBy( maxLo+1 );
+			}
+			value = hi.copy().add( lo++ );
+			return value.makeValue();
+		}
+
+		/**
+		 * {@inheritDoc}
+		 */
+		public IntegralDataTypeHolder getLastSourceValue() {
+			return lastSourceValue.copy();
+		}
+
+		/**
+		 * {@inheritDoc}
+		 */
+		public boolean applyIncrementSizeToSourceValues() {
+			return false;
+		}
+
+		/**
+		 * Getter for property 'lastValue'.
+		 * <p/>
+		 * Exposure intended for testing purposes.
+		 *
+		 * @return Value for property 'lastValue'.
+		 */
+		public IntegralDataTypeHolder getLastValue() {
+			return value;
+		}
+	}
+
+	/**
+	 * Optimizer which uses a pool of values, storing the next low value of the
+	 * range in the database.
+	 * <p/>
+	 * Note that this optimizer works essentially the same as the
+	 * {@link HiLoOptimizer} except that here the bucket ranges are actually
+	 * encoded into the database structures.
+	 * <p/>
+	 * Note if you prefer that the database value be interpreted as the bottom end of our current range,
+	 * then use the {@link PooledLoOptimizer} strategy
+	 */
+	public static class PooledOptimizer extends OptimizerSupport implements InitialValueAwareOptimizer {
+		private IntegralDataTypeHolder hiValue;
+		private IntegralDataTypeHolder value;
+		private long initialValue = -1;
+
+		public PooledOptimizer(Class returnClass, int incrementSize) {
+			super( returnClass, incrementSize );
+			if ( incrementSize < 1 ) {
+				throw new HibernateException( "increment size cannot be less than 1" );
+			}
+            LOG.trace("Creating pooled optimizer with [incrementSize=" + incrementSize + "; returnClass=" + returnClass.getName()
+                      + "]");
+		}
+
+		/**
+		 * {@inheritDoc}
+		 */
+		public synchronized Serializable generate(AccessCallback callback) {
+			if ( hiValue == null ) {
+				value = callback.getNextValue();
+                // unfortunately not really safe to normalize this
+                // to 1 as an initial value like we do the others
+                // because we would not be able to control this if
+                // we are using a sequence...
+                if (value.lt(1)) LOG.pooledOptimizerReportedInitialValue(value);
+                // the call to obtain next-value just gave us the initialValue
+                if ((initialValue == -1 && value.lt(incrementSize)) || value.eq(initialValue)) hiValue = callback.getNextValue();
+				else {
+					hiValue = value;
+					value = hiValue.copy().subtract( incrementSize );
+				}
+			}
+			else if ( ! hiValue.gt( value ) ) {
+				hiValue = callback.getNextValue();
+				value = hiValue.copy().subtract( incrementSize );
+			}
+			return value.makeValueThenIncrement();
+		}
+
+		/**
+		 * {@inheritDoc}
+		 */
+		public IntegralDataTypeHolder getLastSourceValue() {
+			return hiValue;
+		}
+
+		/**
+		 * {@inheritDoc}
+		 */
+		public boolean applyIncrementSizeToSourceValues() {
+			return true;
+		}
+
+		/**
+		 * Getter for property 'lastValue'.
+		 * <p/>
+		 * Exposure intended for testing purposes.
+		 *
+		 * @return Value for property 'lastValue'.
+		 */
+		public IntegralDataTypeHolder getLastValue() {
+			return value.copy().decrement();
+		}
+
+		/**
+		 * {@inheritDoc}
+		 */
+		public void injectInitialValue(long initialValue) {
+			this.initialValue = initialValue;
+		}
+	}
+
+	public static class PooledLoOptimizer extends OptimizerSupport {
+		private IntegralDataTypeHolder lastSourceValue; // last value read from db source
+		private IntegralDataTypeHolder value; // the current generator value
+
+		public PooledLoOptimizer(Class returnClass, int incrementSize) {
+			super( returnClass, incrementSize );
+			if ( incrementSize < 1 ) {
+				throw new HibernateException( "increment size cannot be less than 1" );
+			}
+            LOG.trace("Creating pooled optimizer (lo) with [incrementSize=" + incrementSize + "; returnClass="
+                      + returnClass.getName() + "]");
+		}
+
+		public Serializable generate(AccessCallback callback) {
+			if ( lastSourceValue == null || ! value.lt( lastSourceValue.copy().add( incrementSize ) ) ) {
+				lastSourceValue = callback.getNextValue();
+				value = lastSourceValue.copy();
+				// handle cases where initial-value is less that one (hsqldb for instance).
+				while ( value.lt( 1 ) ) {
+					value.increment();
+				}
+			}
+			return value.makeValueThenIncrement();
+		}
+
+		public IntegralDataTypeHolder getLastSourceValue() {
+			return lastSourceValue;
+		}
+
+		public boolean applyIncrementSizeToSourceValues() {
+			return true;
+		}
+	}
+}