/* 
 * Hibernate, Relational Persistence for Idiomatic Java
 * 
 * JBoss, Home of Professional Open Source
 * Copyright 2012 Red Hat Inc. and/or its affiliates and other contributors
 * as indicated by the @authors tag. All rights reserved.
 * See the copyright.txt in the distribution for a
 * full listing of individual contributors.
 *
 * This copyrighted material is made available to anyone wishing to use,
 * modify, copy, or redistribute it subject to the terms and conditions
 * of the GNU Lesser General Public License, v. 2.1.
 * This program is distributed in the hope that it will be useful, but WITHOUT A
 * WARRANTY; without even the implied warranty of MERCHANTABILITY or FITNESS FOR A
 * PARTICULAR PURPOSE.  See the GNU Lesser General Public License for more details.
 * You should have received a copy of the GNU Lesser General Public License,
 * v.2.1 along with this distribution; if not, write to the Free Software
 * Foundation, Inc., 51 Franklin Street, Fifth Floor, Boston,
 * MA  02110-1301, USA.
 */
package org.hibernate.dialect.unique;

import java.util.Iterator;

import org.hibernate.dialect.Dialect;
import org.hibernate.internal.util.StringHelper;
import org.hibernate.metamodel.spi.relational.Column;
import org.hibernate.metamodel.spi.relational.UniqueKey;

/**
 * DB2 does not allow unique constraints on nullable columns.  Rather than
 * forcing "not null", use unique *indexes* instead.
 * 
 * @author Brett Meyer
 */
public class DB2UniqueDelegate extends DefaultUniqueDelegate {
	/**
	 * Constructs a DB2UniqueDelegate
	 *
	 * @param dialect The dialect
	 */
	public DB2UniqueDelegate( Dialect dialect ) {
		super( dialect );
	}

	@Override
	public String getAlterTableToAddUniqueKeyCommand(
			org.hibernate.mapping.UniqueKey uniqueKey,
			String defaultCatalog,
			String defaultSchema) {
		if ( hasNullable( uniqueKey ) ) {
			return org.hibernate.mapping.Index.buildSqlCreateIndexString(
					dialect,
					uniqueKey.getName(),
					uniqueKey.getTable(),
					uniqueKey.columnIterator(),
					uniqueKey.getColumnOrderMap(),
					true,
					defaultCatalog,
					defaultSchema
			);
		}
		else {
			return super.getAlterTableToAddUniqueKeyCommand( uniqueKey, defaultCatalog, defaultSchema );
		}
	}
	
	@Override
	public String getAlterTableToAddUniqueKeyCommand(UniqueKey uniqueKey) {
		if ( hasNullable( uniqueKey ) ) {
<<<<<<< HEAD
			// TODO: This borrows from Index's old way of doing things.  This
			// should be using StandardIndexExporter.  However, not all callers
			// have JdbcEnvironment available.  We'll need to refactor a bit...
			String keyName = dialect.qualifyIndexName() ? uniqueKey.getName()
					: StringHelper.unqualify( uniqueKey.getName() );
			StringBuilder buf = new StringBuilder( "create unique index " )
					.append( keyName ).append( " on " )
					.append( uniqueKey.getTable().getQualifiedName( dialect ) )
					.append( " (" );
			boolean first = true;
			for ( Column column : uniqueKey.getColumns() ) {
				if ( first ) {
					first = false;
				}
				else {
					buf.append( ", " );
				}
				buf.append( ( column.getColumnName().getText( dialect ) ) );
			}
			buf.append( ")" );
			return buf.toString();
		} else {
			return super.applyUniquesOnAlter( uniqueKey );
=======
			return Index.buildSqlCreateIndexString(
					dialect,
					uniqueKey.getName(),
					uniqueKey.getTable(),
					uniqueKey.getColumns(),
					true
			);
		}
		else {
			return super.getAlterTableToAddUniqueKeyCommand( uniqueKey );
>>>>>>> f40f814b
		}
	}
	
	@Override
	public String getAlterTableToDropUniqueKeyCommand(
			org.hibernate.mapping.UniqueKey uniqueKey,
			String defaultCatalog,
			String defaultSchema) {
		if ( hasNullable( uniqueKey ) ) {
			return org.hibernate.mapping.Index.buildSqlDropIndexString(
					dialect,
					uniqueKey.getTable(),
					uniqueKey.getName(),
					defaultCatalog,
					defaultSchema
			);
		}
		else {
			return super.getAlterTableToDropUniqueKeyCommand(
					uniqueKey, defaultCatalog, defaultSchema
			);
		}
	}
	
	@Override
	public String getAlterTableToDropUniqueKeyCommand(UniqueKey uniqueKey) {
		if ( hasNullable( uniqueKey ) ) {
<<<<<<< HEAD
			// TODO: This borrows from Index's old way of doing things.  This
			// should be using StandardIndexExporter.  However, not all callers
			// have JdbcEnvironment available.  We'll need to refactor a bit...
			return "drop index " + StringHelper.qualify(
					uniqueKey.getTable().getQualifiedName( dialect ),
							uniqueKey.getName() );
		} else {
			return super.dropUniquesOnAlter( uniqueKey );
=======
			return Index.buildSqlDropIndexString( dialect, uniqueKey.getTable(), uniqueKey.getName() );
		}
		else {
			return super.getAlterTableToDropUniqueKeyCommand( uniqueKey );
>>>>>>> f40f814b
		}
	}
	
	private boolean hasNullable(org.hibernate.mapping.UniqueKey uniqueKey) {
		final Iterator<org.hibernate.mapping.Column> iter = uniqueKey.columnIterator();
		while ( iter.hasNext() ) {
			if ( iter.next().isNullable() ) {
				return true;
			}
		}
		return false;
	}

	private boolean hasNullable(UniqueKey uniqueKey) {
		for ( Column column : uniqueKey.getColumns() ) {
			if ( column.isNullable() ) {
				return true;
			}
		}
		return false;
	}
}<|MERGE_RESOLUTION|>--- conflicted
+++ resolved
@@ -68,7 +68,6 @@
 	@Override
 	public String getAlterTableToAddUniqueKeyCommand(UniqueKey uniqueKey) {
 		if ( hasNullable( uniqueKey ) ) {
-<<<<<<< HEAD
 			// TODO: This borrows from Index's old way of doing things.  This
 			// should be using StandardIndexExporter.  However, not all callers
 			// have JdbcEnvironment available.  We'll need to refactor a bit...
@@ -90,20 +89,9 @@
 			}
 			buf.append( ")" );
 			return buf.toString();
-		} else {
-			return super.applyUniquesOnAlter( uniqueKey );
-=======
-			return Index.buildSqlCreateIndexString(
-					dialect,
-					uniqueKey.getName(),
-					uniqueKey.getTable(),
-					uniqueKey.getColumns(),
-					true
-			);
 		}
 		else {
 			return super.getAlterTableToAddUniqueKeyCommand( uniqueKey );
->>>>>>> f40f814b
 		}
 	}
 	
@@ -131,21 +119,15 @@
 	@Override
 	public String getAlterTableToDropUniqueKeyCommand(UniqueKey uniqueKey) {
 		if ( hasNullable( uniqueKey ) ) {
-<<<<<<< HEAD
 			// TODO: This borrows from Index's old way of doing things.  This
 			// should be using StandardIndexExporter.  However, not all callers
 			// have JdbcEnvironment available.  We'll need to refactor a bit...
 			return "drop index " + StringHelper.qualify(
 					uniqueKey.getTable().getQualifiedName( dialect ),
 							uniqueKey.getName() );
-		} else {
-			return super.dropUniquesOnAlter( uniqueKey );
-=======
-			return Index.buildSqlDropIndexString( dialect, uniqueKey.getTable(), uniqueKey.getName() );
 		}
 		else {
 			return super.getAlterTableToDropUniqueKeyCommand( uniqueKey );
->>>>>>> f40f814b
 		}
 	}
 	
