/*
 * Hibernate, Relational Persistence for Idiomatic Java
 *
 * License: GNU Lesser General Public License (LGPL), version 2.1 or later.
 * See the lgpl.txt file in the root directory or <http://www.gnu.org/licenses/lgpl-2.1.html>.
 */
package org.hibernate.dialect;

import java.io.InputStream;
import java.io.OutputStream;
import java.sql.Blob;
import java.sql.CallableStatement;
import java.sql.Clob;
import java.sql.Connection;
import java.sql.DatabaseMetaData;
import java.sql.NClob;
import java.sql.ResultSet;
import java.sql.SQLException;
import java.sql.Types;
import java.time.temporal.TemporalAccessor;
import java.util.Calendar;
import java.util.Date;
import java.util.HashSet;
import java.util.Iterator;
import java.util.List;
import java.util.Locale;
import java.util.Map;
import java.util.Properties;
import java.util.Set;

import org.hibernate.HibernateException;
import org.hibernate.LockMode;
import org.hibernate.LockOptions;
import org.hibernate.MappingException;
import org.hibernate.NullPrecedence;
import org.hibernate.ScrollMode;
import org.hibernate.boot.model.TypeContributions;
import org.hibernate.cfg.AvailableSettings;
import org.hibernate.cfg.Environment;
import org.hibernate.dialect.function.CastStrEmulation;
import org.hibernate.dialect.function.CoalesceIfnullEmulation;
import org.hibernate.dialect.function.CommonFunctionFactory;
<<<<<<< HEAD
import org.hibernate.dialect.function.LocatePositionEmulation;
=======
import org.hibernate.dialect.function.TimestampaddFunction;
import org.hibernate.dialect.function.TimestampdiffFunction;
>>>>>>> 566c8f54
import org.hibernate.dialect.identity.IdentityColumnSupport;
import org.hibernate.dialect.identity.IdentityColumnSupportImpl;
import org.hibernate.dialect.lock.LockingStrategy;
import org.hibernate.dialect.lock.OptimisticForceIncrementLockingStrategy;
import org.hibernate.dialect.lock.OptimisticLockingStrategy;
import org.hibernate.dialect.lock.PessimisticForceIncrementLockingStrategy;
import org.hibernate.dialect.lock.PessimisticReadSelectLockingStrategy;
import org.hibernate.dialect.lock.PessimisticWriteSelectLockingStrategy;
import org.hibernate.dialect.lock.SelectLockingStrategy;
import org.hibernate.dialect.pagination.LegacyLimitHandler;
import org.hibernate.dialect.pagination.LimitHandler;
import org.hibernate.dialect.unique.DefaultUniqueDelegate;
import org.hibernate.dialect.unique.UniqueDelegate;
import org.hibernate.engine.config.spi.ConfigurationService;
import org.hibernate.engine.config.spi.StandardConverters;
import org.hibernate.engine.jdbc.LobCreator;
import org.hibernate.engine.jdbc.env.internal.DefaultSchemaNameResolver;
import org.hibernate.engine.jdbc.env.spi.AnsiSqlKeywords;
import org.hibernate.engine.jdbc.env.spi.IdentifierHelper;
import org.hibernate.engine.jdbc.env.spi.IdentifierHelperBuilder;
import org.hibernate.engine.jdbc.env.spi.NameQualifierSupport;
import org.hibernate.engine.jdbc.env.spi.SchemaNameResolver;
import org.hibernate.engine.jdbc.spi.JdbcServices;
import org.hibernate.engine.spi.SharedSessionContractImplementor;
import org.hibernate.exception.spi.ConversionContext;
import org.hibernate.exception.spi.SQLExceptionConversionDelegate;
import org.hibernate.exception.spi.SQLExceptionConverter;
import org.hibernate.exception.spi.ViolatedConstraintNameExtracter;
import org.hibernate.id.IdentityGenerator;
import org.hibernate.id.enhanced.SequenceStyleGenerator;
import org.hibernate.internal.CoreLogging;
import org.hibernate.internal.CoreMessageLogger;
import org.hibernate.internal.util.ReflectHelper;
import org.hibernate.internal.util.StringHelper;
import org.hibernate.internal.util.collections.ArrayHelper;
import org.hibernate.internal.util.io.StreamCopier;
import org.hibernate.loader.BatchLoadSizingStrategy;
import org.hibernate.metamodel.model.domain.spi.EntityHierarchy;
import org.hibernate.metamodel.model.domain.spi.EntityIdentifierComposite;
import org.hibernate.metamodel.model.domain.spi.Lockable;
import org.hibernate.metamodel.model.relational.spi.AuxiliaryDatabaseObject;
import org.hibernate.metamodel.model.relational.spi.ExportableTable;
import org.hibernate.metamodel.model.relational.spi.ForeignKey;
import org.hibernate.metamodel.model.relational.spi.Index;
import org.hibernate.metamodel.model.relational.spi.Sequence;
import org.hibernate.metamodel.model.relational.spi.Size;
import org.hibernate.metamodel.model.relational.spi.UniqueKey;
import org.hibernate.procedure.internal.StandardCallableStatementSupport;
import org.hibernate.procedure.spi.CallableStatementSupport;
import org.hibernate.query.TemporalUnit;
import org.hibernate.query.spi.QueryEngine;
import org.hibernate.query.spi.QueryOptions;
import org.hibernate.query.sqm.mutation.spi.SqmMutationStrategy;
import org.hibernate.query.sqm.mutation.spi.idtable.IdTable;
import org.hibernate.query.sqm.mutation.spi.idtable.IdTableExporterImpl;
import org.hibernate.query.sqm.mutation.spi.idtable.PersistentTableStrategy;
import org.hibernate.query.sqm.mutation.spi.inline.InlineMutationStrategy;
import org.hibernate.service.ServiceRegistry;
import org.hibernate.sql.ANSICaseFragment;
import org.hibernate.sql.ANSIJoinFragment;
import org.hibernate.sql.CaseFragment;
import org.hibernate.sql.ForUpdateFragment;
import org.hibernate.sql.JoinFragment;
import org.hibernate.sql.SqlExpressableType;
import org.hibernate.tool.schema.extract.internal.SequenceInformationExtractorLegacyImpl;
import org.hibernate.tool.schema.extract.internal.SequenceInformationExtractorNoOpImpl;
import org.hibernate.tool.schema.extract.spi.SequenceInformationExtractor;
import org.hibernate.tool.schema.internal.StandardAuxiliaryDatabaseObjectExporter;
import org.hibernate.tool.schema.internal.StandardForeignKeyExporter;
import org.hibernate.tool.schema.internal.StandardIndexExporter;
import org.hibernate.tool.schema.internal.StandardSequenceExporter;
import org.hibernate.tool.schema.internal.StandardTableAlterable;
import org.hibernate.tool.schema.internal.StandardTableExporter;
import org.hibernate.tool.schema.internal.StandardUniqueKeyExporter;
import org.hibernate.tool.schema.spi.Alterable;
import org.hibernate.tool.schema.spi.DefaultSizeStrategy;
import org.hibernate.tool.schema.spi.Exporter;
import org.hibernate.type.Type;
import org.hibernate.type.descriptor.java.spi.JavaTypeDescriptor;
import org.hibernate.type.descriptor.sql.spi.ClobSqlDescriptor;
import org.hibernate.type.descriptor.sql.spi.SqlTypeDescriptor;
import org.hibernate.type.spi.StandardSpiBasicTypes;

<<<<<<< HEAD
=======
import javax.persistence.TemporalType;

import static org.hibernate.type.descriptor.internal.DateTimeUtils.formatAsDate;
import static org.hibernate.type.descriptor.internal.DateTimeUtils.formatAsTime;
import static org.hibernate.type.descriptor.internal.DateTimeUtils.formatAsTimestamp;
import static org.hibernate.type.descriptor.internal.DateTimeUtils.wrapAsJdbcDateLiteral;
import static org.hibernate.type.descriptor.internal.DateTimeUtils.wrapAsJdbcTimeLiteral;
import static org.hibernate.type.descriptor.internal.DateTimeUtils.wrapAsJdbcTimestampLiteral;

>>>>>>> 566c8f54
/**
 * Represents a dialect of SQL implemented by a particular RDBMS. Subclasses
 * implement Hibernate compatibility with different database platforms.
 *
 * Subclasses should provide a public default constructor that registers a
 * set of type mappings from JDBC type codes to database native type names,
 * along with default Hibernate properties.
 *
 * Subclasses should be immutable.
 *
 * @author Gavin King, David Channon
 */
@SuppressWarnings("deprecation")
public abstract class Dialect implements ConversionContext {
	private static final CoreMessageLogger LOG = CoreLogging.messageLogger( Dialect.class );

	/**
	 * Defines a default batch size constant
	 */
	public static final String DEFAULT_BATCH_SIZE = "15";

	/**
	 * Defines a "no batching" batch size constant
	 */
	public static final String NO_BATCH = "0";

	/**
	 * Characters used as opening for quoting SQL identifiers
	 */
	public static final String QUOTE = "`\"[";

	/**
	 * Characters used as closing for quoting SQL identifiers
	 */
	public static final String CLOSED_QUOTE = "`\"]";

	private final TypeNames typeNames = new TypeNames();
	private final TypeNames hibernateTypeNames = new TypeNames();

	private final Properties properties = new Properties();
	private final Set<String> sqlKeywords = new HashSet<>();

	private final UniqueDelegate uniqueDelegate;

	private boolean legacyLimitHandlerBehavior;
	private DefaultSizeStrategy defaultSizeStrategy;


	// constructors and factory methods ~~~~~~~~~~~~~~~~~~~~~~~~~~~~~~~~~~~~~~~

	protected Dialect() {
		LOG.usingDialect( this );

		registerColumnType( Types.BIT, 1, "bit" );
		registerColumnType( Types.BIT, "bit($l)" );
		registerColumnType( Types.BOOLEAN, "boolean" );

		registerColumnType( Types.TINYINT, "tinyint" );
		registerColumnType( Types.SMALLINT, "smallint" );
		registerColumnType( Types.INTEGER, "integer" );
		registerColumnType( Types.BIGINT, "bigint" );

		registerColumnType( Types.REAL, "real" );
		registerColumnType( Types.FLOAT, "float($p)" );
		registerColumnType( Types.DOUBLE, "double precision" );

		//these are pretty much synonyms, but are considered
		//separate types by the ANSI spec, and in some dialects
		registerColumnType( Types.NUMERIC, "numeric($p,$s)" );
		registerColumnType( Types.DECIMAL, "decimal($p,$s)" );

		registerColumnType( Types.DATE, "date" );
		registerColumnType( Types.TIME, "time" );
		registerColumnType( Types.TIMESTAMP, "timestamp($p)" );
		registerColumnType( Types.TIMESTAMP_WITH_TIMEZONE, "timestamp($p) with time zone" );
		// type included here for completeness but note that
		// very few databases support it, and the general
		// advice is to caution against its use (for reasons,
		// check the comments in the Postgres documentation).
		registerColumnType( Types.TIME_WITH_TIMEZONE, "time with time zone" );

		registerColumnType( Types.BINARY, "binary($l)" );
		registerColumnType( Types.VARBINARY, "varbinary($l)" );
		registerColumnType( Types.LONGVARBINARY, "varbinary($l)" );
		registerColumnType( Types.BLOB, "blob" );

		registerColumnType( Types.CHAR, "char($l)" );
		registerColumnType( Types.VARCHAR, "varchar($l)" );
		registerColumnType( Types.LONGVARCHAR, "varchar($l)" );
		registerColumnType( Types.CLOB, "clob" );

		registerColumnType( Types.NCHAR, "nchar($l)" );
		registerColumnType( Types.NVARCHAR, "nvarchar($l)" );
		registerColumnType( Types.LONGNVARCHAR, "nvarchar($l)" );
		registerColumnType( Types.NCLOB, "nclob" );

		// register hibernate types for default use in scalar sqlquery type auto detection
		registerHibernateType( Types.BIGINT, StandardSpiBasicTypes.BIG_INTEGER.getJavaTypeDescriptor().getTypeName() );
		registerHibernateType( Types.BINARY, StandardSpiBasicTypes.BINARY.getJavaTypeDescriptor().getTypeName() );
		registerHibernateType( Types.BIT, 64, StandardSpiBasicTypes.LONG.getJavaTypeDescriptor().getTypeName() );
		registerHibernateType( Types.BIT, 32, StandardSpiBasicTypes.INTEGER.getJavaTypeDescriptor().getTypeName() );
		registerHibernateType( Types.BIT, 16, StandardSpiBasicTypes.SHORT.getJavaTypeDescriptor().getTypeName() );
		registerHibernateType( Types.BIT, 8, StandardSpiBasicTypes.BYTE.getJavaTypeDescriptor().getTypeName() );
		registerHibernateType( Types.BIT, 1, StandardSpiBasicTypes.BOOLEAN.getJavaTypeDescriptor().getTypeName() );
		registerHibernateType( Types.BOOLEAN, StandardSpiBasicTypes.BOOLEAN.getJavaTypeDescriptor().getTypeName() );
		registerHibernateType( Types.CHAR, StandardSpiBasicTypes.STRING.getJavaTypeDescriptor().getTypeName() );
		registerHibernateType( Types.CHAR, 1, StandardSpiBasicTypes.CHARACTER.getJavaTypeDescriptor().getTypeName() );
		registerHibernateType( Types.DATE, StandardSpiBasicTypes.DATE.getJavaTypeDescriptor().getTypeName() );
		registerHibernateType( Types.DOUBLE, StandardSpiBasicTypes.DOUBLE.getJavaTypeDescriptor().getTypeName() );
		registerHibernateType( Types.FLOAT, StandardSpiBasicTypes.DOUBLE.getJavaTypeDescriptor().getTypeName() );
		registerHibernateType( Types.INTEGER, StandardSpiBasicTypes.INTEGER.getJavaTypeDescriptor().getTypeName() );
		registerHibernateType( Types.SMALLINT, StandardSpiBasicTypes.SHORT.getJavaTypeDescriptor().getTypeName() );
		registerHibernateType( Types.TINYINT, StandardSpiBasicTypes.BYTE.getJavaTypeDescriptor().getTypeName() );
		registerHibernateType( Types.TIME, StandardSpiBasicTypes.TIME.getJavaTypeDescriptor().getTypeName() );
		registerHibernateType( Types.TIMESTAMP, StandardSpiBasicTypes.TIMESTAMP.getJavaTypeDescriptor().getTypeName() );
		registerHibernateType( Types.VARCHAR, StandardSpiBasicTypes.STRING.getJavaTypeDescriptor().getTypeName() );
		registerHibernateType( Types.VARCHAR, 1, StandardSpiBasicTypes.CHARACTER.getJavaTypeDescriptor().getTypeName() );
		registerHibernateType( Types.NVARCHAR, StandardSpiBasicTypes.NSTRING.getJavaTypeDescriptor().getTypeName() );
		registerHibernateType( Types.VARBINARY, StandardSpiBasicTypes.BINARY.getJavaTypeDescriptor().getTypeName() );
		registerHibernateType( Types.LONGVARCHAR, StandardSpiBasicTypes.TEXT.getJavaTypeDescriptor().getTypeName() );
		registerHibernateType( Types.LONGVARBINARY, StandardSpiBasicTypes.IMAGE.getJavaTypeDescriptor().getTypeName() );
		registerHibernateType( Types.NUMERIC, StandardSpiBasicTypes.BIG_DECIMAL.getJavaTypeDescriptor().getTypeName() );
		registerHibernateType( Types.DECIMAL, StandardSpiBasicTypes.BIG_DECIMAL.getJavaTypeDescriptor().getTypeName() );
		registerHibernateType( Types.BLOB, StandardSpiBasicTypes.BLOB.getJavaTypeDescriptor().getTypeName() );
		registerHibernateType( Types.CLOB, StandardSpiBasicTypes.CLOB.getJavaTypeDescriptor().getTypeName() );
		registerHibernateType( Types.REAL, StandardSpiBasicTypes.FLOAT.getJavaTypeDescriptor().getTypeName() );

		if(supportsPartitionBy()) {
			registerKeyword( "PARTITION" );
		}

		uniqueDelegate = new DefaultUniqueDelegate( this );
		defaultSizeStrategy = new DefaultSizeStrategyImpl();
	}

	/**
	 * Useful conversion for databases which represent the
	 * precision of a float(p) using p expressed in decimal
	 * digits instead of the usual (standard) binary digits.
	 */
	static Size binaryToDecimalPrecision(int code, Size size) {
		return code == Types.FLOAT
				&& size != null
				&& size.getPrecision() != null
				? Size.Builder.precision( (int) Math.ceil( size.getPrecision() / 53.0 * 17.0 ) )
				: size;
	}

	/**
	 * Initialize the given registry with any dialect-specific functions.
	 *
	 * Support for certain SQL functions is required, and if the database
	 * does not support a required function, then the dialect must define
	 * a way to emulate it.
	 *
	 * These required functions include the functions defined by the JPA
	 * query language specification:
	 *
	 * 		* avg
	 * 		* count
	 * 		* max, min
	 * 		* sum
	 *
	 * 		* coalesce
	 * 		* nullif
	 *
	 * 		* concat
	 * 		* locate
	 * 		* substring
	 * 		* trim
	 * 		* lower, upper
	 * 		* length
	 *
	 * 		* abs
	 * 		* mod
	 * 		* sqrt
	 *
	 * 		* current_date
	 * 		* current_time
	 * 		* current_timestamp
	 *
	 * Along with an additional set of functions defined by ANSI SQL:
	 *
	 * 		* cast
	 * 		* extract
	 *      * ln, exp
	 *      * power
	 *      * floor, ceiling
	 *
	 * And a number of additional "standard" functions:
	 *
<<<<<<< HEAD
	 *      * left, right
=======
>>>>>>> 566c8f54
	 *      * replace
	 *      * least, greatest
	 *      * sign
	 *      * sin, cos, tan, asin, acos, atan, atan2
	 *      * round
<<<<<<< HEAD
	 * 	    * current_instant
	 * 	    * ifnull        - two-argument synonym of coalesce(a, b)
	 * 		* str           - synonym of cast(a as String)
	 *
	 * Finally, the following functions are defined as abbreviations
	 * for extract(), and desugared by the parser:
	 *
	 * 		* second		- synonym of extract(second from a)
	 * 		* minute		- synonym of extract(minute from a)
	 * 		* hour			- synonym of extract(hour from a)
	 * 		* day			- synonym of extract(day from a)
	 * 		* month			- synonym of extract(month from a)
	 * 		* year			- synonym of extract(year from a)
	 *
=======
	 *
	 * And the following functions for working with java.time types:
	 *
	 *      * current date
	 *      * current time
	 *      * current datetime
	 *      * current instant
	 *
	 * In addition to the above functions, HQL implements the
	 * following additional "standard" functions as synonyms:
	 *
	 *      * format
	 *
	 *      * ifnull        - two-argument synonym for coalesce
	 *
	 * 	    * position      - ANSI SQL alternative syntax for locate
	 *
	 * 		* str 			- defined as `cast(arg as varchar)`
	 *
	 * 		* second		- defined as `extract(second from arg)`
	 * 		* minute		- defined as `extract(minute from arg)`
	 * 		* hour			- defined as `extract(hour from arg)`
	 * 		* day			- defined as `extract(day from arg)`
	 * 		* month			- defined as `extract(month from arg)`
	 * 		* year			- defined as `extract(year from arg)`
	 *
>>>>>>> 566c8f54
	 */
	public void initializeFunctionRegistry(QueryEngine queryEngine) {

		//aggregate functions, supported on every database

		CommonFunctionFactory.aggregates(queryEngine);
		CommonFunctionFactory.everyAny_sumCase(queryEngine);

		//math functions supported on almost every database

		CommonFunctionFactory.math(queryEngine);

		//trig functions supported on almost every database

		CommonFunctionFactory.trigonometry(queryEngine);

		//coalesce() function, must be redefined in terms of nvl() for platforms
		//which don't support it natively

		CommonFunctionFactory.coalesce(queryEngine);

		//nullif() function, supported on almost every database

		CommonFunctionFactory.nullif(queryEngine);

		//string functions, must be redefined where not supported

		CommonFunctionFactory.locate(queryEngine);
		CommonFunctionFactory.substring(queryEngine);
		CommonFunctionFactory.leftRight(queryEngine);
		CommonFunctionFactory.replace(queryEngine);
		CommonFunctionFactory.concat(queryEngine);
		CommonFunctionFactory.lowerUpper(queryEngine);

		//JPA string length() function, a synonym for ANSI SQL character_length()

		CommonFunctionFactory.length_characterLength(queryEngine);

		//Very few databases support ANSI-style position() function, so define
		//it here as an alias for locate()

		queryEngine.getSqmFunctionRegistry().register("position", new LocatePositionEmulation());

		//ANSI SQL functions with weird syntax, not supported on every database

		CommonFunctionFactory.trim(queryEngine);
		CommonFunctionFactory.cast(queryEngine);
		CommonFunctionFactory.extract(queryEngine);

		//ANSI current date/time functions, supported on almost every database

		CommonFunctionFactory.currentDateTimeTimestamp(queryEngine);

		//comparison functions supported on every known database

		CommonFunctionFactory.leastGreatest(queryEngine);

<<<<<<< HEAD
		//two-argument synonym for coalesce() supported on most but not every
		//database, so define it here as an alias for coalesce(arg1,arg2)

		queryEngine.getSqmFunctionRegistry().register("ifnull", new CoalesceIfnullEmulation());

		//legacy Hibernate convenience function for casting to string, defined
		//here as an alias for cast(arg as String)

		queryEngine.getSqmFunctionRegistry().register("str", new CastStrEmulation());

=======
		//datetime formatting function, Oracle-style to_char() on most databases

		CommonFunctionFactory.formatdatetime_toChar(queryEngine);

		//timestampadd/timestampdiff implemented by Dialect itself

		queryEngine.getSqmFunctionRegistry().register("timestampadd", new TimestampaddFunction(this) );
		queryEngine.getSqmFunctionRegistry().register("timestampdiff", new TimestampdiffFunction(this) );

	}

	public interface Renderer {
		void render();
	}

	public interface Appender {
		void append(String text);
	}

	/**
	 * Write SQL equivalent to a timestampdiff() function
	 * to the given {@link Appender}.
	 *
	 * @param unit the first argument of timestampdiff()
	 * @param from the second argument of timestampdiff()
	 * @param to the third argument of timestampdiff()
	 * @param sqlAppender an {@link Appender} to write to
	 * @param fromTimestamp true if the first argument is
	 *                      a timestamp, false if a date
	 * @param toTimestamp true if the second argument is
	 *                    a timestamp, false if a date
	 */
	public void timestampdiff(
			TemporalUnit unit,
			Renderer from, Renderer to,
			Appender sqlAppender,
			boolean fromTimestamp, boolean toTimestamp) {
		throw new NotYetImplementedFor6Exception();
	}

	/**
	 * Write SQL equivalent to a timestampadd() function
	 * to the given {@link Appender}.
	 *
	 * @param unit the first argument of timestampdiff()
	 * @param magnitude the second argument of timestampdiff()
	 * @param to the third argument of timestampdiff()
	 * @param sqlAppender an {@link Appender} to write to
	 * @param timestamp true if the second argument is a
	 *                  timestamp, false if a date
	 */
	public void timestampadd(
			TemporalUnit unit,
			Renderer magnitude, Renderer to,
			Appender sqlAppender,
			boolean timestamp) {
		throw new NotYetImplementedFor6Exception();
>>>>>>> 566c8f54
	}

	/**
	 * Get an instance of the dialect specified by the current <tt>System</tt> properties.
	 *
	 * @return The specified Dialect
	 * @throws HibernateException If no dialect was specified, or if it could not be instantiated.
	 */
	public static Dialect getDialect() throws HibernateException {
		return instantiateDialect( Environment.getProperties().getProperty( Environment.DIALECT ) );
	}

	/**
	 * Get an instance of the dialect specified by the given properties or by
	 * the current <tt>System</tt> properties.
	 *
	 * @param props The properties to use for finding the dialect class to use.
	 * @return The specified Dialect
	 * @throws HibernateException If no dialect was specified, or if it could not be instantiated.
	 */
	public static Dialect getDialect(Properties props) throws HibernateException {
		final String dialectName = props.getProperty( Environment.DIALECT );
		if ( dialectName == null ) {
			return getDialect();
		}
		return instantiateDialect( dialectName );
	}

	private static Dialect instantiateDialect(String dialectName) throws HibernateException {
		if ( dialectName == null ) {
			throw new HibernateException( "The dialect was not set. Set the property hibernate.dialect." );
		}
		try {
			return (Dialect) ReflectHelper.classForName( dialectName ).newInstance();
		}
		catch ( ClassNotFoundException cnfe ) {
			throw new HibernateException( "Dialect class not found: " + dialectName );
		}
		catch ( Exception e ) {
			throw new HibernateException( "Could not instantiate given dialect class: " + dialectName, e );
		}
	}

	/**
	 * Retrieve a set of default Hibernate properties for this database.
	 *
	 * @return a set of Hibernate properties
	 */
	public final Properties getDefaultProperties() {
		return properties;
	}

	@Override
	public String toString() {
		return getClass().getName();
	}


	// database type mapping support ~~~~~~~~~~~~~~~~~~~~~~~~~~~~~~~~~~~~~~~~~~

	/**
	 * Allows the Dialect to contribute additional types
	 *
	 * @param typeContributions Callback to contribute the types
	 * @param serviceRegistry The service registry
	 */
	public void contributeTypes(TypeContributions typeContributions, ServiceRegistry serviceRegistry) {
		// by default, nothing to do
		//
		// well, there are no types to register by default.  5.3 hacked in
		// here though to call `resolveLegacyLimitHandlerBehavior`.  Ultimately
		// this should be covered by the "initializable Dialect" notes below
		resolveLegacyLimitHandlerBehavior( serviceRegistry );
	}

//	public static interface Initializable {
//		void initialize(
//				Connection jdbcConnection,
//				ExtractedDatabaseMetadata extractedMeta,
//				ServiceRegistry registry) {
//
//		}
//	}


	// todo (6.0) : new overall Dialect design?
	//		original (and currently) Dialect is designed/intended to be completely
	// 			static information - that works great until databases have have
	//			deviations between versison for the information we need (which
	//			is highly likely.  note that "static" here means information that
	//			the Dialect can know about the underlying database, but without
	//			actually being able to query the db through JDBC, which would be
	// 			an example of doing it dynamically
	//		so might be better to design a better intention, such that Dialect
	//			is built with has access to information about the underlying
	//			database either through the JDBC Connection or some form of
	//			"extracted metadata".  I think the former is both more flexible/powerful
	//			and simple (if there is no Connection the Dialect can just do what it
	//			does today
	//
	// todo (6.0) : a related point is to consider a singular JDBC Connection
	// 		that is:
	//			1) opened once at the stat of bootstrapping (at what specific point?)
	//			2) can be accessed by different bootstrapping aspects - only ever opening
	// 				that one for all of bootstrap.  practically this may have to be
	//				2 Connections because of the "break" between the boot service registry
	// 				(building JdbcServices, etc) and handling metadata.
	//			3) closed at conclusion


	/**
	 * Get the name of the database type associated with the given
	 * {@link java.sql.Types} typecode, with no length, precision,
	 * or scale.
	 *
	 * @param code The {@link java.sql.Types} typecode
	 * @return the database type name
	 * @throws HibernateException If no mapping was specified for that type.
	 */
	public String getRawTypeName(int code) throws HibernateException {
		final String result = typeNames.get( code );
		if ( result == null ) {
			throw new HibernateException( "No default type mapping for (java.sql.Types) " + code );
		}
		//trim off the length/precision/scale
		final int paren = result.indexOf('(');
		return paren>0 ? result.substring(0, paren) : result;
	}

	public String getRawTypeName(SqlTypeDescriptor sqlTypeDescriptor) throws HibernateException {
		return getRawTypeName( sqlTypeDescriptor.getJdbcTypeCode() );
	}

	/**
	 * Get the name of the database type associated with the given
	 * <tt>java.sql.Types</tt> typecode.
	 *
	 * @param code <tt>java.sql.Types</tt> typecode
	 * @param size the length, precision, scale of the column
	 *
	 * @return the database type name
	 *
	 * @throws HibernateException
	 */
	public String getTypeName(int code, Size size) throws HibernateException {
		if ( size == null ) {
			return getRawTypeName( code );
		}
		else {
			String result = typeNames.get( code, size.getLength(), size.getPrecision(), size.getScale() );
			if ( result == null ) {
				throw new HibernateException(
						String.format(
								"No type mapping for java.sql.Types code: %s, length: %s",
								code,
								size.getLength()
						)
				);
			}
			return result;
		}
	}

	/**
	 * Get the name of the database type associated with the given
	 * <tt>SqlTypeDescriptor</tt>.
	 *
	 * @param sqlTypeDescriptor the SQL type
	 * @param size the length, precision, scale of the column
	 *
	 * @return the database type name
	 *
	 * @throws HibernateException
	 */
	public String getTypeName(SqlTypeDescriptor sqlTypeDescriptor, Size size) {
		return getTypeName( sqlTypeDescriptor.getJdbcTypeCode(), size );
	}

	/**
	 * Get the name of the database type appropriate for casting operations
	 * (via the CAST() SQL function) for the given {@link SqlExpressableType}
	 * SQL type.
	 *
	 * @return The database type name
	 */
	public String getCastTypeName(SqlExpressableType type, Long length, Integer precision, Integer scale) {
		Size size;
		if ( length == null && precision == null ) {
			//use defaults
			size = getDefaultSizeStrategy().resolveDefaultSize(
					type.getSqlTypeDescriptor(),
					type.getJavaTypeDescriptor()
			);
		}
		else {
			//use the given length/precision/scale
			if ( precision != null && scale == null ) {
				//needed for cast(x as BigInteger(p))
				scale = type.getJavaTypeDescriptor().getDefaultSqlScale();
			}
			size = new Size.Builder().setLength( length )
					.setPrecision( precision )
					.setScale( scale )
					.cast();
		}

		return getTypeName( type.getSqlTypeDescriptor(), size );
	}

	/**
	 * Subclasses register a type name for the given type code and maximum
	 * column length. <tt>$l</tt> in the type name with be replaced by the
	 * column length (if appropriate).
	 *
	 * @param code The {@link java.sql.Types} typecode
	 * @param capacity The maximum length of database type
	 * @param name The database type name
	 */
	protected void registerColumnType(int code, long capacity, String name) {
		typeNames.put( code, capacity, name );
	}

	/**
	 * Subclasses register a type name for the given type code. <tt>$l</tt> in
	 * the type name with be replaced by the column length (if appropriate).
	 *
	 * @param code The {@link java.sql.Types} typecode
	 * @param name The database type name
	 */
	protected void registerColumnType(int code, String name) {
		typeNames.put( code, name );
	}

	/**
	 * Allows the dialect to override a {@link SqlTypeDescriptor}.
	 * <p/>
	 * If the passed {@code sqlTypeDescriptor} allows itself to be remapped (per
	 * {@link SqlTypeDescriptor#canBeRemapped()}), then this method uses
	 * {@link #getSqlTypeDescriptorOverride}  to get an optional override based on the SQL code returned by
	 * {@link SqlTypeDescriptor#getJdbcTypeCode()}.
	 * <p/>
	 * If this dialect does not provide an override or if the {@code sqlTypeDescriptor} does not allow itself to be
	 * remapped, then this method simply returns the original passed {@code sqlTypeDescriptor}
	 *
	 * @param sqlTypeDescriptor The {@link SqlTypeDescriptor} to override
	 * @return The {@link SqlTypeDescriptor} that should be used for this dialect;
	 *         if there is no override, then original {@code sqlTypeDescriptor} is returned.
	 * @throws IllegalArgumentException if {@code sqlTypeDescriptor} is null.
	 *
	 * @see #getSqlTypeDescriptorOverride
	 */
	public SqlTypeDescriptor remapSqlTypeDescriptor(SqlTypeDescriptor sqlTypeDescriptor) {
		if ( sqlTypeDescriptor == null ) {
			throw new IllegalArgumentException( "sqlTypeDescriptor is null" );
		}
		if ( ! sqlTypeDescriptor.canBeRemapped() ) {
			return sqlTypeDescriptor;
		}

		final SqlTypeDescriptor overridden = getSqlTypeDescriptorOverride( sqlTypeDescriptor.getJdbcTypeCode() );
		return overridden == null ? sqlTypeDescriptor : overridden;
	}

	/**
	 * Returns the {@link SqlTypeDescriptor} that should be used to handle the given JDBC type code.  Returns
	 * {@code null} if there is no override.
	 *
	 * @param sqlCode A {@link Types} constant indicating the SQL column type
	 * @return The {@link SqlTypeDescriptor} to use as an override, or {@code null} if there is no override.
	 */
	protected SqlTypeDescriptor getSqlTypeDescriptorOverride(int sqlCode) {
		SqlTypeDescriptor descriptor;
		switch ( sqlCode ) {
			case Types.CLOB: {
				descriptor = useInputStreamToInsertBlob() ? ClobSqlDescriptor.STREAM_BINDING : null;
				break;
			}
			default: {
				descriptor = null;
				break;
			}
		}
		return descriptor;
	}

	/**
	 * The legacy behavior of Hibernate.  LOBs are not processed by merge
	 */
	@SuppressWarnings( {"UnusedDeclaration"})
	protected static final LobMergeStrategy LEGACY_LOB_MERGE_STRATEGY = new LobMergeStrategy() {
		@Override
		public Blob mergeBlob(Blob original, Blob target, SharedSessionContractImplementor session) {
			return target;
		}

		@Override
		public Clob mergeClob(Clob original, Clob target, SharedSessionContractImplementor session) {
			return target;
		}

		@Override
		public NClob mergeNClob(NClob original, NClob target, SharedSessionContractImplementor session) {
			return target;
		}
	};

	/**
	 * Merge strategy based on transferring contents based on streams.
	 */
	@SuppressWarnings( {"UnusedDeclaration"})
	protected static final LobMergeStrategy STREAM_XFER_LOB_MERGE_STRATEGY = new LobMergeStrategy() {
		@Override
		public Blob mergeBlob(Blob original, Blob target, SharedSessionContractImplementor session) {
			if ( original != target ) {
				try {
					// the BLOB just read during the load phase of merge
					final OutputStream connectedStream = target.setBinaryStream( 1L );
					// the BLOB from the detached state
					final InputStream detachedStream = original.getBinaryStream();
					StreamCopier.copy( detachedStream, connectedStream );
					return target;
				}
				catch (SQLException e ) {
					throw session.getFactory().getSQLExceptionHelper().convert( e, "unable to merge BLOB data" );
				}
			}
			else {
				return NEW_LOCATOR_LOB_MERGE_STRATEGY.mergeBlob( original, target, session );
			}
		}

		@Override
		public Clob mergeClob(Clob original, Clob target, SharedSessionContractImplementor session) {
			if ( original != target ) {
				try {
					// the CLOB just read during the load phase of merge
					final OutputStream connectedStream = target.setAsciiStream( 1L );
					// the CLOB from the detached state
					final InputStream detachedStream = original.getAsciiStream();
					StreamCopier.copy( detachedStream, connectedStream );
					return target;
				}
				catch (SQLException e ) {
					throw session.getFactory().getSQLExceptionHelper().convert( e, "unable to merge CLOB data" );
				}
			}
			else {
				return NEW_LOCATOR_LOB_MERGE_STRATEGY.mergeClob( original, target, session );
			}
		}

		@Override
		public NClob mergeNClob(NClob original, NClob target, SharedSessionContractImplementor session) {
			if ( original != target ) {
				try {
					// the NCLOB just read during the load phase of merge
					final OutputStream connectedStream = target.setAsciiStream( 1L );
					// the NCLOB from the detached state
					final InputStream detachedStream = original.getAsciiStream();
					StreamCopier.copy( detachedStream, connectedStream );
					return target;
				}
				catch (SQLException e ) {
					throw session.getFactory().getSQLExceptionHelper().convert( e, "unable to merge NCLOB data" );
				}
			}
			else {
				return NEW_LOCATOR_LOB_MERGE_STRATEGY.mergeNClob( original, target, session );
			}
		}
	};

	/**
	 * Merge strategy based on creating a new LOB locator.
	 */
	protected static final LobMergeStrategy NEW_LOCATOR_LOB_MERGE_STRATEGY = new LobMergeStrategy() {
		@Override
		public Blob mergeBlob(Blob original, Blob target, SharedSessionContractImplementor session) {
			if ( original == null && target == null ) {
				return null;
			}
			try {
				final LobCreator lobCreator = session.getFactory().getServiceRegistry().getService( JdbcServices.class ).getLobCreator(
						session
				);
				return original == null
						? lobCreator.createBlob( ArrayHelper.EMPTY_BYTE_ARRAY )
						: lobCreator.createBlob( original.getBinaryStream(), original.length() );
			}
			catch (SQLException e) {
				throw session.getFactory().getSQLExceptionHelper().convert( e, "unable to merge BLOB data" );
			}
		}

		@Override
		public Clob mergeClob(Clob original, Clob target, SharedSessionContractImplementor session) {
			if ( original == null && target == null ) {
				return null;
			}
			try {
				final LobCreator lobCreator = session.getFactory().getServiceRegistry().getService( JdbcServices.class ).getLobCreator( session );
				return original == null
						? lobCreator.createClob( "" )
						: lobCreator.createClob( original.getCharacterStream(), original.length() );
			}
			catch (SQLException e) {
				throw session.getFactory().getSQLExceptionHelper().convert( e, "unable to merge CLOB data" );
			}
		}

		@Override
		public NClob mergeNClob(NClob original, NClob target, SharedSessionContractImplementor session) {
			if ( original == null && target == null ) {
				return null;
			}
			try {
				final LobCreator lobCreator = session.getFactory().getServiceRegistry().getService( JdbcServices.class ).getLobCreator( session );
				return original == null
						? lobCreator.createNClob( "" )
						: lobCreator.createNClob( original.getCharacterStream(), original.length() );
			}
			catch (SQLException e) {
				throw session.getFactory().getSQLExceptionHelper().convert( e, "unable to merge NCLOB data" );
			}
		}
	};

	public LobMergeStrategy getLobMergeStrategy() {
		return NEW_LOCATOR_LOB_MERGE_STRATEGY;
	}


	// hibernate type mapping support ~~~~~~~~~~~~~~~~~~~~~~~~~~~~~~~~~~~~~~~~~

	/**
	 * Get the name of the Hibernate {@link Type} associated with the given
	 * {@link java.sql.Types} type code.
	 *
	 * @param code The {@link java.sql.Types} type code
	 * @return The Hibernate {@link Type} name.
	 * @throws HibernateException If no mapping was specified for that type.
	 */
	@SuppressWarnings( {"UnusedDeclaration"})
	public String getHibernateTypeName(int code) throws HibernateException {
		final String result = hibernateTypeNames.get( code );
		if ( result == null ) {
			throw new HibernateException( "No Hibernate type mapping for java.sql.Types code: " + code );
		}
		return result;
	}

	/**
	 * Whether or not the given type name has been registered for this dialect (including both hibernate type names and
	 * custom-registered type names).
	 *
	 * @param typeName the type name.
	 *
	 * @return true if the given string has been registered either as a hibernate type or as a custom-registered one
	 */
	public boolean isTypeNameRegistered(final String typeName) {
		return this.typeNames.containsTypeName( typeName );
	}

	/**
	 * Get the name of the Hibernate {@link Type} associated
	 * with the given {@link java.sql.Types} typecode with the given storage
	 * specification parameters.
	 *
	 * @param code The {@link java.sql.Types} typecode
	 * @param length The datatype length
	 * @param precision The datatype precision
	 * @param scale The datatype scale
	 * @return The Hibernate {@link Type} name.
	 * @throws HibernateException If no mapping was specified for that type.
	 */
	public String getHibernateTypeName(int code, Integer length, Integer precision, Integer scale) throws HibernateException {
		final String result = hibernateTypeNames.get( code, length.longValue(), precision, scale );
		if ( result == null ) {
			throw new HibernateException(
					String.format(
							"No Hibernate type mapping for type [code=%s, length=%s]",
							code,
							length
					)
			);
		}
		return result;
	}

	/**
	 * Registers a Hibernate {@link Type} name for the given
	 * {@link java.sql.Types} type code and maximum column length.
	 *
	 * @param code The {@link java.sql.Types} typecode
	 * @param capacity The maximum length of database type
	 * @param name The Hibernate {@link Type} name
	 */
	protected void registerHibernateType(int code, long capacity, String name) {
		hibernateTypeNames.put( code, capacity, name );
	}

	/**
	 * Registers a Hibernate {@link Type} name for the given
	 * {@link java.sql.Types} type code.
	 *
	 * @param code The {@link java.sql.Types} typecode
	 * @param name The Hibernate {@link Type} name
	 */
	protected void registerHibernateType(int code, String name) {
		hibernateTypeNames.put( code, name );
	}


	// native identifier generation ~~~~~~~~~~~~~~~~~~~~~~~~~~~~~~~~~~~~~~~~~~

	/**
	 * The class (which implements {@link org.hibernate.id.IdentifierGenerator})
	 * which acts as this dialects native generation strategy.
	 * <p/>
	 * Comes into play whenever the user specifies the native generator.
	 *
	 * @return The native generator class.
	 * @deprecated use {@link #getNativeIdentifierGeneratorStrategy()} instead
	 */
	@Deprecated
	public Class getNativeIdentifierGeneratorClass() {
		if ( getIdentityColumnSupport().supportsIdentityColumns() ) {
			return IdentityGenerator.class;
		}
		else {
			return SequenceStyleGenerator.class;
		}
	}

	/**
	 * Resolves the native generation strategy associated to this dialect.
	 * <p/>
	 * Comes into play whenever the user specifies the native generator.
	 *
	 * @return The native generator strategy.
	 */
	public String getNativeIdentifierGeneratorStrategy() {
		if ( getIdentityColumnSupport().supportsIdentityColumns() ) {
			return "identity";
		}
		else {
			return "sequence";
		}
	}

	// IDENTITY support ~~~~~~~~~~~~~~~~~~~~~~~~~~~~~~~~~~~~~~~~~~~~~~~~~~~~~~~

	/**
	 * Get the appropriate {@link IdentityColumnSupport}
	 *
	 * @return the IdentityColumnSupport
	 * @since 5.1
	 */
	public IdentityColumnSupport getIdentityColumnSupport(){
		return new IdentityColumnSupportImpl();
	}

	// SEQUENCE support ~~~~~~~~~~~~~~~~~~~~~~~~~~~~~~~~~~~~~~~~~~~~~~~~~~~~~~~

	/**
	 * Does this dialect support sequences?
	 *
	 * @return True if sequences supported; false otherwise.
	 */
	public boolean supportsSequences() {
		return false;
	}

	/**
	 * Does this dialect support "pooled" sequences.  Not aware of a better
	 * name for this.  Essentially can we specify the initial and increment values?
	 *
	 * @return True if such "pooled" sequences are supported; false otherwise.
	 * @see #getCreateSequenceStrings(String, int, int)
	 * @see #getCreateSequenceString(String, int, int)
	 */
	public boolean supportsPooledSequences() {
		return false;
	}

	/**
	 * Generate the appropriate select statement to to retrieve the next value
	 * of a sequence.
	 * <p/>
	 * This should be a "stand alone" select statement.
	 *
	 * @param sequenceName the name of the sequence
	 * @return String The "nextval" select string.
	 * @throws MappingException If sequences are not supported.
	 */
	public String getSequenceNextValString(String sequenceName) throws MappingException {
		throw new MappingException( getClass().getName() + " does not support sequences" );
	}

	/**
	 * Generate the select expression fragment that will retrieve the next
	 * value of a sequence as part of another (typically DML) statement.
	 * <p/>
	 * This differs from {@link #getSequenceNextValString(String)} in that this
	 * should return an expression usable within another statement.
	 *
	 * @param sequenceName the name of the sequence
	 * @return The "nextval" fragment.
	 * @throws MappingException If sequences are not supported.
	 */
	public String getSelectSequenceNextValString(String sequenceName) throws MappingException {
		throw new MappingException( getClass().getName() + " does not support sequences" );
	}

	/**
	 * The multiline script used to create a sequence.
	 *
	 * @param sequenceName The name of the sequence
	 * @return The sequence creation commands
	 * @throws MappingException If sequences are not supported.
	 * @deprecated Use {@link #getCreateSequenceString(String, int, int)} instead
	 */
	@Deprecated
	public String[] getCreateSequenceStrings(String sequenceName) throws MappingException {
		return new String[] { getCreateSequenceString( sequenceName ) };
	}

	/**
	 * An optional multi-line form for databases which {@link #supportsPooledSequences()}.
	 *
	 * @param sequenceName The name of the sequence
	 * @param initialValue The initial value to apply to 'create sequence' statement
	 * @param incrementSize The increment value to apply to 'create sequence' statement
	 * @return The sequence creation commands
	 * @throws MappingException If sequences are not supported.
	 */
	public String[] getCreateSequenceStrings(String sequenceName, int initialValue, int incrementSize) throws MappingException {
		return new String[] { getCreateSequenceString( sequenceName, initialValue, incrementSize ) };
	}

	/**
	 * Typically dialects which support sequences can create a sequence
	 * with a single command.  This is convenience form of
	 * {@link #getCreateSequenceStrings} to help facilitate that.
	 * <p/>
	 * Dialects which support sequences and can create a sequence in a
	 * single command need *only* override this method.  Dialects
	 * which support sequences but require multiple commands to create
	 * a sequence should instead override {@link #getCreateSequenceStrings}.
	 *
	 * @param sequenceName The name of the sequence
	 * @return The sequence creation command
	 * @throws MappingException If sequences are not supported.
	 */
	protected String getCreateSequenceString(String sequenceName) throws MappingException {
		throw new MappingException( getClass().getName() + " does not support sequences" );
	}

	/**
	 * Overloaded form of {@link #getCreateSequenceString(String)}, additionally
	 * taking the initial value and increment size to be applied to the sequence
	 * definition.
	 * </p>
	 * The default definition is to suffix {@link #getCreateSequenceString(String)}
	 * with the string: " start with {initialValue} increment by {incrementSize}" where
	 * {initialValue} and {incrementSize} are replacement placeholders.  Generally
	 * dialects should only need to override this method if different key phrases
	 * are used to apply the allocation information.
	 *
	 * @param sequenceName The name of the sequence
	 * @param initialValue The initial value to apply to 'create sequence' statement
	 * @param incrementSize The increment value to apply to 'create sequence' statement
	 * @return The sequence creation command
	 * @throws MappingException If sequences are not supported.
	 */
	protected String getCreateSequenceString(String sequenceName, int initialValue, int incrementSize) throws MappingException {
		if ( supportsPooledSequences() ) {
			return getCreateSequenceString( sequenceName ) + " start with " + initialValue + " increment by " + incrementSize;
		}
		throw new MappingException( getClass().getName() + " does not support pooled sequences" );
	}

	/**
	 * The multiline script used to drop a sequence.
	 *
	 * @param sequenceName The name of the sequence
	 * @return The sequence drop commands
	 * @throws MappingException If sequences are not supported.
	 */
	public String[] getDropSequenceStrings(String sequenceName) throws MappingException {
		return new String[]{getDropSequenceString( sequenceName )};
	}

	/**
	 * Typically dialects which support sequences can drop a sequence
	 * with a single command.  This is convenience form of
	 * {@link #getDropSequenceStrings} to help facilitate that.
	 * <p/>
	 * Dialects which support sequences and can drop a sequence in a
	 * single command need *only* override this method.  Dialects
	 * which support sequences but require multiple commands to drop
	 * a sequence should instead override {@link #getDropSequenceStrings}.
	 *
	 * @param sequenceName The name of the sequence
	 * @return The sequence drop commands
	 * @throws MappingException If sequences are not supported.
	 */
	protected String getDropSequenceString(String sequenceName) throws MappingException {
		throw new MappingException( getClass().getName() + " does not support sequences" );
	}

	/**
	 * Get the select command used retrieve the names of all sequences.
	 *
	 * @return The select command; or null if sequences are not supported.
	 * @see org.hibernate.tool.hbm2ddl.SchemaUpdate
	 */
	public String getQuerySequencesString() {
		return null;
	}

	public SequenceInformationExtractor getSequenceInformationExtractor() {
		if ( getQuerySequencesString() == null ) {
			return SequenceInformationExtractorNoOpImpl.INSTANCE;
		}
		else {
			return SequenceInformationExtractorLegacyImpl.INSTANCE;
		}
	}


	// GUID support ~~~~~~~~~~~~~~~~~~~~~~~~~~~~~~~~~~~~~~~~~~~~~~~~~~~~~~~~~~~

	/**
	 * Get the command used to select a GUID from the underlying database.
	 * <p/>
	 * Optional operation.
	 *
	 * @return The appropriate command.
	 */
	public String getSelectGUIDString() {
		throw new UnsupportedOperationException( getClass().getName() + " does not support GUIDs" );
	}


	// limit/offset support ~~~~~~~~~~~~~~~~~~~~~~~~~~~~~~~~~~~~~~~~~~~~~~~~~~~

	/**
	 * Returns the delegate managing LIMIT clause.
	 *
	 * @return LIMIT clause delegate.
	 */
	public LimitHandler getLimitHandler() {
		return new LegacyLimitHandler( this );
	}

	/**
	 * Does this dialect support some form of limiting query results
	 * via a SQL clause?
	 *
	 * @return True if this dialect supports some form of LIMIT.
	 * @deprecated {@link #getLimitHandler()} should be overridden instead.
	 */
	@Deprecated
	public boolean supportsLimit() {
		return false;
	}

	/**
	 * Does this dialect's LIMIT support (if any) additionally
	 * support specifying an offset?
	 *
	 * @return True if the dialect supports an offset within the limit support.
	 * @deprecated {@link #getLimitHandler()} should be overridden instead.
	 */
	@Deprecated
	public boolean supportsLimitOffset() {
		return supportsLimit();
	}

	/**
	 * Does this dialect support bind variables (i.e., prepared statement
	 * parameters) for its limit/offset?
	 *
	 * @return True if bind variables can be used; false otherwise.
	 * @deprecated {@link #getLimitHandler()} should be overridden instead.
	 */
	@Deprecated
	public boolean supportsVariableLimit() {
		return supportsLimit();
	}

	/**
	 * ANSI SQL defines the LIMIT clause to be in the form LIMIT offset, limit.
	 * Does this dialect require us to bind the parameters in reverse order?
	 *
	 * @return true if the correct order is limit, offset
	 * @deprecated {@link #getLimitHandler()} should be overridden instead.
	 */
	@Deprecated
	public boolean bindLimitParametersInReverseOrder() {
		return false;
	}

	/**
	 * Does the <tt>LIMIT</tt> clause come at the start of the
	 * <tt>SELECT</tt> statement, rather than at the end?
	 *
	 * @return true if limit parameters should come before other parameters
	 * @deprecated {@link #getLimitHandler()} should be overridden instead.
	 */
	@Deprecated
	public boolean bindLimitParametersFirst() {
		return false;
	}

	/**
	 * Does the <tt>LIMIT</tt> clause take a "maximum" row number instead
	 * of a total number of returned rows?
	 * <p/>
	 * This is easiest understood via an example.  Consider you have a table
	 * with 20 rows, but you only want to retrieve rows number 11 through 20.
	 * Generally, a limit with offset would say that the offset = 11 and the
	 * limit = 10 (we only want 10 rows at a time); this is specifying the
	 * total number of returned rows.  Some dialects require that we instead
	 * specify offset = 11 and limit = 20, where 20 is the "last" row we want
	 * relative to offset (i.e. total number of rows = 20 - 11 = 9)
	 * <p/>
	 * So essentially, is limit relative from offset?  Or is limit absolute?
	 *
	 * @return True if limit is relative from offset; false otherwise.
	 * @deprecated {@link #getLimitHandler()} should be overridden instead.
	 */
	@Deprecated
	public boolean useMaxForLimit() {
		return false;
	}

	/**
	 * Generally, if there is no limit applied to a Hibernate query we do not apply any limits
	 * to the SQL query.  This option forces that the limit be written to the SQL query.
	 *
	 * @return True to force limit into SQL query even if none specified in Hibernate query; false otherwise.
	 * @deprecated {@link #getLimitHandler()} should be overridden instead.
	 */
	@Deprecated
	public boolean forceLimitUsage() {
		return false;
	}

	/**
	 * Given a limit and an offset, apply the limit clause to the query.
	 *
	 * @param query The query to which to apply the limit.
	 * @param offset The offset of the limit
	 * @param limit The limit of the limit ;)
	 * @return The modified query statement with the limit applied.
	 * @deprecated {@link #getLimitHandler()} should be overridden instead.
	 */
	@Deprecated
	public String getLimitString(String query, int offset, int limit) {
		return getLimitString( query, ( offset > 0 || forceLimitUsage() )  );
	}

	/**
	 * Apply s limit clause to the query.
	 * <p/>
	 * Typically dialects utilize {@link #supportsVariableLimit() variable}
	 * limit clauses when they support limits.  Thus, when building the
	 * select command we do not actually need to know the limit or the offest
	 * since we will just be using placeholders.
	 * <p/>
	 * Here we do still pass along whether or not an offset was specified
	 * so that dialects not supporting offsets can generate proper exceptions.
	 * In general, dialects will override one or the other of this method and
	 * {@link #getLimitString(String, int, int)}.
	 *
	 * @param query The query to which to apply the limit.
	 * @param hasOffset Is the query requesting an offset?
	 * @return the modified SQL
	 * @deprecated {@link #getLimitHandler()} should be overridden instead.
	 */
	@Deprecated
	protected String getLimitString(String query, boolean hasOffset) {
		throw new UnsupportedOperationException( "Paged queries not supported by " + getClass().getName());
	}

	/**
	 * Hibernate APIs explicitly state that setFirstResult() should be a zero-based offset. Here we allow the
	 * Dialect a chance to convert that value based on what the underlying db or driver will expect.
	 * <p/>
	 * NOTE: what gets passed into {@link #getLimitString(String,int,int)} is the zero-based offset.  Dialects which
	 * do not {@link #supportsVariableLimit} should take care to perform any needed first-row-conversion calls prior
	 * to injecting the limit values into the SQL string.
	 *
	 * @param zeroBasedFirstResult The user-supplied, zero-based first row offset.
	 * @return The corresponding db/dialect specific offset.
	 * @see org.hibernate.query.Query#setFirstResult
	 * @deprecated {@link #getLimitHandler()} should be overridden instead.
	 */
	@Deprecated
	public int convertToFirstRowValue(int zeroBasedFirstResult) {
		return zeroBasedFirstResult;
	}


	// lock acquisition support ~~~~~~~~~~~~~~~~~~~~~~~~~~~~~~~~~~~~~~~~~~~~~~~

	/**
	 * Informational metadata about whether this dialect is known to support
	 * specifying timeouts for requested lock acquisitions.
	 *
	 * @return True is this dialect supports specifying lock timeouts.
	 */
	public boolean supportsLockTimeouts() {
		return true;

	}

	/**
	 * If this dialect supports specifying lock timeouts, are those timeouts
	 * rendered into the <tt>SQL</tt> string as parameters.  The implication
	 * is that Hibernate will need to bind the timeout value as a parameter
	 * in the {@link java.sql.PreparedStatement}.  If true, the param position
	 * is always handled as the last parameter; if the dialect specifies the
	 * lock timeout elsewhere in the <tt>SQL</tt> statement then the timeout
	 * value should be directly rendered into the statement and this method
	 * should return false.
	 *
	 * @return True if the lock timeout is rendered into the <tt>SQL</tt>
	 * string as a parameter; false otherwise.
	 */
	public boolean isLockTimeoutParameterized() {
		return false;
	}

	/**
	 * Get a strategy instance which knows how to acquire a database-level lock
	 * of the specified mode for this dialect.
	 *
	 * @param lockable The persister for the entity to be locked.
	 * @param lockMode The type of lock to be acquired.
	 * @return The appropriate locking strategy.
	 * @since 3.2
	 */
	public LockingStrategy getLockingStrategy(Lockable lockable, LockMode lockMode) {
		switch ( lockMode ) {
			case PESSIMISTIC_FORCE_INCREMENT:
				return new PessimisticForceIncrementLockingStrategy( lockable, lockMode );
			case PESSIMISTIC_WRITE:
				return new PessimisticWriteSelectLockingStrategy( lockable, lockMode );
			case PESSIMISTIC_READ:
				return new PessimisticReadSelectLockingStrategy( lockable, lockMode );
			case OPTIMISTIC:
				return new OptimisticLockingStrategy( lockable, lockMode );
			case OPTIMISTIC_FORCE_INCREMENT:
				return new OptimisticForceIncrementLockingStrategy( lockable, lockMode );
			default:
				return new SelectLockingStrategy( lockable, lockMode );
		}
	}

	/**
	 * Given LockOptions (lockMode, timeout), determine the appropriate for update fragment to use.
	 *
	 * @param lockOptions contains the lock mode to apply.
	 * @return The appropriate for update fragment.
	 */
	public String getForUpdateString(LockOptions lockOptions) {
		final LockMode lockMode = lockOptions.getLockMode();
		return getForUpdateString( lockMode, lockOptions.getTimeOut() );
	}

	@SuppressWarnings( {"deprecation"})
	private String getForUpdateString(LockMode lockMode, int timeout){
		switch ( lockMode ) {
			case UPGRADE:
				return getForUpdateString();
			case PESSIMISTIC_READ:
				return getReadLockString( timeout );
			case PESSIMISTIC_WRITE:
				return getWriteLockString( timeout );
			case UPGRADE_NOWAIT:
			case FORCE:
			case PESSIMISTIC_FORCE_INCREMENT:
				return getForUpdateNowaitString();
			case UPGRADE_SKIPLOCKED:
				return getForUpdateSkipLockedString();
			default:
				return "";
		}
	}

	/**
	 * Given a lock mode, determine the appropriate for update fragment to use.
	 *
	 * @param lockMode The lock mode to apply.
	 * @return The appropriate for update fragment.
	 */
	public String getForUpdateString(LockMode lockMode) {
		return getForUpdateString( lockMode, LockOptions.WAIT_FOREVER );
	}

	/**
	 * Get the string to append to SELECT statements to acquire locks
	 * for this dialect.
	 *
	 * @return The appropriate <tt>FOR UPDATE</tt> clause string.
	 */
	public String getForUpdateString() {
		return " for update";
	}

	/**
	 * Get the string to append to SELECT statements to acquire WRITE locks
	 * for this dialect.  Location of the of the returned string is treated
	 * the same as getForUpdateString.
	 *
	 * @param timeout in milliseconds, -1 for indefinite wait and 0 for no wait.
	 * @return The appropriate <tt>LOCK</tt> clause string.
	 */
	public String getWriteLockString(int timeout) {
		return getForUpdateString();
	}

	/**
	 * Get the string to append to SELECT statements to acquire WRITE locks
	 * for this dialect given the aliases of the columns to be write locked.
	 * Location of the of the returned string is treated
	 * the same as getForUpdateString.
	 *
	 * @param aliases The columns to be read locked.
	 * @param timeout in milliseconds, -1 for indefinite wait and 0 for no wait.
	 * @return The appropriate <tt>LOCK</tt> clause string.
	 */
	public String getWriteLockString(String aliases, int timeout) {
		// by default we simply return the getWriteLockString(timeout) result since
		// the default is to say no support for "FOR UPDATE OF ..."
		return getWriteLockString( timeout );
	}

	/**
	 * Get the string to append to SELECT statements to acquire READ locks
	 * for this dialect.  Location of the of the returned string is treated
	 * the same as getForUpdateString.
	 *
	 * @param timeout in milliseconds, -1 for indefinite wait and 0 for no wait.
	 * @return The appropriate <tt>LOCK</tt> clause string.
	 */
	public String getReadLockString(int timeout) {
		return getForUpdateString();
	}

	/**
	 * Get the string to append to SELECT statements to acquire READ locks
	 * for this dialect given the aliases of the columns to be read locked.
	 * Location of the of the returned string is treated
	 * the same as getForUpdateString.
	 *
	 * @param aliases The columns to be read locked.
	 * @param timeout in milliseconds, -1 for indefinite wait and 0 for no wait.
	 * @return The appropriate <tt>LOCK</tt> clause string.
	 */
	public String getReadLockString(String aliases, int timeout) {
		// by default we simply return the getReadLockString(timeout) result since
		// the default is to say no support for "FOR UPDATE OF ..."
		return getReadLockString( timeout );
	}

	/**
	 * Is <tt>FOR UPDATE OF</tt> syntax supported?
	 *
	 * @return True if the database supports <tt>FOR UPDATE OF</tt> syntax;
	 * false otherwise.
	 */
	public boolean forUpdateOfColumns() {
		// by default we report no support
		return false;
	}

	/**
	 * Does this dialect support <tt>FOR UPDATE</tt> in conjunction with
	 * outer joined rows?
	 *
	 * @return True if outer joined rows can be locked via <tt>FOR UPDATE</tt>.
	 */
	public boolean supportsOuterJoinForUpdate() {
		return true;
	}

	/**
	 * Get the <tt>FOR UPDATE OF column_list</tt> fragment appropriate for this
	 * dialect given the aliases of the columns to be write locked.
	 *
	 * @param aliases The columns to be write locked.
	 * @return The appropriate <tt>FOR UPDATE OF column_list</tt> clause string.
	 */
	public String getForUpdateString(String aliases) {
		// by default we simply return the getForUpdateString() result since
		// the default is to say no support for "FOR UPDATE OF ..."
		return getForUpdateString();
	}

	/**
	 * Get the <tt>FOR UPDATE OF column_list</tt> fragment appropriate for this
	 * dialect given the aliases of the columns to be write locked.
	 *
	 * @param aliases The columns to be write locked.
	 * @param lockOptions the lock options to apply
	 * @return The appropriate <tt>FOR UPDATE OF column_list</tt> clause string.
	 */
	@SuppressWarnings({"unchecked", "UnusedParameters"})
	public String getForUpdateString(String aliases, LockOptions lockOptions) {
		LockMode lockMode = lockOptions.getLockMode();
		final Iterator<Map.Entry<String, LockMode>> itr = lockOptions.getAliasLockIterator();
		while ( itr.hasNext() ) {
			// seek the highest lock mode
			final Map.Entry<String, LockMode>entry = itr.next();
			final LockMode lm = entry.getValue();
			if ( lm.greaterThan( lockMode ) ) {
				lockMode = lm;
			}
		}
		lockOptions.setLockMode( lockMode );
		return getForUpdateString( lockOptions );
	}

	/**
	 * Retrieves the <tt>FOR UPDATE NOWAIT</tt> syntax specific to this dialect.
	 *
	 * @return The appropriate <tt>FOR UPDATE NOWAIT</tt> clause string.
	 */
	public String getForUpdateNowaitString() {
		// by default we report no support for NOWAIT lock semantics
		return getForUpdateString();
	}

	/**
	 * Retrieves the <tt>FOR UPDATE SKIP LOCKED</tt> syntax specific to this dialect.
	 *
	 * @return The appropriate <tt>FOR UPDATE SKIP LOCKED</tt> clause string.
	 */
	public String getForUpdateSkipLockedString() {
		// by default we report no support for SKIP_LOCKED lock semantics
		return getForUpdateString();
	}

	/**
	 * Get the <tt>FOR UPDATE OF column_list NOWAIT</tt> fragment appropriate
	 * for this dialect given the aliases of the columns to be write locked.
	 *
	 * @param aliases The columns to be write locked.
	 * @return The appropriate <tt>FOR UPDATE OF colunm_list NOWAIT</tt> clause string.
	 */
	public String getForUpdateNowaitString(String aliases) {
		return getForUpdateString( aliases );
	}

	/**
	 * Get the <tt>FOR UPDATE OF column_list SKIP LOCKED</tt> fragment appropriate
	 * for this dialect given the aliases of the columns to be write locked.
	 *
	 * @param aliases The columns to be write locked.
	 * @return The appropriate <tt>FOR UPDATE colunm_list SKIP LOCKED</tt> clause string.
	 */
	public String getForUpdateSkipLockedString(String aliases) {
		return getForUpdateString( aliases );
	}

	/**
	 * Some dialects support an alternative means to <tt>SELECT FOR UPDATE</tt>,
	 * whereby a "lock hint" is appends to the table name in the from clause.
	 * <p/>
	 * contributed by <a href="http://sourceforge.net/users/heschulz">Helge Schulz</a>
	 *
	 * @param mode The lock mode to apply
	 * @param tableName The name of the table to which to apply the lock hint.
	 * @return The table with any required lock hints.
	 * @deprecated use {@code appendLockHint(LockOptions,String)} instead
	 */
	@Deprecated
	public String appendLockHint(LockMode mode, String tableName) {
		return appendLockHint( new LockOptions( mode ), tableName );
	}
	/**
	 * Some dialects support an alternative means to <tt>SELECT FOR UPDATE</tt>,
	 * whereby a "lock hint" is appends to the table name in the from clause.
	 * <p/>
	 * contributed by <a href="http://sourceforge.net/users/heschulz">Helge Schulz</a>
	 *
	 * @param lockOptions The lock options to apply
	 * @param tableName The name of the table to which to apply the lock hint.
	 * @return The table with any required lock hints.
	 */
	public String appendLockHint(LockOptions lockOptions, String tableName){
		return tableName;
	}

	/**
	 * Modifies the given SQL by applying the appropriate updates for the specified
	 * lock modes and key columns.
	 * <p/>
	 * The behavior here is that of an ANSI SQL <tt>SELECT FOR UPDATE</tt>.  This
	 * method is really intended to allow dialects which do not support
	 * <tt>SELECT FOR UPDATE</tt> to achieve this in their own fashion.
	 *
	 * @param sql the SQL string to modify
	 * @param aliasedLockOptions lock options indexed by aliased table names.
	 * @param keyColumnNames a map of key columns indexed by aliased table names.
	 * @return the modified SQL string.
	 */
	public String applyLocksToSql(String sql, LockOptions aliasedLockOptions, Map<String, String[]> keyColumnNames) {
		return sql + new ForUpdateFragment( this, aliasedLockOptions, keyColumnNames ).toFragmentString();
	}


	// table support ~~~~~~~~~~~~~~~~~~~~~~~~~~~~~~~~~~~~~~~~~~~~~~~~~~~~~~~~~~

	/**
	 * Command used to create a table.
	 *
	 * @return The command used to create a table.
	 */
	public String getCreateTableString() {
		return "create table";
	}

	/**
	 * Command used to alter a table.
	 *
	 * @param tableName The name of the table to alter
	 * @return The command used to alter a table.
	 * @since 5.2.11
	 */
	public String getAlterTableString(String tableName) {
		final StringBuilder sb = new StringBuilder( "alter table " );
		if ( supportsIfExistsAfterAlterTable() ) {
			sb.append( "if exists " );
		}
		sb.append( tableName );
		return sb.toString();
	}

	/**
	 * Slight variation on {@link #getCreateTableString}.  Here, we have the
	 * command used to create a table when there is no primary key and
	 * duplicate rows are expected.
	 * <p/>
	 * Most databases do not care about the distinction; originally added for
	 * Teradata support which does care.
	 *
	 * @return The command used to create a multiset table.
	 */
	public String getCreateMultisetTableString() {
		return getCreateTableString();
	}

	public SqmMutationStrategy getFallbackSqmMutationStrategy(EntityHierarchy hierarchy) {
		if ( hierarchy.getIdentifierDescriptor() instanceof EntityIdentifierComposite ) {
			if ( !supportsTuplesInSubqueries() ) {
				return new InlineMutationStrategy();
			}
		}
		return getDefaultIdTableStrategy();
	}

	public SqmMutationStrategy getDefaultIdTableStrategy() {
		return new PersistentTableStrategy( getIdTableExporter() );
	}

	protected Exporter<IdTable> getIdTableExporter() {
		return new IdTableExporterImpl();
	}


	// callable statement support ~~~~~~~~~~~~~~~~~~~~~~~~~~~~~~~~~~~~~~~~~~~~~

	/**
	 * Registers a parameter (either OUT, or the new REF_CURSOR param type available in Java 8) capable of
	 * returning {@link java.sql.ResultSet} *by position*.  Pre-Java 8, registering such ResultSet-returning
	 * parameters varied greatly across database and drivers; hence its inclusion as part of the Dialect contract.
	 *
	 * @param statement The callable statement.
	 * @param position The bind position at which to register the output param.
	 *
	 * @return The number of (contiguous) bind positions used.
	 *
	 * @throws SQLException Indicates problems registering the param.
	 */
	public int registerResultSetOutParameter(CallableStatement statement, int position) throws SQLException {
		throw new UnsupportedOperationException(
				getClass().getName() +
						" does not support resultsets via stored procedures"
		);
	}

	/**
	 * Registers a parameter (either OUT, or the new REF_CURSOR param type available in Java 8) capable of
	 * returning {@link java.sql.ResultSet} *by name*.  Pre-Java 8, registering such ResultSet-returning
	 * parameters varied greatly across database and drivers; hence its inclusion as part of the Dialect contract.
	 *
	 * @param statement The callable statement.
	 * @param name The parameter name (for drivers which support named parameters).
	 *
	 * @return The number of (contiguous) bind positions used.
	 *
	 * @throws SQLException Indicates problems registering the param.
	 */
	@SuppressWarnings("UnusedParameters")
	public int registerResultSetOutParameter(CallableStatement statement, String name) throws SQLException {
		throw new UnsupportedOperationException(
				getClass().getName() +
						" does not support resultsets via stored procedures"
		);
	}

	/**
	 * Given a callable statement previously processed by {@link #registerResultSetOutParameter},
	 * extract the {@link java.sql.ResultSet} from the OUT parameter.
	 *
	 * @param statement The callable statement.
	 * @return The extracted result set.
	 * @throws SQLException Indicates problems extracting the result set.
	 */
	public ResultSet getResultSet(CallableStatement statement) throws SQLException {
		throw new UnsupportedOperationException(
				getClass().getName() + " does not support resultsets via stored procedures"
		);
	}

	/**
	 * Given a callable statement previously processed by {@link #registerResultSetOutParameter},
	 * extract the {@link java.sql.ResultSet}.
	 *
	 * @param statement The callable statement.
	 * @param position The bind position at which to register the output param.
	 *
	 * @return The extracted result set.
	 *
	 * @throws SQLException Indicates problems extracting the result set.
	 */
	@SuppressWarnings("UnusedParameters")
	public ResultSet getResultSet(CallableStatement statement, int position) throws SQLException {
		throw new UnsupportedOperationException(
				getClass().getName() + " does not support resultsets via stored procedures"
		);
	}

	/**
	 * Given a callable statement previously processed by {@link #registerResultSetOutParameter},
	 * extract the {@link java.sql.ResultSet} from the OUT parameter.
	 *
	 * @param statement The callable statement.
	 * @param name The parameter name (for drivers which support named parameters).
	 *
	 * @return The extracted result set.
	 *
	 * @throws SQLException Indicates problems extracting the result set.
	 */
	@SuppressWarnings("UnusedParameters")
	public ResultSet getResultSet(CallableStatement statement, String name) throws SQLException {
		throw new UnsupportedOperationException(
				getClass().getName() + " does not support resultsets via stored procedures"
		);
	}

	// current timestamp support ~~~~~~~~~~~~~~~~~~~~~~~~~~~~~~~~~~~~~~~~~~~~~~

	/**
	 * Does this dialect support a way to retrieve the database's current
	 * timestamp value?
	 *
	 * @return True if the current timestamp can be retrieved; false otherwise.
	 */
	public boolean supportsCurrentTimestampSelection() {
		return false;
	}

	/**
	 * Should the value returned by {@link #getCurrentTimestampSelectString}
	 * be treated as callable.  Typically this indicates that JDBC escape
	 * syntax is being used...
	 *
	 * @return True if the {@link #getCurrentTimestampSelectString} return
	 * is callable; false otherwise.
	 */
	public boolean isCurrentTimestampSelectStringCallable() {
		throw new UnsupportedOperationException( "Database not known to define a current timestamp function" );
	}

	/**
	 * Retrieve the command used to retrieve the current timestamp from the
	 * database.
	 *
	 * @return The command.
	 */
	public String getCurrentTimestampSelectString() {
		throw new UnsupportedOperationException( "Database not known to define a current timestamp function" );
	}

	/**
	 * The name of the database-specific SQL function for retrieving the
	 * current timestamp.
	 *
	 * @return The function name.
	 */
	public String getCurrentTimestampSQLFunctionName() {
		// the standard SQL function name is current_timestamp...
		return "current_timestamp";
	}


	// SQLException support ~~~~~~~~~~~~~~~~~~~~~~~~~~~~~~~~~~~~~~~~~~~~~~~~~~~

	/**
	 * Build an instance of the SQLExceptionConverter preferred by this dialect for
	 * converting SQLExceptions into Hibernate's JDBCException hierarchy.
	 * <p/>
	 * The preferred method is to not override this method; if possible,
	 * {@link #buildSQLExceptionConversionDelegate()} should be overridden
	 * instead.
	 *
	 * If this method is not overridden, the default SQLExceptionConverter
	 * implementation executes 3 SQLException converter delegates:
	 * <ol>
	 *     <li>a "static" delegate based on the JDBC 4 defined SQLException hierarchy;</li>
	 *     <li>the vendor-specific delegate returned by {@link #buildSQLExceptionConversionDelegate()};
	 *         (it is strongly recommended that specific Dialect implementations
	 *         override {@link #buildSQLExceptionConversionDelegate()})</li>
	 *     <li>a delegate that interprets SQLState codes for either X/Open or SQL-2003 codes,
	 *         depending on java.sql.DatabaseMetaData#getSQLStateType</li>
	 * </ol>
	 * <p/>
	 * If this method is overridden, it is strongly recommended that the
	 * returned {@link SQLExceptionConverter} interpret SQL errors based on
	 * vendor-specific error codes rather than the SQLState since the
	 * interpretation is more accurate when using vendor-specific ErrorCodes.
	 *
	 * @return The Dialect's preferred SQLExceptionConverter, or null to
	 * indicate that the default {@link SQLExceptionConverter} should be used.
	 *
	 * @see {@link #buildSQLExceptionConversionDelegate()}
	 * @deprecated {@link #buildSQLExceptionConversionDelegate()} should be
	 * overridden instead.
	 */
	@Deprecated
	public SQLExceptionConverter buildSQLExceptionConverter() {
		return null;
	}

	/**
	 * Build an instance of a {@link SQLExceptionConversionDelegate} for
	 * interpreting dialect-specific error or SQLState codes.
	 * <p/>
	 * When {@link #buildSQLExceptionConverter} returns null, the default 
	 * {@link SQLExceptionConverter} is used to interpret SQLState and
	 * error codes. If this method is overridden to return a non-null value,
	 * the default {@link SQLExceptionConverter} will use the returned
	 * {@link SQLExceptionConversionDelegate} in addition to the following 
	 * standard delegates:
	 * <ol>
	 *     <li>a "static" delegate based on the JDBC 4 defined SQLException hierarchy;</li>
	 *     <li>a delegate that interprets SQLState codes for either X/Open or SQL-2003 codes,
	 *         depending on java.sql.DatabaseMetaData#getSQLStateType</li>
	 * </ol>
	 * <p/>
	 * It is strongly recommended that specific Dialect implementations override this
	 * method, since interpretation of a SQL error is much more accurate when based on
	 * the a vendor-specific ErrorCode rather than the SQLState.
	 * <p/>
	 * Specific Dialects may override to return whatever is most appropriate for that vendor.
	 *
	 * @return The SQLExceptionConversionDelegate for this dialect
	 */
	public SQLExceptionConversionDelegate buildSQLExceptionConversionDelegate() {
		return null;
	}

	private static final ViolatedConstraintNameExtracter EXTRACTER = new ViolatedConstraintNameExtracter() {
		public String extractConstraintName(SQLException sqle) {
			return null;
		}
	};

	public ViolatedConstraintNameExtracter getViolatedConstraintNameExtracter() {
		return EXTRACTER;
	}


	// union subclass support ~~~~~~~~~~~~~~~~~~~~~~~~~~~~~~~~~~~~~~~~~~~~~~~~~

	/**
	 * Given a {@link java.sql.Types} type code, determine an appropriate
	 * null value to use in a select clause.
	 * <p/>
	 * One thing to consider here is that certain databases might
	 * require proper casting for the nulls here since the select here
	 * will be part of a UNION/UNION ALL.
	 *
	 * @param sqlType The {@link java.sql.Types} type code.
	 * @return The appropriate select clause value fragment.
	 */
	public String getSelectClauseNullString(int sqlType) {
		return "null";
	}

	/**
	 * Does this dialect support UNION ALL, which is generally a faster
	 * variant of UNION?
	 *
	 * @return True if UNION ALL is supported; false otherwise.
	 */
	public boolean supportsUnionAll() {
		return false;
	}


	// miscellaneous support ~~~~~~~~~~~~~~~~~~~~~~~~~~~~~~~~~~~~~~~~~~~~~~~~~~


	/**
	 * Create a {@link org.hibernate.sql.JoinFragment} strategy responsible
	 * for handling this dialect's variations in how joins are handled.
	 *
	 * @return This dialect's {@link org.hibernate.sql.JoinFragment} strategy.
	 */
	public JoinFragment createOuterJoinFragment() {
		return new ANSIJoinFragment();
	}

	/**
	 * Create a {@link org.hibernate.sql.CaseFragment} strategy responsible
	 * for handling this dialect's variations in how CASE statements are
	 * handled.
	 *
	 * @return This dialect's {@link org.hibernate.sql.CaseFragment} strategy.
	 */
	public CaseFragment createCaseFragment() {
		return new ANSICaseFragment();
	}

	/**
	 * The fragment used to insert a row without specifying any column values.
	 * This is not possible on some databases.
	 *
	 * @return The appropriate empty values clause.
	 */
	public String getNoColumnsInsertString() {
		return "values ( )";
	}

	/**
	 * Check if the INSERT statement is allowed to contain no column.
	 *
	 * @return if the Dialect supports no-column INSERT.
	 */
	public boolean supportsNoColumnsInsert() {
		return true;
	}

	/**
	 * The name of the SQL function that transforms a string to
	 * lowercase
	 *
	 * @return The dialect-specific lowercase function.
	 */
	public String getLowercaseFunction() {
		return "lower";
	}

	/**
	 * The name of the SQL function that can do case insensitive <b>like</b> comparison.
	 *
	 * @return  The dialect-specific "case insensitive" like function.
	 */
	public String getCaseInsensitiveLike(){
		return "like";
	}

	/**
	 * Does this dialect support case insensitive LIKE restrictions?
	 *
	 * @return {@code true} if the underlying database supports case insensitive like comparison,
	 * {@code false} otherwise.  The default is {@code false}.
	 */
	public boolean supportsCaseInsensitiveLike(){
		return false;
	}

	/**
	 * Meant as a means for end users to affect the select strings being sent
	 * to the database and perhaps manipulate them in some fashion.
	 * <p/>
	 * The recommend approach is to instead use
	 * {@link org.hibernate.Interceptor#onPrepareStatement(String)}.
	 *
	 * @param select The select command
	 * @return The mutated select command, or the same as was passed in.
	 */
	public String transformSelectString(String select) {
		return select;
	}

	/**
	 * What is the maximum length Hibernate can use for generated aliases?
	 * <p/>
	 * The maximum here should account for the fact that Hibernate often needs to append "uniqueing" information
	 * to the end of generated aliases.  That "uniqueing" information will be added to the end of a identifier
	 * generated to the length specified here; so be sure to leave some room (generally speaking 5 positions will
	 * suffice).
	 *
	 * @return The maximum length.
	 */
	public int getMaxAliasLength() {
		return 10;
	}

	/**
	 * The SQL literal value to which this database maps boolean values.
	 *
	 * @param bool The boolean value
	 * @return The appropriate SQL literal.
	 */
	public String toBooleanValueString(boolean bool) {
		return bool ? "1" : "0";
	}


	// keyword support ~~~~~~~~~~~~~~~~~~~~~~~~~~~~~~~~~~~~~~~~~~~~~~~~~~~~~~~~

	protected void registerKeyword(String word) {
		// When tokens are checked for keywords, they are always compared against the lower-case version of the token.
		// For instance, Template#renderWhereStringTemplate transforms all tokens to lower-case too.
		sqlKeywords.add( word.toLowerCase( Locale.ROOT ) );
	}

	/**
	 * @deprecated These are only ever used (if at all) from the code that handles identifier quoting.  So
	 * see {@link #buildIdentifierHelper} instead
	 */
	@Deprecated
	public Set<String> getKeywords() {
		return sqlKeywords;
	}

	/**
	 * Build the IdentifierHelper indicated by this Dialect for handling identifier conversions.
	 * Returning {@code null} is allowed and indicates that Hibernate should fallback to building a
	 * "standard" helper.  In the fallback path, any changes made to the IdentifierHelperBuilder
	 * during this call will still be incorporated into the built IdentifierHelper.
	 * <p/>
	 * The incoming builder will have the following set:<ul>
	 *     <li>{@link IdentifierHelperBuilder#isGloballyQuoteIdentifiers()}</li>
	 *     <li>{@link IdentifierHelperBuilder#getUnquotedCaseStrategy()} - initialized to UPPER</li>
	 *     <li>{@link IdentifierHelperBuilder#getQuotedCaseStrategy()} - initialized to MIXED</li>
	 * </ul>
	 * <p/>
	 * By default Hibernate will do the following:<ul>
	 *     <li>Call {@link IdentifierHelperBuilder#applyIdentifierCasing(DatabaseMetaData)}
	 *     <li>Call {@link IdentifierHelperBuilder#applyReservedWords(DatabaseMetaData)}
	 *     <li>Applies {@link AnsiSqlKeywords#sql2003()} as reserved words</li>
	 *     <li>Applies the {#link #sqlKeywords} collected here as reserved words</li>
	 *     <li>Applies the Dialect's NameQualifierSupport, if it defines one</li>
	 * </ul>
	 *
	 * @param builder A semi-configured IdentifierHelper builder.
	 * @param dbMetaData Access to the metadata returned from the driver if needed and if available.  WARNING: may be {@code null}
	 *
	 * @return The IdentifierHelper instance to use, or {@code null} to indicate Hibernate should use its fallback path
	 *
	 * @throws SQLException Accessing the DatabaseMetaData can throw it.  Just re-throw and Hibernate will handle.
	 *
	 * @see #getNameQualifierSupport()
	 */
	public IdentifierHelper buildIdentifierHelper(
			IdentifierHelperBuilder builder,
			DatabaseMetaData dbMetaData) throws SQLException {
		builder.applyIdentifierCasing( dbMetaData );

		builder.applyReservedWords( dbMetaData );
		builder.applyReservedWords( AnsiSqlKeywords.INSTANCE.sql2003() );
		builder.applyReservedWords( sqlKeywords );

		builder.setNameQualifierSupport( getNameQualifierSupport() );

		return builder.build();
	}


	// identifier quoting support ~~~~~~~~~~~~~~~~~~~~~~~~~~~~~~~~~~~~~~~~~~~~~

	/**
	 * The character specific to this dialect used to begin a quoted identifier.
	 *
	 * @return The dialect's specific open quote character.
	 */
	public char openQuote() {
		return '"';
	}

	/**
	 * The character specific to this dialect used to close a quoted identifier.
	 *
	 * @return The dialect's specific close quote character.
	 */
	public char closeQuote() {
		return '"';
	}

	/**
	 * Apply dialect-specific quoting.
	 * <p/>
	 * By default, the incoming value is checked to see if its first character
	 * is the back-tick (`).  If so, the dialect specific quoting is applied.
	 *
	 * @param name The value to be quoted.
	 * @return The quoted (or unmodified, if not starting with back-tick) value.
	 * @see #openQuote()
	 * @see #closeQuote()
	 */
	public final String quote(String name) {
		if ( name == null ) {
			return null;
		}

		if ( name.charAt( 0 ) == '`' ) {
			return openQuote() + name.substring( 1, name.length() - 1 ) + closeQuote();
		}
		else {
			return name;
		}
	}


	// DDL support ~~~~~~~~~~~~~~~~~~~~~~~~~~~~~~~~~~~~~~~~~~~~~~~~~~~~~~~~~~~~

	private StandardTableExporter tableExporter;
	private StandardSequenceExporter sequenceExporter;
	private StandardIndexExporter indexExporter;
	private StandardForeignKeyExporter foreignKeyExporter;
	private StandardUniqueKeyExporter uniqueKeyExporter;
	private StandardAuxiliaryDatabaseObjectExporter auxiliaryObjectExporter;
	private StandardTableAlterable tableAlter;

	public Exporter<ExportableTable> getTableExporter() {
		if ( tableExporter == null ) {
			tableExporter = new StandardTableExporter( this );
		}
		return tableExporter;
	}

	public Exporter<Sequence> getSequenceExporter() {
		if ( sequenceExporter == null ) {
			sequenceExporter = new StandardSequenceExporter( this );
		}
		return sequenceExporter;
	}

	public Exporter<Index> getIndexExporter() {
		if ( indexExporter == null ) {
			indexExporter = new StandardIndexExporter( this );
		}
		return indexExporter;
	}

	public Exporter<ForeignKey> getForeignKeyExporter() {
		if ( foreignKeyExporter == null ) {
			foreignKeyExporter = new StandardForeignKeyExporter( this );
		}
		return foreignKeyExporter;
	}

	public Exporter<UniqueKey> getUniqueKeyExporter() {
		if ( uniqueKeyExporter == null ) {
			uniqueKeyExporter = new StandardUniqueKeyExporter( this );
		}
		return uniqueKeyExporter;
	}

	public Exporter<AuxiliaryDatabaseObject> getAuxiliaryDatabaseObjectExporter() {
		if ( auxiliaryObjectExporter == null ) {
			auxiliaryObjectExporter = new StandardAuxiliaryDatabaseObjectExporter();
		}
		return auxiliaryObjectExporter;
	}

	public Alterable<ExportableTable> getTableAlterable() {
		if ( tableAlter == null ) {
			tableAlter = new StandardTableAlterable( this );
		}
		return tableAlter;
	}

	/**
	 * Does this dialect support catalog creation?
	 *
	 * @return True if the dialect supports catalog creation; false otherwise.
	 */
	public boolean canCreateCatalog() {
		return false;
	}

	/**
	 * Get the SQL command used to create the named catalog
	 *
	 * @param catalogName The name of the catalog to be created.
	 *
	 * @return The creation commands
	 */
	public String[] getCreateCatalogCommand(String catalogName) {
		throw new UnsupportedOperationException( "No create catalog syntax supported by " + getClass().getName() );
	}

	/**
	 * Get the SQL command used to drop the named catalog
	 *
	 * @param catalogName The name of the catalog to be dropped.
	 *
	 * @return The drop commands
	 */
	public String[] getDropCatalogCommand(String catalogName) {
		throw new UnsupportedOperationException( "No drop catalog syntax supported by " + getClass().getName() );
	}

	/**
	 * Does this dialect support schema creation?
	 *
	 * @return True if the dialect supports schema creation; false otherwise.
	 */
	public boolean canCreateSchema() {
		return true;
	}

	/**
	 * Get the SQL command used to create the named schema
	 *
	 * @param schemaName The name of the schema to be created.
	 *
	 * @return The creation commands
	 */
	public String[] getCreateSchemaCommand(String schemaName) {
		return new String[] {"create schema " + schemaName};
	}

	/**
	 * Get the SQL command used to drop the named schema
	 *
	 * @param schemaName The name of the schema to be dropped.
	 *
	 * @return The drop commands
	 */
	public String[] getDropSchemaCommand(String schemaName) {
		return new String[] {"drop schema " + schemaName};
	}

	/**
	 * Get the SQL command used to retrieve the current schema name.  Works in conjunction
	 * with {@link #getSchemaNameResolver()}, unless the return from there does not need this
	 * information.  E.g., a custom impl might make use of the Java 1.7 addition of
	 * the {@link java.sql.Connection#getSchema()} method
	 *
	 * @return The current schema retrieval SQL
	 */
	public String getCurrentSchemaCommand() {
		return null;
	}

	/**
	 * Get the strategy for determining the schema name of a Connection
	 *
	 * @return The schema name resolver strategy
	 */
	public SchemaNameResolver getSchemaNameResolver() {
		return DefaultSchemaNameResolver.INSTANCE;
	}

	/**
	 * Does this dialect support the <tt>ALTER TABLE</tt> syntax?
	 *
	 * @return True if we support altering of tables; false otherwise.
	 */
	public boolean hasAlterTable() {
		return true;
	}

	/**
	 * Do we need to drop constraints before dropping tables in this dialect?
	 *
	 * @return True if constraints must be dropped prior to dropping
	 * the table; false otherwise.
	 */
	public boolean dropConstraints() {
		return true;
	}

	/**
	 * Do we need to qualify index names with the schema name?
	 *
	 * @return boolean
	 */
	public boolean qualifyIndexName() {
		return true;
	}

	/**
	 * The syntax used to add a column to a table (optional).
	 *
	 * @return The "add column" fragment.
	 */
	public String getAddColumnString() {
		throw new UnsupportedOperationException( "No add column syntax supported by " + getClass().getName() );
	}

	/**
	 * The syntax for the suffix used to add a column to a table (optional).
	 *
	 * @return The suffix "add column" fragment.
	 */
	public String getAddColumnSuffixString() {
		return "";
	}

	public String getDropForeignKeyString() {
		return " drop constraint ";
	}

	public String getTableTypeString() {
		// grrr... for differentiation of mysql storage engines
		return "";
	}

	/**
	 * The syntax used to add a foreign key constraint to a table.
	 *
	 * @param constraintName The FK constraint name.
	 * @param foreignKey The names of the columns comprising the FK
	 * @param referencedTable The table referenced by the FK
	 * @param primaryKey The explicit columns in the referencedTable referenced
	 * by this FK.
	 * @param referencesPrimaryKey if false, constraint should be
	 * explicit about which column names the constraint refers to
	 *
	 * @return the "add FK" fragment
	 */
	public String getAddForeignKeyConstraintString(
			String constraintName,
			String[] foreignKey,
			String referencedTable,
			String[] primaryKey,
			boolean referencesPrimaryKey) {
		final StringBuilder res = new StringBuilder( 30 );

		res.append( " add constraint " )
				.append( quote( constraintName ) )
				.append( " foreign key (" )
				.append( String.join( ", ", foreignKey ) )
				.append( ") references " )
				.append( referencedTable );

		if ( !referencesPrimaryKey ) {
			res.append( " (" )
					.append( String.join( ", ", primaryKey ) )
					.append( ')' );
		}

		return res.toString();
	}

	public String getAddForeignKeyConstraintString(
			String constraintName,
			String foreignKeyDefinition) {
		return new StringBuilder( 30 )
				.append( " add constraint " )
				.append( quote( constraintName ) )
				.append( " " )
				.append( foreignKeyDefinition )
				.toString();
	}

	/**
	 * The syntax used to add a primary key constraint to a table.
	 *
	 * @param constraintName The name of the PK constraint.
	 * @return The "add PK" fragment
	 */
	public String getAddPrimaryKeyConstraintString(String constraintName) {
		return " add constraint " + constraintName + " primary key ";
	}

	/**
	 * Does the database/driver have bug in deleting rows that refer to other rows being deleted in the same query?
	 *
	 * @return {@code true} if the database/driver has this bug
	 */
	public boolean hasSelfReferentialForeignKeyBug() {
		return false;
	}

	/**
	 * The keyword used to specify a nullable column.
	 *
	 * @return String
	 */
	public String getNullColumnString() {
		return "";
	}

	/**
	 * Does this dialect/database support commenting on tables, columns, etc?
	 *
	 * @return {@code true} if commenting is supported
	 */
	public boolean supportsCommentOn() {
		return false;
	}

	/**
	 * Get the comment into a form supported for table definition.
	 *
	 * @param comment The comment to apply
	 *
	 * @return The comment fragment
	 */
	public String getTableComment(String comment) {
		return "";
	}

	/**
	 * Get the comment into a form supported for column definition.
	 *
	 * @param comment The comment to apply
	 *
	 * @return The comment fragment
	 */
	public String getColumnComment(String comment) {
		return "";
	}

	/**
	 * For dropping a table, can the phrase "if exists" be applied before the table name?
	 * <p/>
	 * NOTE : Only one or the other (or neither) of this and {@link #supportsIfExistsAfterTableName} should return true
	 *
	 * @return {@code true} if the "if exists" can be applied before the table name
	 */
	public boolean supportsIfExistsBeforeTableName() {
		return false;
	}

	/**
	 * For dropping a table, can the phrase "if exists" be applied after the table name?
	 * <p/>
	 * NOTE : Only one or the other (or neither) of this and {@link #supportsIfExistsBeforeTableName} should return true
	 *
	 * @return {@code true} if the "if exists" can be applied after the table name
	 */
	public boolean supportsIfExistsAfterTableName() {
		return false;
	}

	/**
	 * For dropping a constraint with an "alter table", can the phrase "if exists" be applied before the constraint name?
	 * <p/>
	 * NOTE : Only one or the other (or neither) of this and {@link #supportsIfExistsAfterConstraintName} should return true
	 *
	 * @return {@code true} if the "if exists" can be applied before the constraint name
	 */
	public boolean supportsIfExistsBeforeConstraintName() {
		return false;
	}

	/**
	 * For dropping a constraint with an "alter table", can the phrase "if exists" be applied after the constraint name?
	 * <p/>
	 * NOTE : Only one or the other (or neither) of this and {@link #supportsIfExistsBeforeConstraintName} should return true
	 *
	 * @return {@code true} if the "if exists" can be applied after the constraint name
	 */
	public boolean supportsIfExistsAfterConstraintName() {
		return false;
	}

	/**
	 * For an "alter table", can the phrase "if exists" be applied?
	 *
	 * @return {@code true} if the "if exists" can be applied after ALTER TABLE
	 * @since 5.2.11
	 */
	public boolean supportsIfExistsAfterAlterTable() {
		return false;
	}

	/**
	 * Generate a DROP TABLE statement
	 *
	 * @param tableName The name of the table to drop
	 *
	 * @return The DROP TABLE command
	 */
	public String getDropTableString(String tableName) {
		final StringBuilder buf = new StringBuilder( "drop table " );
		if ( supportsIfExistsBeforeTableName() ) {
			buf.append( "if exists " );
		}
		buf.append( tableName ).append( getCascadeConstraintsString() );
		if ( supportsIfExistsAfterTableName() ) {
			buf.append( " if exists" );
		}
		return buf.toString();
	}

	/**
	 * Does this dialect support column-level check constraints?
	 *
	 * @return True if column-level CHECK constraints are supported; false
	 * otherwise.
	 */
	public boolean supportsColumnCheck() {
		return true;
	}

	/**
	 * Does this dialect support table-level check constraints?
	 *
	 * @return True if table-level CHECK constraints are supported; false
	 * otherwise.
	 */
	public boolean supportsTableCheck() {
		return true;
	}

	/**
	 * Does this dialect support cascaded delete on foreign key definitions?
	 *
	 * @return {@code true} indicates that the dialect does support cascaded delete on foreign keys.
	 */
	public boolean supportsCascadeDelete() {
		return true;
	}

	/**
	 * Completely optional cascading drop clause
	 *
	 * @return String
	 */
	public String getCascadeConstraintsString() {
		return "";
	}

	/**
	 * Returns the separator to use for defining cross joins when translating HQL queries.
	 * <p/>
	 * Typically this will be either [<tt> cross join </tt>] or [<tt>, </tt>]
	 * <p/>
	 * Note that the spaces are important!
	 *
	 * @return The cross join separator
	 */
	public String getCrossJoinSeparator() {
		return " cross join ";
	}

	public ColumnAliasExtractor getColumnAliasExtractor() {
		return ColumnAliasExtractor.COLUMN_LABEL_EXTRACTOR;
	}


	// Informational metadata ~~~~~~~~~~~~~~~~~~~~~~~~~~~~~~~~~~~~~~~~~~~~~~~~~

	/**
	 * Does this dialect support empty IN lists?
	 * <p/>
	 * For example, is [where XYZ in ()] a supported construct?
	 *
	 * @return True if empty in lists are supported; false otherwise.
	 * @since 3.2
	 */
	public boolean supportsEmptyInList() {
		return true;
	}

	/**
	 * Are string comparisons implicitly case insensitive.
	 * <p/>
	 * In other words, does [where 'XYZ' = 'xyz'] resolve to true?
	 *
	 * @return True if comparisons are case insensitive.
	 * @since 3.2
	 */
	public boolean areStringComparisonsCaseInsensitive() {
		return false;
	}

	/**
	 * Is this dialect known to support what ANSI-SQL terms "row value
	 * constructor" syntax; sometimes called tuple syntax.
	 * <p/>
	 * Basically, does it support syntax like
	 * "... where (FIRST_NAME, LAST_NAME) = ('Steve', 'Ebersole') ...".
	 *
	 * @return True if this SQL dialect is known to support "row value
	 * constructor" syntax; false otherwise.
	 * @since 3.2
	 */
	public boolean supportsRowValueConstructorSyntax() {
		// return false here, as most databases do not properly support this construct...
		return false;
	}

	/**
	 * If the dialect supports {@link #supportsRowValueConstructorSyntax() row values},
	 * does it offer such support in IN lists as well?
	 * <p/>
	 * For example, "... where (FIRST_NAME, LAST_NAME) IN ( (?, ?), (?, ?) ) ..."
	 *
	 * @return True if this SQL dialect is known to support "row value
	 * constructor" syntax in the IN list; false otherwise.
	 * @since 3.2
	 */
	public boolean supportsRowValueConstructorSyntaxInInList() {
		return false;
	}

	/**
	 * Should LOBs (both BLOB and CLOB) be bound using stream operations (i.e.
	 * {@link java.sql.PreparedStatement#setBinaryStream}).
	 *
	 * @return True if BLOBs and CLOBs should be bound using stream operations.
	 * @since 3.2
	 */
	public boolean useInputStreamToInsertBlob() {
		return true;
	}

	/**
	 * Does this dialect support parameters within the <tt>SELECT</tt> clause of
	 * <tt>INSERT ... SELECT ...</tt> statements?
	 *
	 * @return True if this is supported; false otherwise.
	 * @since 3.2
	 */
	public boolean supportsParametersInInsertSelect() {
		return true;
	}

	/**
	 * Does this dialect require that references to result variables
	 * (i.e, select expresssion aliases) in an ORDER BY clause be
	 * replaced by column positions (1-origin) as defined
	 * by the select clause?

	 * @return true if result variable references in the ORDER BY
	 *              clause should be replaced by column positions;
	 *         false otherwise.
	 */
	public boolean replaceResultVariableInOrderByClauseWithPosition() {
		return false;
	}

	/**
	 * Renders an ordering fragment
	 *
	 * @param expression The SQL order expression. In case of {@code @OrderBy} annotation user receives property placeholder
	 * (e.g. attribute name enclosed in '{' and '}' signs).
	 * @param collation Collation string in format {@code collate IDENTIFIER}, or {@code null}
	 * if expression has not been explicitly specified.
	 * @param order Order direction. Possible values: {@code asc}, {@code desc}, or {@code null}
	 * if expression has not been explicitly specified.
	 * @param nulls Nulls precedence. Default value: {@link NullPrecedence#NONE}.
	 * @return Renders single element of {@code ORDER BY} clause.
	 */
	public String renderOrderByElement(String expression, String collation, String order, NullPrecedence nulls) {
		final StringBuilder orderByElement = new StringBuilder( expression );
		if ( collation != null ) {
			orderByElement.append( " " ).append( collation );
		}
		if ( order != null ) {
			orderByElement.append( " " ).append( order );
		}
		if ( nulls != NullPrecedence.NONE ) {
			orderByElement.append( " nulls " ).append( nulls.name().toLowerCase( Locale.ROOT ) );
		}
		return orderByElement.toString();
	}

	/**
	 * Does this dialect require that parameters appearing in the <tt>SELECT</tt> clause be wrapped in <tt>cast()</tt>
	 * calls to tell the db parser the expected type.
	 *
	 * @return True if select clause parameter must be cast()ed
	 * @since 3.2
	 */
	public boolean requiresCastingOfParametersInSelectClause() {
		return false;
	}

	/**
	 * Does this dialect support asking the result set its positioning
	 * information on forward only cursors.  Specifically, in the case of
	 * scrolling fetches, Hibernate needs to use
	 * {@link java.sql.ResultSet#isAfterLast} and
	 * {@link java.sql.ResultSet#isBeforeFirst}.  Certain drivers do not
	 * allow access to these methods for forward only cursors.
	 * <p/>
	 * NOTE : this is highly driver dependent!
	 *
	 * @return True if methods like {@link java.sql.ResultSet#isAfterLast} and
	 * {@link java.sql.ResultSet#isBeforeFirst} are supported for forward
	 * only cursors; false otherwise.
	 * @since 3.2
	 */
	public boolean supportsResultSetPositionQueryMethodsOnForwardOnlyCursor() {
		return true;
	}

	/**
	 * Does this dialect support definition of cascade delete constraints
	 * which can cause circular chains?
	 *
	 * @return True if circular cascade delete constraints are supported; false
	 * otherwise.
	 * @since 3.2
	 */
	public boolean supportsCircularCascadeDeleteConstraints() {
		return true;
	}

	/**
	 * Are subselects supported as the left-hand-side (LHS) of
	 * IN-predicates.
	 * <p/>
	 * In other words, is syntax like "... <subquery> IN (1, 2, 3) ..." supported?
	 *
	 * @return True if subselects can appear as the LHS of an in-predicate;
	 * false otherwise.
	 * @since 3.2
	 */
	public boolean  supportsSubselectAsInPredicateLHS() {
		return true;
	}

	/**
	 * Expected LOB usage pattern is such that I can perform an insert
	 * via prepared statement with a parameter binding for a LOB value
	 * without crazy casting to JDBC driver implementation-specific classes...
	 * <p/>
	 * Part of the trickiness here is the fact that this is largely
	 * driver dependent.  For example, Oracle (which is notoriously bad with
	 * LOB support in their drivers historically) actually does a pretty good
	 * job with LOB support as of the 10.2.x versions of their drivers...
	 *
	 * @return True if normal LOB usage patterns can be used with this driver;
	 * false if driver-specific hookiness needs to be applied.
	 * @since 3.2
	 */
	public boolean supportsExpectedLobUsagePattern() {
		return true;
	}

	/**
	 * Does the dialect support propagating changes to LOB
	 * values back to the database?  Talking about mutating the
	 * internal value of the locator as opposed to supplying a new
	 * locator instance...
	 * <p/>
	 * For BLOBs, the internal value might be changed by:
	 * {@link java.sql.Blob#setBinaryStream},
	 * {@link java.sql.Blob#setBytes(long, byte[])},
	 * {@link java.sql.Blob#setBytes(long, byte[], int, int)},
	 * or {@link java.sql.Blob#truncate(long)}.
	 * <p/>
	 * For CLOBs, the internal value might be changed by:
	 * {@link java.sql.Clob#setAsciiStream(long)},
	 * {@link java.sql.Clob#setCharacterStream(long)},
	 * {@link java.sql.Clob#setString(long, String)},
	 * {@link java.sql.Clob#setString(long, String, int, int)},
	 * or {@link java.sql.Clob#truncate(long)}.
	 * <p/>
	 * NOTE : I do not know the correct answer currently for
	 * databases which (1) are not part of the cruise control process
	 * or (2) do not {@link #supportsExpectedLobUsagePattern}.
	 *
	 * @return True if the changes are propagated back to the
	 * database; false otherwise.
	 * @since 3.2
	 */
	public boolean supportsLobValueChangePropogation() {
		// todo : pretty sure this is the same as the java.sql.DatabaseMetaData.locatorsUpdateCopy method added in JDBC 4, see HHH-6046
		return true;
	}

	/**
	 * Is it supported to materialize a LOB locator outside the transaction in
	 * which it was created?
	 * <p/>
	 * Again, part of the trickiness here is the fact that this is largely
	 * driver dependent.
	 * <p/>
	 * NOTE: all database I have tested which {@link #supportsExpectedLobUsagePattern()}
	 * also support the ability to materialize a LOB outside the owning transaction...
	 *
	 * @return True if unbounded materialization is supported; false otherwise.
	 * @since 3.2
	 */
	public boolean supportsUnboundedLobLocatorMaterialization() {
		return true;
	}

	/**
	 * Does this dialect support referencing the table being mutated in
	 * a subquery.  The "table being mutated" is the table referenced in
	 * an UPDATE or a DELETE query.  And so can that table then be
	 * referenced in a subquery of said UPDATE/DELETE query.
	 * <p/>
	 * For example, would the following two syntaxes be supported:<ul>
	 * <li>delete from TABLE_A where ID not in ( select ID from TABLE_A )</li>
	 * <li>update TABLE_A set NON_ID = 'something' where ID in ( select ID from TABLE_A)</li>
	 * </ul>
	 *
	 * @return True if this dialect allows references the mutating table from
	 * a subquery.
	 */
	public boolean supportsSubqueryOnMutatingTable() {
		return true;
	}

	/**
	 * Does the dialect support an exists statement in the select clause?
	 *
	 * @return True if exists checks are allowed in the select clause; false otherwise.
	 */
	public boolean supportsExistsInSelect() {
		return true;
	}

	/**
	 * For the underlying database, is READ_COMMITTED isolation implemented by
	 * forcing readers to wait for write locks to be released?
	 *
	 * @return True if writers block readers to achieve READ_COMMITTED; false otherwise.
	 */
	public boolean doesReadCommittedCauseWritersToBlockReaders() {
		return false;
	}

	/**
	 * For the underlying database, is REPEATABLE_READ isolation implemented by
	 * forcing writers to wait for read locks to be released?
	 *
	 * @return True if readers block writers to achieve REPEATABLE_READ; false otherwise.
	 */
	public boolean doesRepeatableReadCauseReadersToBlockWriters() {
		return false;
	}

	/**
	 * Does this dialect support using a JDBC bind parameter as an argument
	 * to a function or procedure call?
	 *
	 * @return Returns {@code true} if the database supports accepting bind params as args, {@code false} otherwise. The
	 * default is {@code true}.
	 */
	@SuppressWarnings( {"UnusedDeclaration"})
	public boolean supportsBindAsCallableArgument() {
		return true;
	}

	/**
	 * Does this dialect support `count(a,b)`?
	 *
	 * @return True if the database supports counting tuples; false otherwise.
	 */
	public boolean supportsTupleCounts() {
		return false;
	}

	/**
	 * Does this dialect support `count(distinct a,b)`?
	 *
	 * @return True if the database supports counting distinct tuples; false otherwise.
	 */
	public boolean supportsTupleDistinctCounts() {
		// oddly most database in fact seem to, so true is the default.
		return true;
	}

	/**
	 * If {@link #supportsTupleDistinctCounts()} is true, does the Dialect require the tuple to be wrapped with parens?
	 *
	 * @return boolean
	 */
	public boolean requiresParensForTupleDistinctCounts() {
		return false;
	}

	/**
	 * Return the limit that the underlying database places on the number of elements in an {@code IN} predicate.
	 * If the database defines no such limits, simply return zero or less-than-zero.
	 *
	 * @return int The limit, or zero-or-less to indicate no limit.
	 */
	public int getInExpressionCountLimit() {
		return 0;
	}

	/**
	 * HHH-4635
	 * Oracle expects all Lob values to be last in inserts and updates.
	 *
	 * @return boolean True if Lob values should be last, false if it
	 * does not matter.
	 */
	public boolean forceLobAsLastValue() {
		return false;
	}

	/**
	 * Return whether the dialect considers an empty-string value as null.
	 *
	 * @return boolean True if an empty string is treated as null, false othrwise.
	 */
	public boolean isEmptyStringTreatedAsNull() {
		return false;
	}

	/**
	 * Some dialects have trouble applying pessimistic locking depending upon what other query options are
	 * specified (paging, ordering, etc).  This method allows these dialects to request that locking be applied
	 * by subsequent selects.
	 *
	 * @return {@code true} indicates that the dialect requests that locking be applied by subsequent select;
	 * {@code false} (the default) indicates that locking should be applied to the main SQL statement..
	 *
	 * @since 5.2
	 */
	public boolean useFollowOnLocking(String sql, QueryOptions queryOptions) {
		return false;
	}

	/**
	 * Negate an expression
	 *
	 * @param expression The expression to negate
	 *
	 * @return The negated expression
	 */
	public String getNotExpression(String expression) {
		return "not " + expression;
	}

	/**
	 * Get the UniqueDelegate supported by this dialect
	 *
	 * @return The UniqueDelegate
	 */
	public UniqueDelegate getUniqueDelegate() {
		return uniqueDelegate;
	}

	/**
	 * Does this dialect support the <tt>UNIQUE</tt> column syntax?
	 *
	 * @return boolean
	 *
	 * @deprecated {@link #getUniqueDelegate()} should be overridden instead.
	 */
	@Deprecated
	public boolean supportsUnique() {
		return true;
	}

	/**
	 * Does this dialect support adding Unique constraints via create and alter table ?
	 *
	 * @return boolean
	 *
	 * @deprecated {@link #getUniqueDelegate()} should be overridden instead.
	 */
	@Deprecated
	public boolean supportsUniqueConstraintInCreateAlterTable() {
		return true;
	}

	/**
	 * The syntax used to add a unique constraint to a table.
	 *
	 * @param constraintName The name of the unique constraint.
	 * @return The "add unique" fragment
	 *
	 * @deprecated {@link #getUniqueDelegate()} should be overridden instead.
	 */
	@Deprecated
	public String getAddUniqueConstraintString(String constraintName) {
		return " add constraint " + constraintName + " unique ";
	}

	/**
	 * Is the combination of not-null and unique supported?
	 *
	 * @return deprecated
	 *
	 * @deprecated {@link #getUniqueDelegate()} should be overridden instead.
	 */
	@Deprecated
	public boolean supportsNotNullUnique() {
		return true;
	}

	/**
	 * Apply a hint to the query.  The entire query is provided, allowing the Dialect full control over the placement
	 * and syntax of the hint.  By default, ignore the hint and simply return the query.
	 *
	 * @param query The query to which to apply the hint.
	 * @param hintList The  hints to apply
	 * @return The modified SQL
	 */
	public String getQueryHintString(String query, List<String> hintList) {
		final String hints = String.join( ", ", hintList );

		if ( StringHelper.isEmpty( hints ) ) {
			return query;
		}

		return getQueryHintString( query, hints );
	}

	/**
	 * Apply a hint to the query.  The entire query is provided, allowing the Dialect full control over the placement
	 * and syntax of the hint.  By default, ignore the hint and simply return the query.
	 *
	 * @param query The query to which to apply the hint.
	 * @param hints The  hints to apply
	 * @return The modified SQL
	 */
	public String getQueryHintString(String query, String hints) {
		return query;
	}

	/**
	 * Certain dialects support a subset of ScrollModes.  Provide a default to be used by Criteria and Query.
	 *
	 * @return ScrollMode
	 */
	public ScrollMode defaultScrollMode() {
		return ScrollMode.SCROLL_INSENSITIVE;
	}

	/**
	 * Does this dialect support tuples in subqueries?  Ex:
	 * delete from Table1 where (col1, col2) in (select col1, col2 from Table2)
	 *
	 * @return boolean
	 */
	public boolean supportsTuplesInSubqueries() {
		return true;
	}

	public CallableStatementSupport getCallableStatementSupport() {
		// most databases do not support returning cursors (ref_cursor)...
		return StandardCallableStatementSupport.NO_REF_CURSOR_INSTANCE;
	}

	/**
	 * By default interpret this based on DatabaseMetaData.
	 *
	 * @return
	 */
	public NameQualifierSupport getNameQualifierSupport() {
		return null;
	}

	protected final BatchLoadSizingStrategy STANDARD_DEFAULT_BATCH_LOAD_SIZING_STRATEGY = new BatchLoadSizingStrategy() {
		@Override
		public int determineOptimalBatchLoadSize(int numberOfKeyColumns, int numberOfKeys) {
			return 50;
		}
	};

	public BatchLoadSizingStrategy getDefaultBatchLoadSizingStrategy() {
		return STANDARD_DEFAULT_BATCH_LOAD_SIZING_STRATEGY;
	}

	/**
	 * Does the fetching JDBC statement warning for logging is enabled by default
	 *
	 * @return boolean
	 *
	 * @since 5.1
	 */
	public boolean isJdbcLogWarningsEnabledByDefault() {
		return true;
	}

	public void augmentRecognizedTableTypes(List<String> tableTypesList) {
		// noihing to do
	}

	/**
	 * Does the underlying database support partition by
	 *
	 * @return boolean
	 *
	 * @since 5.2
	 */
	public boolean supportsPartitionBy() {
		return false;
	}

	/**
	 * Override the DatabaseMetaData#supportsNamedParameters()
	 *
	 * @return boolean
	 *
	 * @throws SQLException Accessing the DatabaseMetaData can throw it.  Just re-throw and Hibernate will handle.
	 */
	public boolean supportsNamedParameters(DatabaseMetaData databaseMetaData) throws SQLException {
		return databaseMetaData != null && databaseMetaData.supportsNamedParameters();
	}

	/**
	 * Does this dialect supports Nationalized Types
	 *
	 * @return boolean
	 */
	public boolean supportsNationalizedTypes() {
		return true;
	}

	public int getPreferredSqlTypeCodeForBoolean() {
		// BIT is the safest option as most databases do not support a
		// boolean data-type.  And BIT happens to be the JDBC recommended
		// mapping
		return Types.BIT;
	}

	/**
	 * Does this dialect/database support non-query statements (e.g. INSERT, UPDATE, DELETE) with CTE (Common Table Expressions)?
	 *
	 * @return {@code true} if non-query statements are supported with CTE
	 */
	public boolean supportsNonQueryWithCTE() {
		return false;
	}

	/**
	 * Does this dialect/database support VALUES list (e.g. VALUES (1), (2), (3) )
	 *
	 * @return {@code true} if VALUES list are supported
	 */
	public boolean supportsValuesList() {
		return false;
	}

	/**
	 * Does this dialect/database support SKIP_LOCKED timeout.
	 *
	 * @return {@code true} if SKIP_LOCKED is supported
	 */
	public boolean supportsSkipLocked() {
		return false;
	}

	/**
	 * Does this dialect/database support NO_WAIT timeout.
	 *
	 * @return {@code true} if NO_WAIT is supported
	 */
	public boolean supportsNoWait() {
		return false;
	}

	public boolean isLegacyLimitHandlerBehaviorEnabled() {
		return legacyLimitHandlerBehavior;
	}

	/**
	 * Inline String literal.
	 *
	 * @return escaped String
	 */
	public String inlineLiteral(String literal) {
		return String.format( "\'%s\'", escapeLiteral( literal ) );
	}

	/**
	 * Check whether the JDBC {@link java.sql.Connection} supports creating LOBs via {@link Connection#createBlob()},
	 * {@link Connection#createNClob()} or {@link Connection#createClob()}.
	 *
	 * @param databaseMetaData JDBC {@link DatabaseMetaData} which can be used if LOB creation is supported only starting from a given Driver version
	 *
	 * @return {@code true} if LOBs can be created via the JDBC Connection.
	 */
	public boolean supportsJdbcConnectionLobCreation(DatabaseMetaData databaseMetaData) {
		return true;
	}

	/**
	 * Escape String literal.
	 *
	 * @return escaped String
	 */
	protected String escapeLiteral(String literal) {
		return literal.replace("'", "''");
	}

	private void resolveLegacyLimitHandlerBehavior(ServiceRegistry serviceRegistry) {
		// HHH-11194
		// Temporary solution to set whether legacy limit handler behavior should be used.
		final ConfigurationService configurationService = serviceRegistry.getService( ConfigurationService.class );
		legacyLimitHandlerBehavior = configurationService.getSetting(
				AvailableSettings.USE_LEGACY_LIMIT_HANDLERS,
				StandardConverters.BOOLEAN,
				false
		);
	}

	/**
	 * Modify the SQL, adding hints or comments, if necessary
	 */
	public String addSqlHintOrComment(
			String sql,
//			QueryParameters parameters,
			boolean commentsEnabled) {

		// Keep this here, rather than moving to Select.  Some Dialects may need the hint to be appended to the very
		// end or beginning of the finalized SQL statement, so wait until everything is processed.
//		if ( parameters.getQueryHints() != null && parameters.getQueryHints().size() > 0 ) {
//			sql = getQueryHintString( sql, parameters.getQueryHints() );
//		}
//		if ( commentsEnabled && parameters.getComment() != null ){
//			sql = prependComment( sql, parameters.getComment() );
//		}

		return sql;
	}

	protected String prependComment(String sql, String comment) {
		return  "/* " + comment + " */ " + sql;
	}

	public DefaultSizeStrategy getDefaultSizeStrategy(){
		return defaultSizeStrategy;
	}

	public void setDefaultSizeStrategy(DefaultSizeStrategy defaultSizeStrategy){
		this.defaultSizeStrategy = defaultSizeStrategy;
	}

	/**
	 * This is the default precision for a generated
	 * column mapped to a BigInteger or BigDecimal.
	 *
	 * Usually returns the maximum precision of the
	 * database, except when there is no such maximum
	 * precision, or the maximum precision is very high.
	 */
	public int getDefaultDecimalPrecision() {
		//this is the maximum for Oracle, SQL Server,
		//Sybase, and Teradata, so it makes a reasonable
		//default (uses 17 bytes on SQL Server and MySQL)
		return 38;
	}

	/**
	 * This is the default precision for a generated
	 * column mapped to a BigInteger or BigDecimal.
	 *
	 * Usually returns the maximum precision of the
	 * database, except when there is no such maximum
	 * precision, or the maximum precision is very high.
	 */
	public int getDefaultTimestampPrecision() {
		//milliseconds is the maximum for most
		//that support explicit precision, though
		//DB2 goes as high as 12!
		return 6;
	}

	public class DefaultSizeStrategyImpl implements DefaultSizeStrategy {
		@Override
		public Size resolveDefaultSize(SqlTypeDescriptor sqlType, JavaTypeDescriptor javaType) {
			final Size.Builder builder = new Size.Builder();
			int jdbcTypeCode = sqlType.getJdbcTypeCode();

			if ( jdbcTypeCode == Types.BIT
					|| jdbcTypeCode == Types.CHAR
					|| jdbcTypeCode == Types.NCHAR
					|| jdbcTypeCode == Types.BINARY
					|| jdbcTypeCode == Types.VARCHAR
					|| jdbcTypeCode == Types.NVARCHAR
					|| jdbcTypeCode == Types.VARBINARY
					|| jdbcTypeCode == Types.LONGVARCHAR
					|| jdbcTypeCode == Types.LONGNVARCHAR
					|| jdbcTypeCode == Types.LONGVARBINARY ) {
				builder.setLength( javaType.getDefaultSqlLength(Dialect.this) );
				return builder.build();
			}
			else if ( jdbcTypeCode == Types.FLOAT
					|| jdbcTypeCode == Types.DOUBLE
					|| jdbcTypeCode == Types.REAL
					|| jdbcTypeCode == Types.TIMESTAMP
					|| jdbcTypeCode == Types.TIMESTAMP_WITH_TIMEZONE ) {
				builder.setPrecision( javaType.getDefaultSqlPrecision(Dialect.this) );
				return builder.build();
			}
			else if ( jdbcTypeCode == Types.NUMERIC
					|| jdbcTypeCode == Types.DECIMAL ) {
				builder.setPrecision( javaType.getDefaultSqlPrecision(Dialect.this) );
				builder.setScale( javaType.getDefaultSqlScale() );
				return builder.build();
			}
			return null;
		}
	}

	public String translateDatetimeFormat(String format) {
		//most databases support a datetime format
		//copied from Oracle's to_char() function,
		//with some minor variation
		return Oracle8iDialect.datetimeFormat( format, true ).result();
	}

	public String translateExtractField(TemporalUnit unit) {
		switch ( unit ) {
			case DAY_OF_MONTH: return "dd";
			case DAY_OF_YEAR: return "dy";
			case DAY_OF_WEEK: return "dw";
			default: return unit.toString();
		}
	}

	protected String wrapTimestampLiteral(String timestamp) {
		return wrapAsJdbcTimestampLiteral(timestamp);
	}

	protected String wrapDateLiteral(String date) {
		return wrapAsJdbcDateLiteral(date);
	}

	protected String wrapTimeLiteral(String time) {
		return wrapAsJdbcTimeLiteral(time);
	}

	public String formatDateTimeLiteral(TemporalAccessor temporalAccessor, TemporalType precision) {
		switch ( precision ) {
			case DATE:
				return wrapDateLiteral( formatAsDate(temporalAccessor) );
			case TIME:
				return wrapTimeLiteral( formatAsTime(temporalAccessor) );
			case TIMESTAMP:
				return wrapTimestampLiteral( formatAsTimestamp(temporalAccessor) );
			default:
				throw new IllegalArgumentException();
		}
	}

	public String formatDateTimeLiteral(Date date, TemporalType precision) {
		switch ( precision ) {
			case DATE:
				return wrapDateLiteral( formatAsDate(date) );
			case TIME:
				return wrapTimeLiteral( formatAsTime(date) );
			case TIMESTAMP:
				return wrapTimestampLiteral( formatAsTimestamp(date) );
			default:
				throw new IllegalArgumentException();
		}
	}

	public String formatDateTimeLiteral(Calendar calendar, TemporalType precision) {
		switch ( precision ) {
			case DATE:
				return wrapDateLiteral( formatAsDate(calendar) );
			case TIME:
				return wrapTimeLiteral( formatAsTime(calendar) );
			case TIMESTAMP:
				return wrapTimestampLiteral( formatAsTimestamp(calendar) );
			default:
				throw new IllegalArgumentException();
		}
	}

}<|MERGE_RESOLUTION|>--- conflicted
+++ resolved
@@ -32,6 +32,7 @@
 import org.hibernate.LockMode;
 import org.hibernate.LockOptions;
 import org.hibernate.MappingException;
+import org.hibernate.NotYetImplementedFor6Exception;
 import org.hibernate.NullPrecedence;
 import org.hibernate.ScrollMode;
 import org.hibernate.boot.model.TypeContributions;
@@ -40,12 +41,9 @@
 import org.hibernate.dialect.function.CastStrEmulation;
 import org.hibernate.dialect.function.CoalesceIfnullEmulation;
 import org.hibernate.dialect.function.CommonFunctionFactory;
-<<<<<<< HEAD
 import org.hibernate.dialect.function.LocatePositionEmulation;
-=======
 import org.hibernate.dialect.function.TimestampaddFunction;
 import org.hibernate.dialect.function.TimestampdiffFunction;
->>>>>>> 566c8f54
 import org.hibernate.dialect.identity.IdentityColumnSupport;
 import org.hibernate.dialect.identity.IdentityColumnSupportImpl;
 import org.hibernate.dialect.lock.LockingStrategy;
@@ -129,8 +127,6 @@
 import org.hibernate.type.descriptor.sql.spi.SqlTypeDescriptor;
 import org.hibernate.type.spi.StandardSpiBasicTypes;
 
-<<<<<<< HEAD
-=======
 import javax.persistence.TemporalType;
 
 import static org.hibernate.type.descriptor.internal.DateTimeUtils.formatAsDate;
@@ -140,7 +136,6 @@
 import static org.hibernate.type.descriptor.internal.DateTimeUtils.wrapAsJdbcTimeLiteral;
 import static org.hibernate.type.descriptor.internal.DateTimeUtils.wrapAsJdbcTimestampLiteral;
 
->>>>>>> 566c8f54
 /**
  * Represents a dialect of SQL implemented by a particular RDBMS. Subclasses
  * implement Hibernate compatibility with different database platforms.
@@ -329,20 +324,24 @@
 	 *      * ln, exp
 	 *      * power
 	 *      * floor, ceiling
+	 *      * position (alternative syntax for locate)
+	 *
+	 * And the following functions for working with java.time types:
+	 *
+	 *      * current date
+	 *      * current time
+	 *      * current datetime
+	 *      * current instant
 	 *
 	 * And a number of additional "standard" functions:
 	 *
-<<<<<<< HEAD
+	 *      * format
 	 *      * left, right
-=======
->>>>>>> 566c8f54
 	 *      * replace
 	 *      * least, greatest
 	 *      * sign
 	 *      * sin, cos, tan, asin, acos, atan, atan2
 	 *      * round
-<<<<<<< HEAD
-	 * 	    * current_instant
 	 * 	    * ifnull        - two-argument synonym of coalesce(a, b)
 	 * 		* str           - synonym of cast(a as String)
 	 *
@@ -356,34 +355,6 @@
 	 * 		* month			- synonym of extract(month from a)
 	 * 		* year			- synonym of extract(year from a)
 	 *
-=======
-	 *
-	 * And the following functions for working with java.time types:
-	 *
-	 *      * current date
-	 *      * current time
-	 *      * current datetime
-	 *      * current instant
-	 *
-	 * In addition to the above functions, HQL implements the
-	 * following additional "standard" functions as synonyms:
-	 *
-	 *      * format
-	 *
-	 *      * ifnull        - two-argument synonym for coalesce
-	 *
-	 * 	    * position      - ANSI SQL alternative syntax for locate
-	 *
-	 * 		* str 			- defined as `cast(arg as varchar)`
-	 *
-	 * 		* second		- defined as `extract(second from arg)`
-	 * 		* minute		- defined as `extract(minute from arg)`
-	 * 		* hour			- defined as `extract(hour from arg)`
-	 * 		* day			- defined as `extract(day from arg)`
-	 * 		* month			- defined as `extract(month from arg)`
-	 * 		* year			- defined as `extract(year from arg)`
-	 *
->>>>>>> 566c8f54
 	 */
 	public void initializeFunctionRegistry(QueryEngine queryEngine) {
 
@@ -441,7 +412,6 @@
 
 		CommonFunctionFactory.leastGreatest(queryEngine);
 
-<<<<<<< HEAD
 		//two-argument synonym for coalesce() supported on most but not every
 		//database, so define it here as an alias for coalesce(arg1,arg2)
 
@@ -452,7 +422,6 @@
 
 		queryEngine.getSqmFunctionRegistry().register("str", new CastStrEmulation());
 
-=======
 		//datetime formatting function, Oracle-style to_char() on most databases
 
 		CommonFunctionFactory.formatdatetime_toChar(queryEngine);
@@ -510,7 +479,6 @@
 			Appender sqlAppender,
 			boolean timestamp) {
 		throw new NotYetImplementedFor6Exception();
->>>>>>> 566c8f54
 	}
 
 	/**
@@ -2103,9 +2071,6 @@
 	/**
 	 * Meant as a means for end users to affect the select strings being sent
 	 * to the database and perhaps manipulate them in some fashion.
-	 * <p/>
-	 * The recommend approach is to instead use
-	 * {@link org.hibernate.Interceptor#onPrepareStatement(String)}.
 	 *
 	 * @param select The select command
 	 * @return The mutated select command, or the same as was passed in.
