/*
 * Hibernate, Relational Persistence for Idiomatic Java
 *
 * Copyright (c) 2010, Red Hat Inc. or third-party contributors as
 * indicated by the @author tags or express copyright attribution
 * statements applied by the authors.  All third-party contributions are
 * distributed under license by Red Hat Inc.
 *
 * This copyrighted material is made available to anyone wishing to use, modify,
 * copy, or redistribute it subject to the terms and conditions of the GNU
 * Lesser General Public License, as published by the Free Software Foundation.
 *
 * This program is distributed in the hope that it will be useful,
 * but WITHOUT ANY WARRANTY; without even the implied warranty of MERCHANTABILITY
 * or FITNESS FOR A PARTICULAR PURPOSE.  See the GNU Lesser General Public License
 * for more details.
 *
 * You should have received a copy of the GNU Lesser General Public License
 * along with this distribution; if not, write to:
 * Free Software Foundation, Inc.
 * 51 Franklin Street, Fifth Floor
 * Boston, MA  02110-1301  USA
 */
package org.hibernate.type;

import java.io.Serializable;
import java.sql.PreparedStatement;
import java.sql.ResultSet;
import java.sql.SQLException;
import java.util.Map;

import org.dom4j.Node;

import org.hibernate.HibernateException;
import org.hibernate.MappingException;
import org.hibernate.engine.spi.Mapping;
import org.hibernate.engine.spi.SessionFactoryImplementor;
import org.hibernate.engine.spi.SessionImplementor;
import org.hibernate.metamodel.spi.relational.Size;

/**
 * Defines a mapping between a Java type and one or more JDBC {@linkplain java.sql.Types types}, as well
 * as describing the in-memory semantics of the given java type (how do we check it for 'dirtiness', how do
 * we copy values, etc).
 * <p/>
 * Application developers needing custom types can implement this interface (either directly or via subclassing an
 * existing impl) or by the (slightly more stable, though more limited) {@link org.hibernate.usertype.UserType}
 * interface.
 * <p/>
 * Implementations of this interface must certainly be thread-safe.  It is recommended that they be immutable as
 * well, though that is difficult to achieve completely given the no-arg constructor requirement for custom types.
 *
 * @author Gavin King
 * @author Steve Ebersole
 */
public interface Type extends Serializable {
	/**
	 * Return true if the implementation is castable to {@link AssociationType}. This does not necessarily imply that
	 * the type actually represents an association.  Essentially a polymorphic version of
	 * {@code (type instanceof AssociationType.class)}
	 *
	 * @return True if this type is also an {@link AssociationType} implementor; false otherwise.
	 */
	public boolean isAssociationType();

	/**
	 * Return true if the implementation is castable to {@link CollectionType}. Essentially a polymorphic version of
	 * {@code (type instanceof CollectionType.class)}
	 * <p/>
	 * A {@link CollectionType} is additionally an {@link AssociationType}; so if this method returns true,
	 * {@link #isAssociationType()} should also return true.
	 *
	 * @return True if this type is also an {@link CollectionType} implementor; false otherwise.
	 */
	public boolean isCollectionType();

	/**
	 * Return true if the implementation is castable to {@link EntityType}. Essentially a polymorphic
	 * version of {@code (type instanceof EntityType.class)}.
	 * <p/>
	 * An {@link EntityType} is additionally an {@link AssociationType}; so if this method returns true,
	 * {@link #isAssociationType()} should also return true.
	 *
	 * @return True if this type is also an {@link EntityType} implementor; false otherwise.
	 */
	public boolean isEntityType();

	/**
	 * Return true if the implementation is castable to {@link AnyType}. Essentially a polymorphic
	 * version of {@code (type instanceof AnyType.class)}.
	 * <p/>
	 * An {@link AnyType} is additionally an {@link AssociationType}; so if this method returns true,
	 * {@link #isAssociationType()} should also return true.
	 *
	 * @return True if this type is also an {@link AnyType} implementor; false otherwise.
	 */
	public boolean isAnyType();

	/**
	 * Return true if the implementation is castable to {@link CompositeType}. Essentially a polymorphic
	 * version of {@code (type instanceof CompositeType.class)}.  A component type may own collections or
	 * associations and hence must provide certain extra functionality.
	 *
	 * @return True if this type is also an {@link CompositeType} implementor; false otherwise.
	 */
	public boolean isComponentType();

	/**
	 * How many columns are used to persist this type.  Always the same as {@code sqlTypes(mapping).length}
	 *
	 * @param mapping The mapping object :/
	 *
	 * @return The number of columns
	 *
	 * @throws MappingException Generally indicates an issue accessing the passed mapping object.
	 */
	public int getColumnSpan(Mapping mapping) throws MappingException;

	/**
	 * Return the JDBC types codes (per {@link java.sql.Types}) for the columns mapped by this type.
	 * <p/>
	 * NOTE: The number of elements in this array matches the return from {@link #getColumnSpan}.
	 *
	 * @param mapping The mapping object :/
	 *
	 * @return The JDBC type codes.
	 *
	 * @throws MappingException Generally indicates an issue accessing the passed mapping object.
	 */
	public int[] sqlTypes(Mapping mapping) throws MappingException;

	/**
	 * Return the column sizes dictated by this type.  For example, the mapping for a {@code char}/{@link Character} would
	 * have a dictated length limit of 1; for a string-based {@link java.util.UUID} would have a size limit of 36; etc.
	 * <p/>
	 * NOTE: The number of elements in this array matches the return from {@link #getColumnSpan}.
	 *
	 * @param mapping The mapping object :/
	 * @todo Would be much much better to have this aware of Dialect once the service/metamodel split is done
	 *
	 * @return The dictated sizes.
	 *
	 * @throws MappingException Generally indicates an issue accessing the passed mapping object.
	 */
	public Size[] dictatedSizes(Mapping mapping) throws MappingException;

	/**
	 * Defines the column sizes to use according to this type if the user did not explicitly say (and if no
	 * {@link #dictatedSizes} were given).
	 * <p/>
	 * NOTE: The number of elements in this array matches the return from {@link #getColumnSpan}.
	 *
	 * @param mapping The mapping object :/
	 * @todo Would be much much better to have this aware of Dialect once the service/metamodel split is done
	 *
	 * @return The default sizes.
	 *
	 * @throws MappingException Generally indicates an issue accessing the passed mapping object.
	 */
	public Size[] defaultSizes(Mapping mapping) throws MappingException;

	/**
	 * The class returned by {@link #nullSafeGet} methods. This is used to  establish the class of an array of
	 * this type.
	 *
	 * @return The java type class handled by this type.
	 */
	public Class getReturnedClass();

	/**
	 * @deprecated To be removed in 5.  Removed as part of removing the notion of DOM entity-mode.
	 * See Jira issue: <a href="https://hibernate.onjira.com/browse/HHH-7771">HHH-7771</a>
	 */
	@SuppressWarnings( {"UnusedDeclaration"})
	@Deprecated
	public boolean isXMLElement();

	/**
	 * Compare two instances of the class mapped by this type for persistence "equality" (equality of persistent
	 * state) taking a shortcut for entity references.
	 * <p/>
	 * For most types this should equate to an {@link Object#equals equals} check on the values.  For associations
	 * the implication is a bit different.  For most types it is conceivable to simply delegate to {@link #isEqual}
	 *
	 * @param x The first value
	 * @param y The second value
	 *
	 * @return True if there are considered the same (see discussion above).
	 *
	 * @throws HibernateException A problem occurred performing the comparison
	 */
	public boolean isSame(Object x, Object y) throws HibernateException;

	/**
	 * Compare two instances of the class mapped by this type for persistence "equality" (equality of persistent
	 * state).
	 * <p/>
	 * This should always equate to some form of comparison of the value's internal state.  As an example, for
	 * something like a date the comparison should be based on its internal "time" state based on the specific portion
	 * it is meant to represent (timestamp, date, time).
	 *
	 * @param x The first value
	 * @param y The second value
	 *
	 * @return True if there are considered equal (see discussion above).
	 *
	 * @throws HibernateException A problem occurred performing the comparison
	 */
	public boolean isEqual(Object x, Object y) throws HibernateException;

	/**
	 * Compare two instances of the class mapped by this type for persistence "equality" (equality of persistent
	 * state).
	 * <p/>
	 * This should always equate to some form of comparison of the value's internal state.  As an example, for
	 * something like a date the comparison should be based on its internal "time" state based on the specific portion
	 * it is meant to represent (timestamp, date, time).
	 *
	 * @param x The first value
	 * @param y The second value
	 * @param factory The session factory
	 *
	 * @return True if there are considered equal (see discussion above).
	 *
	 * @throws HibernateException A problem occurred performing the comparison
	 */
	public boolean isEqual(Object x, Object y, SessionFactoryImplementor factory) throws HibernateException;

	/**
	 * Get a hash code, consistent with persistence "equality".  Again for most types the normal usage is to
	 * delegate to the value's {@link Object#hashCode hashCode}.
	 *
	 * @param x The value for which to retrieve a hash code
	 * @return The hash code
	 *
	 * @throws HibernateException A problem occurred calculating the hash code
	 */
	public int getHashCode(Object x) throws HibernateException;

	/**
	 * Get a hash code, consistent with persistence "equality".  Again for most types the normal usage is to
	 * delegate to the value's {@link Object#hashCode hashCode}.
	 *
	 * @param x The value for which to retrieve a hash code
	 * @param factory The session factory
	 *
	 * @return The hash code
	 *
	 * @throws HibernateException A problem occurred calculating the hash code
	 */
	public int getHashCode(Object x, SessionFactoryImplementor factory) throws HibernateException;
	
	/**
	 * Perform a {@link java.util.Comparator} style comparison between values
	 *
	 * @param x The first value
	 * @param y The second value
	 *
	 * @return The comparison result.  See {@link java.util.Comparator#compare} for a discussion.
	 */
	public int compare(Object x, Object y);

	/**
	 * Should the parent be considered dirty, given both the old and current value?
	 * 
	 * @param old the old value
	 * @param current the current value
	 * @param session The session from which the request originated.
	 *
	 * @return true if the field is dirty
	 *
	 * @throws HibernateException A problem occurred performing the checking
	 */
	public boolean isDirty(Object old, Object current, SessionImplementor session) throws HibernateException;

	/**
	 * Should the parent be considered dirty, given both the old and current value?
	 *
	 * @param oldState the old value
	 * @param currentState the current value
	 * @param checkable An array of booleans indicating which columns making up the value are actually checkable
	 * @param session The session from which the request originated.
	 *
	 * @return true if the field is dirty
	 *
	 * @throws HibernateException A problem occurred performing the checking
	 */
	public boolean isDirty(Object oldState, Object currentState, boolean[] checkable, SessionImplementor session)
			throws HibernateException;

	/**
	 * Has the value been modified compared to the current database state?  The difference between this
	 * and the {@link #isDirty} methods is that here we need to account for "partially" built values.  This is really
	 * only an issue with association types.  For most type implementations it is enough to simply delegate to
	 * {@link #isDirty} here/
	 *
	 * @param dbState the database state, in a "hydrated" form, with identifiers unresolved
	 * @param currentState the current state of the object
	 * @param checkable which columns are actually updatable
	 * @param session The session from which the request originated.
	 *
	 * @return true if the field has been modified
	 *
	 * @throws HibernateException A problem occurred performing the checking
	 */
	public boolean isModified(Object dbState, Object currentState, boolean[] checkable, SessionImplementor session)
			throws HibernateException;

	/**
	 * Extract a value of the {@link #getReturnedClass() mapped class} from the JDBC result set. Implementors
	 * should handle possibility of null values.
	 *
	 * @param rs The result set from which to extract value.
	 * @param names the column names making up this type value (use to read from result set)
	 * @param session The originating session
	 * @param owner the parent entity
	 *
	 * @return The extracted value
	 *
	 * @throws HibernateException An error from Hibernate
	 * @throws SQLException An error from the JDBC driver
	 *
	 * @see Type#hydrate(ResultSet, String[], SessionImplementor, Object) alternative, 2-phase property initialization
	 */
	public Object nullSafeGet(ResultSet rs, String[] names, SessionImplementor session, Object owner)
	throws HibernateException, SQLException;

	/**
	 * Extract a value of the {@link #getReturnedClass() mapped class} from the JDBC result set. Implementors
	 * should handle possibility of null values.  This form might be called if the type is known to be a
	 * single-column type.
	 *
	 * @param rs The result set from which to extract value.
	 * @param name the column name making up this type value (use to read from result set)
	 * @param session The originating session
	 * @param owner the parent entity
	 *
	 * @return The extracted value
	 *
	 * @throws HibernateException An error from Hibernate
	 * @throws SQLException An error from the JDBC driver
	 */
	public Object nullSafeGet(ResultSet rs, String name, SessionImplementor session, Object owner)
	throws HibernateException, SQLException;

	/**
	 * Bind a value represented by an instance of the {@link #getReturnedClass() mapped class} to the JDBC prepared
	 * statement, ignoring some columns as dictated by the 'settable' parameter.  Implementors should handle the
	 * possibility of null values.  A multi-column type should bind parameters starting from <tt>index</tt>.
	 *
	 * @param st The JDBC prepared statement to which to bind
	 * @param value the object to write
	 * @param index starting parameter bind index
	 * @param settable an array indicating which columns to bind/ignore
	 * @param session The originating session
	 *
	 * @throws HibernateException An error from Hibernate
	 * @throws SQLException An error from the JDBC driver
	 */
	public void nullSafeSet(PreparedStatement st, Object value, int index, boolean[] settable, SessionImplementor session)
	throws HibernateException, SQLException;

	/**
	 * Bind a value represented by an instance of the {@link #getReturnedClass() mapped class} to the JDBC prepared
	 * statement.  Implementors should handle possibility of null values.  A multi-column type should bind parameters
	 * starting from <tt>index</tt>.
	 *
	 * @param st The JDBC prepared statement to which to bind
	 * @param value the object to write
	 * @param index starting parameter bind index
	 * @param session The originating session
	 *
	 * @throws HibernateException An error from Hibernate
	 * @throws SQLException An error from the JDBC driver
	 */
	public void nullSafeSet(PreparedStatement st, Object value, int index, SessionImplementor session)
	throws HibernateException, SQLException;

	/**
	 * Generate a representation of the value for logging purposes.
	 *
	 * @param value The value to be logged
	 * @param factory The session factory
	 *
	 * @return The loggable representation
	 *
	 * @throws HibernateException An error from Hibernate
	 */
	public String toLoggableString(Object value, SessionFactoryImplementor factory)
	throws HibernateException;

	/**
<<<<<<< HEAD
=======
	 * A representation of the value to be embedded in an XML element.
	 *
	 * @param node The XML node to which to write the value
	 * @param value The value to write
	 * @param factory The session factory
	 *
	 * @throws HibernateException An error from Hibernate
	 *
	 * @deprecated To be removed in 5.  Removed as part of removing the notion of DOM entity-mode.
	 * See Jira issue: <a href="https://hibernate.onjira.com/browse/HHH-7771">HHH-7771</a>
	 */
	@Deprecated
	public void setToXMLNode(Node node, Object value, SessionFactoryImplementor factory)
	throws HibernateException;

	/**
	 * Parse the XML representation of an instance.
	 *
	 * @param xml The XML node from which to read the value
	 * @param factory The session factory
	 *
	 * @return an instance of the {@link #getReturnedClass() mapped class}
	 *
	 * @throws HibernateException An error from Hibernate
	 *
	 * @deprecated To be removed in 5.  Removed as part of removing the notion of DOM entity-mode.
	 * See Jira issue: <a href="https://hibernate.onjira.com/browse/HHH-7771">HHH-7771</a>
	 */
	@Deprecated
	public Object fromXMLNode(Node xml, Mapping factory) throws HibernateException;

	/**
>>>>>>> 0a17d461
	 * Returns the abbreviated name of the type.
	 *
	 * @return String the Hibernate type name
	 */
	public String getName();

	/**
	 * Return a deep copy of the persistent state, stopping at entities and at collections.
	 *
	 * @param value The value to be copied
	 * @param factory The session factory
	 *
	 * @return The deep copy
	 *
	 * @throws HibernateException An error from Hibernate
	 */
	public Object deepCopy(Object value, SessionFactoryImplementor factory)
	throws HibernateException;

	/**
	 * Are objects of this type mutable. (With respect to the referencing object ...
	 * entities and collections are considered immutable because they manage their
	 * own internal state.)
	 *
	 * @return boolean
	 */
	public boolean isMutable();

	/**
	 * Return a disassembled representation of the object.  This is the value Hibernate will use in second level
	 * caching, so care should be taken to break values down to their simplest forms; for entities especially, this
	 * means breaking them down into their constituent parts.
	 *
	 * @param value the value to cache
	 * @param session the originating session
	 * @param owner optional parent entity object (needed for collections)
	 *
	 * @return the disassembled, deep cloned state
	 *
	 * @throws HibernateException An error from Hibernate
	 */
	public Serializable disassemble(Object value, SessionImplementor session, Object owner) throws HibernateException;

	/**
	 * Reconstruct the object from its disassembled state.  This method is the reciprocal of {@link #disassemble}
	 *
	 * @param cached the disassembled state from the cache
	 * @param session the originating session
	 * @param owner the parent entity object
	 *
	 * @return the (re)assembled object
	 *
	 * @throws HibernateException An error from Hibernate
	 */
	public Object assemble(Serializable cached, SessionImplementor session, Object owner)
	throws HibernateException;
	
	/**
	 * Called before assembling a query result set from the query cache, to allow batch fetching
	 * of entities missing from the second-level cache.
	 *
	 * @param cached The key
	 * @param session The originating session
	 */
	public void beforeAssemble(Serializable cached, SessionImplementor session);

	/**
	 * Extract a value from the JDBC result set.  This is useful for 2-phase property initialization - the second
	 * phase is a call to {@link #resolve}
	 * This hydrated value will be either:<ul>
	 *     <li>in the case of an entity or collection type, the key</li>
	 *     <li>otherwise, the value itself</li>
	 * </ul>
	 * 
	 * @param rs The JDBC result set
	 * @param names the column names making up this type value (use to read from result set)
	 * @param session The originating session
	 * @param owner the parent entity
	 *
	 * @return An entity or collection key, or an actual value.
	 *
	 * @throws HibernateException An error from Hibernate
	 * @throws SQLException An error from the JDBC driver
	 *
	 * @see #resolve
	 */
	public Object hydrate(ResultSet rs, String[] names, SessionImplementor session, Object owner)
	throws HibernateException, SQLException;

	/**
	 * The second phase of 2-phase loading.  Only really pertinent for entities and collections.  Here we resolve the
	 * identifier to an entity or collection instance
	 * 
	 * @param value an identifier or value returned by <tt>hydrate()</tt>
	 * @param owner the parent entity
	 * @param session the session
	 * 
	 * @return the given value, or the value associated with the identifier
	 *
	 * @throws HibernateException An error from Hibernate
	 *
	 * @see #hydrate
	 */
	public Object resolve(Object value, SessionImplementor session, Object owner)
	throws HibernateException;
	
	/**
	 * Given a hydrated, but unresolved value, return a value that may be used to reconstruct property-ref
	 * associations.
	 *
	 * @param value The unresolved, hydrated value
	 * @param session THe originating session
	 * @param owner The value owner
	 *
	 * @return The semi-resolved value
	 *
	 * @throws HibernateException An error from Hibernate
	 */
	public Object semiResolve(Object value, SessionImplementor session, Object owner)
	throws HibernateException;
	
	/**
	 * As part of 2-phase loading, when we perform resolving what is the resolved type for this type?  Generally
	 * speaking the type and its semi-resolved type will be the same.  The main deviation from this is in the
	 * case of an entity where the type would be the entity type and semi-resolved type would be its identifier type
	 *
	 * @param factory The session factory
	 *
	 * @return The semi-resolved type
	 */
	public Type getSemiResolvedType(SessionFactoryImplementor factory);

	/**
	 * During merge, replace the existing (target) value in the entity we are merging to
	 * with a new (original) value from the detached entity we are merging. For immutable
	 * objects, or null values, it is safe to simply return the first parameter. For
	 * mutable objects, it is safe to return a copy of the first parameter. For objects
	 * with component values, it might make sense to recursively replace component values.
	 *
	 * @param original the value from the detached entity being merged
	 * @param target the value in the managed entity
	 * @param session The originating session
	 * @param owner The owner of the value
	 * @param copyCache The cache of already copied/replaced values
	 *
	 * @return the value to be merged
	 *
	 * @throws HibernateException An error from Hibernate
	 */
	public Object replace(
			Object original, 
			Object target, 
			SessionImplementor session, 
			Object owner, 
			Map copyCache) throws HibernateException;
	
	/**
	 * During merge, replace the existing (target) value in the entity we are merging to
	 * with a new (original) value from the detached entity we are merging. For immutable
	 * objects, or null values, it is safe to simply return the first parameter. For
	 * mutable objects, it is safe to return a copy of the first parameter. For objects
	 * with component values, it might make sense to recursively replace component values.
	 *
	 * @param original the value from the detached entity being merged
	 * @param target the value in the managed entity
	 * @param session The originating session
	 * @param owner The owner of the value
	 * @param copyCache The cache of already copied/replaced values
	 * @param foreignKeyDirection For associations, which direction does the foreign key point?
	 *
	 * @return the value to be merged
	 *
	 * @throws HibernateException An error from Hibernate
	 */
	public Object replace(
			Object original, 
			Object target, 
			SessionImplementor session, 
			Object owner, 
			Map copyCache, 
			ForeignKeyDirection foreignKeyDirection) throws HibernateException;
	
	/**
	 * Given an instance of the type, return an array of boolean, indicating
	 * which mapped columns would be null.
	 * 
	 * @param value an instance of the type
	 * @param mapping The mapping abstraction
	 *
	 * @return array indicating column nullness for a value instance
	 */
	public boolean[] toColumnNullness(Object value, Mapping mapping);
	
}<|MERGE_RESOLUTION|>--- conflicted
+++ resolved
@@ -29,8 +29,6 @@
 import java.sql.SQLException;
 import java.util.Map;
 
-import org.dom4j.Node;
-
 import org.hibernate.HibernateException;
 import org.hibernate.MappingException;
 import org.hibernate.engine.spi.Mapping;
@@ -390,41 +388,6 @@
 	throws HibernateException;
 
 	/**
-<<<<<<< HEAD
-=======
-	 * A representation of the value to be embedded in an XML element.
-	 *
-	 * @param node The XML node to which to write the value
-	 * @param value The value to write
-	 * @param factory The session factory
-	 *
-	 * @throws HibernateException An error from Hibernate
-	 *
-	 * @deprecated To be removed in 5.  Removed as part of removing the notion of DOM entity-mode.
-	 * See Jira issue: <a href="https://hibernate.onjira.com/browse/HHH-7771">HHH-7771</a>
-	 */
-	@Deprecated
-	public void setToXMLNode(Node node, Object value, SessionFactoryImplementor factory)
-	throws HibernateException;
-
-	/**
-	 * Parse the XML representation of an instance.
-	 *
-	 * @param xml The XML node from which to read the value
-	 * @param factory The session factory
-	 *
-	 * @return an instance of the {@link #getReturnedClass() mapped class}
-	 *
-	 * @throws HibernateException An error from Hibernate
-	 *
-	 * @deprecated To be removed in 5.  Removed as part of removing the notion of DOM entity-mode.
-	 * See Jira issue: <a href="https://hibernate.onjira.com/browse/HHH-7771">HHH-7771</a>
-	 */
-	@Deprecated
-	public Object fromXMLNode(Node xml, Mapping factory) throws HibernateException;
-
-	/**
->>>>>>> 0a17d461
 	 * Returns the abbreviated name of the type.
 	 *
 	 * @return String the Hibernate type name
