--- conflicted
+++ resolved
@@ -53,11 +53,7 @@
 import org.hibernate.type.descriptor.sql.SqlTypeDescriptor;
 import org.hibernate.type.descriptor.sql.SqlTypeDescriptorIndicators;
 import org.hibernate.type.descriptor.sql.spi.SqlTypeDescriptorRegistry;
-<<<<<<< HEAD
 import org.hibernate.type.internal.StandardBasicTypeImpl;
-import org.hibernate.type.internal.TypeConfigurationRegistry;
-=======
->>>>>>> b3ab4c22
 
 import java.sql.Time;
 import java.sql.Timestamp;
@@ -107,16 +103,8 @@
 		this.javaTypeDescriptorRegistry = new JavaTypeDescriptorRegistry( this );
 		this.sqlTypeDescriptorRegistry = new SqlTypeDescriptorRegistry( this );
 
-<<<<<<< HEAD
 		this.basicTypeRegistry = new BasicTypeRegistry( this );
 		StandardBasicTypes.prime( this );
-
-		TypeConfigurationRegistry.INSTANCE.registerTypeConfiguration( this );
-=======
-		this.basicTypeRegistry = new BasicTypeRegistry();
-		this.typeFactory = new TypeFactory( this );
-		this.typeResolver = new TypeResolver( this, typeFactory );
->>>>>>> b3ab4c22
 	}
 
 	public String getUuid() {
@@ -446,19 +434,6 @@
 		}
 	}
 
-<<<<<<< HEAD
-
-	// ~~~~~~~~~~~~~~~~~~~~~~~~~~~~~~~~~~~~~~~~~~~~~~~~~~~~~~~~~~~~~~~~~~~~~~~~
-	// Custom serialization hook
-
-	private Object readResolve() throws InvalidObjectException {
-		log.trace( "Resolving serialized TypeConfiguration - readResolve" );
-		return TypeConfigurationRegistry.INSTANCE.findTypeConfiguration( getUuid() );
-	}
-
-
-
-
 
 	// ~~~~~~~~~~~~~~~~~~~~~~~~~~~~~~~~~~~~~~~~~~~~~~~~~~~~~~~~~~~~~~~~~~~~~~~~
 
@@ -667,6 +642,4 @@
 		return matchesJavaType( type, Duration.class );
 	}
 
-=======
->>>>>>> b3ab4c22
 }