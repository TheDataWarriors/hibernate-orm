--- conflicted
+++ resolved
@@ -41,63 +41,12 @@
 	
 	private static final long serialVersionUID = 1L;
 
-<<<<<<< HEAD
-	public Object get(ResultSet rs, String name) throws SQLException {
-		Blob blob = rs.getBlob( name );
-		if ( rs.wasNull() ) return null;
-		int length = (int) blob.length();
-		byte[] primaryResult = blob.getBytes( 1, length );
-		return fromBytes( primaryResult );
-	}
-
-	private static byte[] toBytes(Object object) throws SerializationException {
-		return SerializationHelper.serialize( (Serializable) object );
-	}
-
-	private Object fromBytes(byte[] bytes) throws SerializationException {
-		return SerializationHelper.deserialize( bytes, getReturnedClass().getClassLoader() );
-	}
-
-	public void set(PreparedStatement st, Object value, int index, SessionImplementor session) throws SQLException {
-		if ( value != null ) {
-			byte[] toSet;
-			toSet = toBytes( value );
-			if ( session.getFactory().getDialect().useInputStreamToInsertBlob() ) {
-				st.setBinaryStream( index, new ByteArrayInputStream( toSet ), toSet.length );
-			}
-			else {
-				st.setBlob( index, Hibernate.getLobCreator( session ).createBlob( toSet ) );
-			}
-		}
-		else {
-			st.setNull( index, sqlTypes( null )[0] );
-		}
-	}
-
-	public String toLoggableString(Object value, SessionFactoryImplementor factory) throws HibernateException {
-		return type.toLoggableString( value, factory );
-	}
-
-	public Object deepCopy(Object value, SessionFactoryImplementor factory)
-			throws HibernateException {
-		return type.deepCopy( value, null );
-	}
-
-	public boolean isMutable() {
-		return type.isMutable();
-	}
-
-	public Object replace(Object original, Object target, SessionImplementor session, Object owner, Map copyCache)
-			throws HibernateException {
-		return type.replace( original, target, session, owner, copyCache );
-=======
 	/**
 	 * @param sqlTypeDescriptor
 	 * @param javaTypeDescriptor
 	 */
 	public SerializableToBlobType() {
 		super( BlobTypeDescriptor.DEFAULT, new SerializableTypeDescriptor( Serializable.class ) );
->>>>>>> b0fa122c
 	}
 
 	/**
