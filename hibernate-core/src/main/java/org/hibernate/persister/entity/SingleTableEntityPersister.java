/*
 * Hibernate, Relational Persistence for Idiomatic Java
 *
 * Copyright (c) 2008, Red Hat Middleware LLC or third-party contributors as
 * indicated by the @author tags or express copyright attribution
 * statements applied by the authors.  All third-party contributions are
 * distributed under license by Red Hat Middleware LLC.
 *
 * This copyrighted material is made available to anyone wishing to use, modify,
 * copy, or redistribute it subject to the terms and conditions of the GNU
 * Lesser General Public License, as published by the Free Software Foundation.
 *
 * This program is distributed in the hope that it will be useful,
 * but WITHOUT ANY WARRANTY; without even the implied warranty of MERCHANTABILITY
 * or FITNESS FOR A PARTICULAR PURPOSE.  See the GNU Lesser General Public License
 * for more details.
 *
 * You should have received a copy of the GNU Lesser General Public License
 * along with this distribution; if not, write to:
 * Free Software Foundation, Inc.
 * 51 Franklin Street, Fifth Floor
 * Boston, MA  02110-1301  USA
 *
 */
package org.hibernate.persister.entity;

import java.io.Serializable;
import java.util.ArrayList;
import java.util.HashMap;
import java.util.HashSet;
import java.util.Iterator;
import java.util.List;
import java.util.Map;

import org.hibernate.HibernateException;
import org.hibernate.MappingException;
import org.hibernate.cache.spi.access.EntityRegionAccessStrategy;
import org.hibernate.cache.spi.access.NaturalIdRegionAccessStrategy;
import org.hibernate.engine.FetchStyle;
import org.hibernate.engine.spi.ExecuteUpdateResultCheckStyle;
import org.hibernate.engine.spi.Mapping;
import org.hibernate.engine.spi.SessionFactoryImplementor;
import org.hibernate.internal.DynamicFilterAliasGenerator;
import org.hibernate.internal.FilterAliasGenerator;
import org.hibernate.internal.util.MarkerObject;
import org.hibernate.internal.util.StringHelper;
import org.hibernate.internal.util.collections.ArrayHelper;
import org.hibernate.mapping.Column;
import org.hibernate.mapping.Formula;
import org.hibernate.mapping.Join;
import org.hibernate.mapping.PersistentClass;
import org.hibernate.mapping.Property;
import org.hibernate.mapping.Selectable;
import org.hibernate.mapping.Subclass;
import org.hibernate.mapping.Table;
import org.hibernate.mapping.Value;
import org.hibernate.metamodel.spi.binding.AttributeBinding;
import org.hibernate.metamodel.spi.binding.EntityBinding;
import org.hibernate.metamodel.spi.binding.EntityDiscriminator;
import org.hibernate.metamodel.spi.binding.RelationalValueBinding;
import org.hibernate.metamodel.spi.binding.SecondaryTable;
import org.hibernate.metamodel.spi.binding.SingularAttributeBinding;
import org.hibernate.metamodel.spi.relational.DerivedValue;
import org.hibernate.metamodel.spi.relational.TableSpecification;
import org.hibernate.sql.InFragment;
import org.hibernate.sql.Insert;
import org.hibernate.sql.SelectFragment;
import org.hibernate.type.AssociationType;
import org.hibernate.type.DiscriminatorType;
import org.hibernate.type.Type;

/**
 * The default implementation of the <tt>EntityPersister</tt> interface.
 * Implements the "table-per-class-hierarchy" or "roll-up" mapping strategy
 * for an entity class and its inheritance hierarchy.  This is implemented
 * as a single table holding all classes in the hierarchy with a discriminator
 * column used to determine which concrete class is referenced.
 *
 * @author Gavin King
 */
public class SingleTableEntityPersister extends AbstractEntityPersister {

	// the class hierarchy structure
	private final int joinSpan;
	private final String[] qualifiedTableNames;
	private final boolean[] isInverseTable;
	private final boolean[] isNullableTable;
	private final String[][] keyColumnNames;
	private final boolean[] cascadeDeleteEnabled;
	private final boolean hasSequentialSelects;
	
	private final String[] spaces;

	private final String[] subclassClosure;

	private final String[] subclassTableNameClosure;
	private final boolean[] subclassTableIsLazyClosure;
	private final boolean[] isInverseSubclassTable;
	private final boolean[] isNullableSubclassTable;
	private final boolean[] subclassTableSequentialSelect;
	private final String[][] subclassTableKeyColumnClosure;
	private final boolean[] isClassOrSuperclassTable;

	// properties of this class, including inherited properties
	private final int[] propertyTableNumbers;

	// the closure of all columns used by the entire hierarchy including
	// subclasses and superclasses of this class
	private final int[] subclassPropertyTableNumberClosure;

	private final int[] subclassColumnTableNumberClosure;
	private final int[] subclassFormulaTableNumberClosure;

	// discriminator column
	private final Map subclassesByDiscriminatorValue = new HashMap();
	private final boolean forceDiscriminator;
	private final String discriminatorColumnName;
	private final String discriminatorColumnReaders;
	private final String discriminatorColumnReaderTemplate;
	private final String discriminatorFormula;
	private final String discriminatorFormulaTemplate;
	private final String discriminatorAlias;
	private final Type discriminatorType;
	private final Object discriminatorValue;
	private final String discriminatorSQLValue;
	private final boolean discriminatorInsertable;

	private final String[] constraintOrderedTableNames;
	private final String[][] constraintOrderedKeyColumnNames;

	//private final Map propertyTableNumbersByName = new HashMap();
	private final Map<String, Integer> propertyTableNumbersByNameAndSubclass = new HashMap<String, Integer>();
	
	private final Map<String, String> sequentialSelectStringsByEntityName = new HashMap<String, String>();

	private static final Object NULL_DISCRIMINATOR = new MarkerObject("<null discriminator>");
	private static final Object NOT_NULL_DISCRIMINATOR = new MarkerObject("<not null discriminator>");

	//INITIALIZATION:
	@SuppressWarnings( {"UnusedDeclaration"})
	public SingleTableEntityPersister(
			final PersistentClass persistentClass, 
			final EntityRegionAccessStrategy cacheAccessStrategy,
			final NaturalIdRegionAccessStrategy naturalIdRegionAccessStrategy,
			final SessionFactoryImplementor factory,
			final Mapping mapping) throws HibernateException {

		super( persistentClass, cacheAccessStrategy, naturalIdRegionAccessStrategy, factory );

		// CLASS + TABLE

		joinSpan = persistentClass.getJoinClosureSpan()+1;
		qualifiedTableNames = new String[joinSpan];
		isInverseTable = new boolean[joinSpan];
		isNullableTable = new boolean[joinSpan];
		keyColumnNames = new String[joinSpan][];
		final Table table = persistentClass.getRootTable();
		qualifiedTableNames[0] = table.getQualifiedName( 
				factory.getDialect(), 
				factory.getSettings().getDefaultCatalogName(), 
				factory.getSettings().getDefaultSchemaName() 
		);
		isInverseTable[0] = false;
		isNullableTable[0] = false;
		keyColumnNames[0] = getIdentifierColumnNames();
		cascadeDeleteEnabled = new boolean[joinSpan];

		// Custom sql
		customSQLInsert = new String[joinSpan];
		customSQLUpdate = new String[joinSpan];
		customSQLDelete = new String[joinSpan];
		insertCallable = new boolean[joinSpan];
		updateCallable = new boolean[joinSpan];
		deleteCallable = new boolean[joinSpan];
		insertResultCheckStyles = new ExecuteUpdateResultCheckStyle[joinSpan];
		updateResultCheckStyles = new ExecuteUpdateResultCheckStyle[joinSpan];
		deleteResultCheckStyles = new ExecuteUpdateResultCheckStyle[joinSpan];

		customSQLInsert[0] = persistentClass.getCustomSQLInsert();
		insertCallable[0] = customSQLInsert[0] != null && persistentClass.isCustomInsertCallable();
		insertResultCheckStyles[0] = persistentClass.getCustomSQLInsertCheckStyle() == null
									  ? ExecuteUpdateResultCheckStyle.determineDefault( customSQLInsert[0], insertCallable[0] )
									  : persistentClass.getCustomSQLInsertCheckStyle();
		customSQLUpdate[0] = persistentClass.getCustomSQLUpdate();
		updateCallable[0] = customSQLUpdate[0] != null && persistentClass.isCustomUpdateCallable();
		updateResultCheckStyles[0] = persistentClass.getCustomSQLUpdateCheckStyle() == null
									  ? ExecuteUpdateResultCheckStyle.determineDefault( customSQLUpdate[0], updateCallable[0] )
									  : persistentClass.getCustomSQLUpdateCheckStyle();
		customSQLDelete[0] = persistentClass.getCustomSQLDelete();
		deleteCallable[0] = customSQLDelete[0] != null && persistentClass.isCustomDeleteCallable();
		deleteResultCheckStyles[0] = persistentClass.getCustomSQLDeleteCheckStyle() == null
									  ? ExecuteUpdateResultCheckStyle.determineDefault( customSQLDelete[0], deleteCallable[0] )
									  : persistentClass.getCustomSQLDeleteCheckStyle();

		// JOINS

		Iterator joinIter = persistentClass.getJoinClosureIterator();
		int j = 1;
		while ( joinIter.hasNext() ) {
			Join join = (Join) joinIter.next();
			qualifiedTableNames[j] = join.getTable().getQualifiedName( 
					factory.getDialect(), 
					factory.getSettings().getDefaultCatalogName(), 
					factory.getSettings().getDefaultSchemaName() 
			);
			isInverseTable[j] = join.isInverse();
			isNullableTable[j] = join.isOptional();
			cascadeDeleteEnabled[j] = join.getKey().isCascadeDeleteEnabled() && 
				factory.getDialect().supportsCascadeDelete();

			customSQLInsert[j] = join.getCustomSQLInsert();
			insertCallable[j] = customSQLInsert[j] != null && join.isCustomInsertCallable();
			insertResultCheckStyles[j] = join.getCustomSQLInsertCheckStyle() == null
			                              ? ExecuteUpdateResultCheckStyle.determineDefault( customSQLInsert[j], insertCallable[j] )
		                                  : join.getCustomSQLInsertCheckStyle();
			customSQLUpdate[j] = join.getCustomSQLUpdate();
			updateCallable[j] = customSQLUpdate[j] != null && join.isCustomUpdateCallable();
			updateResultCheckStyles[j] = join.getCustomSQLUpdateCheckStyle() == null
			                              ? ExecuteUpdateResultCheckStyle.determineDefault( customSQLUpdate[j], updateCallable[j] )
		                                  : join.getCustomSQLUpdateCheckStyle();
			customSQLDelete[j] = join.getCustomSQLDelete();
			deleteCallable[j] = customSQLDelete[j] != null && join.isCustomDeleteCallable();
			deleteResultCheckStyles[j] = join.getCustomSQLDeleteCheckStyle() == null
			                              ? ExecuteUpdateResultCheckStyle.determineDefault( customSQLDelete[j], deleteCallable[j] )
		                                  : join.getCustomSQLDeleteCheckStyle();

			Iterator iter = join.getKey().getColumnIterator();
			keyColumnNames[j] = new String[ join.getKey().getColumnSpan() ];
			int i = 0;
			while ( iter.hasNext() ) {
				Column col = (Column) iter.next();
				keyColumnNames[j][i++] = col.getQuotedName( factory.getDialect() );
			}

			j++;
		}

		constraintOrderedTableNames = new String[qualifiedTableNames.length];
		constraintOrderedKeyColumnNames = new String[qualifiedTableNames.length][];
		for ( int i = qualifiedTableNames.length - 1, position = 0; i >= 0; i--, position++ ) {
			constraintOrderedTableNames[position] = qualifiedTableNames[i];
			constraintOrderedKeyColumnNames[position] = keyColumnNames[i];
		}

		spaces = ArrayHelper.join(
				qualifiedTableNames, 
				ArrayHelper.toStringArray( persistentClass.getSynchronizedTables() )
		);
		
		final boolean lazyAvailable = isInstrumented();

		boolean hasDeferred = false;
		ArrayList subclassTables = new ArrayList();
		ArrayList joinKeyColumns = new ArrayList();
		ArrayList<Boolean> isConcretes = new ArrayList<Boolean>();
		ArrayList<Boolean> isDeferreds = new ArrayList<Boolean>();
		ArrayList<Boolean> isInverses = new ArrayList<Boolean>();
		ArrayList<Boolean> isNullables = new ArrayList<Boolean>();
		ArrayList<Boolean> isLazies = new ArrayList<Boolean>();
		subclassTables.add( qualifiedTableNames[0] );
		joinKeyColumns.add( getIdentifierColumnNames() );
		isConcretes.add(Boolean.TRUE);
		isDeferreds.add(Boolean.FALSE);
		isInverses.add(Boolean.FALSE);
		isNullables.add(Boolean.FALSE);
		isLazies.add(Boolean.FALSE);
		joinIter = persistentClass.getSubclassJoinClosureIterator();
		while ( joinIter.hasNext() ) {
			Join join = (Join) joinIter.next();
			isConcretes.add( persistentClass.isClassOrSuperclassJoin(join) );
			isDeferreds.add( join.isSequentialSelect() );
			isInverses.add( join.isInverse() );
			isNullables.add( join.isOptional() );
			isLazies.add( lazyAvailable && join.isLazy() );
			if ( join.isSequentialSelect() && !persistentClass.isClassOrSuperclassJoin( join ) ) {
				hasDeferred = true;
			}
			subclassTables.add( join.getTable().getQualifiedName( 
					factory.getDialect(), 
					factory.getSettings().getDefaultCatalogName(), 
					factory.getSettings().getDefaultSchemaName() 
			) );
			Iterator iter = join.getKey().getColumnIterator();
			String[] keyCols = new String[ join.getKey().getColumnSpan() ];
			int i = 0;
			while ( iter.hasNext() ) {
				Column col = (Column) iter.next();
				keyCols[i++] = col.getQuotedName( factory.getDialect() );
			}
			joinKeyColumns.add(keyCols);
		}
		
		subclassTableSequentialSelect = ArrayHelper.toBooleanArray(isDeferreds);
		subclassTableNameClosure = ArrayHelper.toStringArray(subclassTables);
		subclassTableIsLazyClosure = ArrayHelper.toBooleanArray(isLazies);
		subclassTableKeyColumnClosure = ArrayHelper.to2DStringArray( joinKeyColumns );
		isClassOrSuperclassTable = ArrayHelper.toBooleanArray(isConcretes);
		isInverseSubclassTable = ArrayHelper.toBooleanArray(isInverses);
		isNullableSubclassTable = ArrayHelper.toBooleanArray(isNullables);
		hasSequentialSelects = hasDeferred;

		// DISCRIMINATOR

		if ( persistentClass.isPolymorphic() ) {
			Value discrimValue = persistentClass.getDiscriminator();
			if (discrimValue==null) {
				throw new MappingException("discriminator mapping required for single table polymorphic persistence");
			}
			forceDiscriminator = persistentClass.isForceDiscriminator();
			Selectable selectable = (Selectable) discrimValue.getColumnIterator().next();
			if ( discrimValue.hasFormula() ) {
				Formula formula = (Formula) selectable;
				discriminatorFormula = formula.getFormula();
				discriminatorFormulaTemplate = formula.getTemplate( factory.getDialect(), factory.getSqlFunctionRegistry() );
				discriminatorColumnName = null;
				discriminatorColumnReaders = null;
				discriminatorColumnReaderTemplate = null;
				discriminatorAlias = "clazz_";
			}
			else {
				Column column = (Column) selectable;
				discriminatorColumnName = column.getQuotedName( factory.getDialect() );
				discriminatorColumnReaders = column.getReadExpr( factory.getDialect() );
				discriminatorColumnReaderTemplate = column.getTemplate( factory.getDialect(), factory.getSqlFunctionRegistry() );
				discriminatorAlias = column.getAlias( factory.getDialect(), persistentClass.getRootTable() );
				discriminatorFormula = null;
				discriminatorFormulaTemplate = null;
			}
			discriminatorType = persistentClass.getDiscriminator().getType();
			if ( persistentClass.isDiscriminatorValueNull() ) {
				discriminatorValue = NULL_DISCRIMINATOR;
				discriminatorSQLValue = InFragment.NULL;
				discriminatorInsertable = false;
			}
			else if ( persistentClass.isDiscriminatorValueNotNull() ) {
				discriminatorValue = NOT_NULL_DISCRIMINATOR;
				discriminatorSQLValue = InFragment.NOT_NULL;
				discriminatorInsertable = false;
			}
			else {
				discriminatorInsertable = persistentClass.isDiscriminatorInsertable() && !discrimValue.hasFormula();
				try {
					DiscriminatorType dtype = (DiscriminatorType) discriminatorType;
					discriminatorValue = dtype.stringToObject( persistentClass.getDiscriminatorValue() );
					discriminatorSQLValue = dtype.objectToSQLString( discriminatorValue, factory.getDialect() );
				}
				catch (ClassCastException cce) {
					throw new MappingException("Illegal discriminator type: " + discriminatorType.getName() );
				}
				catch (Exception e) {
					throw new MappingException("Could not format discriminator value to SQL string", e);
				}
			}
		}
		else {
			forceDiscriminator = false;
			discriminatorInsertable = false;
			discriminatorColumnName = null;
			discriminatorColumnReaders = null;
			discriminatorColumnReaderTemplate = null;
			discriminatorAlias = null;
			discriminatorType = null;
			discriminatorValue = null;
			discriminatorSQLValue = null;
			discriminatorFormula = null;
			discriminatorFormulaTemplate = null;
		}

		// PROPERTIES

		propertyTableNumbers = new int[ getPropertySpan() ];
		Iterator iter = persistentClass.getPropertyClosureIterator();
		int i=0;
		while( iter.hasNext() ) {
			Property prop = (Property) iter.next();
			propertyTableNumbers[i++] = persistentClass.getJoinNumber(prop);

		}

		//TODO: code duplication with JoinedSubclassEntityPersister
		
		ArrayList columnJoinNumbers = new ArrayList();
		ArrayList formulaJoinedNumbers = new ArrayList();
		ArrayList propertyJoinNumbers = new ArrayList();
		
		iter = persistentClass.getSubclassPropertyClosureIterator();
		while ( iter.hasNext() ) {
			Property prop = (Property) iter.next();
			Integer join = persistentClass.getJoinNumber(prop);
			propertyJoinNumbers.add(join);

			//propertyTableNumbersByName.put( prop.getName(), join );
			propertyTableNumbersByNameAndSubclass.put( 
					prop.getPersistentClass().getEntityName() + '.' + prop.getName(), 
					join 
			);

			Iterator citer = prop.getColumnIterator();
			while ( citer.hasNext() ) {
				Selectable thing = (Selectable) citer.next();
				if ( thing.isFormula() ) {
					formulaJoinedNumbers.add(join);
				}
				else {
					columnJoinNumbers.add(join);
				}
			}
		}
		subclassColumnTableNumberClosure = ArrayHelper.toIntArray(columnJoinNumbers);
		subclassFormulaTableNumberClosure = ArrayHelper.toIntArray(formulaJoinedNumbers);
		subclassPropertyTableNumberClosure = ArrayHelper.toIntArray(propertyJoinNumbers);

		int subclassSpan = persistentClass.getSubclassSpan() + 1;
		subclassClosure = new String[subclassSpan];
		subclassClosure[0] = getEntityName();
		if ( persistentClass.isPolymorphic() ) {
			addSubclassByDiscriminatorValue( discriminatorValue, getEntityName() );
		}

		// SUBCLASSES
		if ( persistentClass.isPolymorphic() ) {
			iter = persistentClass.getSubclassIterator();
			int k=1;
			while ( iter.hasNext() ) {
				Subclass sc = (Subclass) iter.next();
				subclassClosure[k++] = sc.getEntityName();
				if ( sc.isDiscriminatorValueNull() ) {
					addSubclassByDiscriminatorValue( NULL_DISCRIMINATOR, sc.getEntityName() );
				}
				else if ( sc.isDiscriminatorValueNotNull() ) {
					addSubclassByDiscriminatorValue( NOT_NULL_DISCRIMINATOR, sc.getEntityName() );
				}
				else {
					try {
						DiscriminatorType dtype = (DiscriminatorType) discriminatorType;
						addSubclassByDiscriminatorValue(
							dtype.stringToObject( sc.getDiscriminatorValue() ),
							sc.getEntityName()
						);
					}
					catch (ClassCastException cce) {
						throw new MappingException("Illegal discriminator type: " + discriminatorType.getName() );
					}
					catch (Exception e) {
						throw new MappingException("Error parsing discriminator value", e);
					}
				}
			}
		}

		initLockers();

		initSubclassPropertyAliasesMap(persistentClass);
		
		postConstruct(mapping);

	}
<<<<<<< HEAD
	@SuppressWarnings( {"UnusedDeclaration"})
=======

	private void addSubclassByDiscriminatorValue(Object discriminatorValue, String entityName) {
		String mappedEntityName = (String) subclassesByDiscriminatorValue.put( discriminatorValue, entityName );
		if ( mappedEntityName != null ) {
			throw new MappingException(
					"Entities [" + entityName + "] and [" + mappedEntityName
							+ "] are mapped with the same discriminator value '" + discriminatorValue + "'."
			);
		}
	}

>>>>>>> 1337d36a
	public SingleTableEntityPersister(
			final EntityBinding entityBinding,
			final EntityRegionAccessStrategy cacheAccessStrategy,
			final NaturalIdRegionAccessStrategy naturalIdRegionAccessStrategy,
			final SessionFactoryImplementor factory,
			final Mapping mapping) throws HibernateException {

		super( entityBinding, cacheAccessStrategy, naturalIdRegionAccessStrategy, factory );

		// CLASS + TABLE

		joinSpan = entityBinding.getSecondaryTableClosureSpan() + 1;
		qualifiedTableNames = new String[joinSpan];
		isInverseTable = new boolean[joinSpan];
		isNullableTable = new boolean[joinSpan];
		keyColumnNames = new String[joinSpan][];

		final TableSpecification table = entityBinding.getPrimaryTable();
		qualifiedTableNames[0] = table.getQualifiedName( factory.getDialect() );
		isInverseTable[0] = false;
		isNullableTable[0] = false;
		keyColumnNames[0] = getIdentifierColumnNames();
		cascadeDeleteEnabled = new boolean[joinSpan];

		// Custom sql
		customSQLInsert = new String[joinSpan];
		customSQLUpdate = new String[joinSpan];
		customSQLDelete = new String[joinSpan];
		insertCallable = new boolean[joinSpan];
		updateCallable = new boolean[joinSpan];
		deleteCallable = new boolean[joinSpan];
		insertResultCheckStyles = new ExecuteUpdateResultCheckStyle[joinSpan];
		updateResultCheckStyles = new ExecuteUpdateResultCheckStyle[joinSpan];
		deleteResultCheckStyles = new ExecuteUpdateResultCheckStyle[joinSpan];

		initializeCustomSql( entityBinding.getCustomInsert(), 0, customSQLInsert, insertCallable, insertResultCheckStyles );
		initializeCustomSql( entityBinding.getCustomUpdate(), 0, customSQLUpdate, updateCallable, updateResultCheckStyles );
		initializeCustomSql( entityBinding.getCustomDelete(), 0, customSQLDelete, deleteCallable, deleteResultCheckStyles );

		// JOINS

		int j = 1;
		for ( SecondaryTable join : entityBinding.getSecondaryTableClosure() ) {
			qualifiedTableNames[j] = join.getSecondaryTableReference().getQualifiedName( factory.getDialect() );
			isInverseTable[j] = join.isInverse();
			isNullableTable[j] = join.isOptional();
			cascadeDeleteEnabled[j] = join.isCascadeDeleteEnabled() &&
					factory.getDialect().supportsCascadeDelete();

			initializeCustomSql( entityBinding.getCustomInsert(), j, customSQLInsert, insertCallable, insertResultCheckStyles );
			initializeCustomSql( entityBinding.getCustomUpdate(), j, customSQLUpdate, updateCallable, updateResultCheckStyles );
			initializeCustomSql( entityBinding.getCustomDelete(), j, customSQLDelete, deleteCallable, deleteResultCheckStyles );

			final List<org.hibernate.metamodel.spi.relational.Column> joinColumns = join.getForeignKeyReference().getSourceColumns();
			keyColumnNames[j] = new String[ joinColumns.size() ];
			int i = 0;
			for ( org.hibernate.metamodel.spi.relational.Column joinColumn : joinColumns ) {
				keyColumnNames[j][i++] = joinColumn.getColumnName().getText( factory.getDialect() );
			}
			j++;
		}

		constraintOrderedTableNames = new String[qualifiedTableNames.length];
		constraintOrderedKeyColumnNames = new String[qualifiedTableNames.length][];
		for ( int i = qualifiedTableNames.length - 1, position = 0; i >= 0; i--, position++ ) {
			constraintOrderedTableNames[position] = qualifiedTableNames[i];
			constraintOrderedKeyColumnNames[position] = keyColumnNames[i];
		}

		spaces = ArrayHelper.join(
				qualifiedTableNames,
				entityBinding.getSynchronizedTableNames()
		);

		final boolean lazyAvailable = isInstrumented();

		boolean hasDeferred = false;
		ArrayList subclassTables = new ArrayList();
		ArrayList joinKeyColumns = new ArrayList();
		ArrayList<Boolean> isConcretes = new ArrayList<Boolean>();
		ArrayList<Boolean> isDeferreds = new ArrayList<Boolean>();
		ArrayList<Boolean> isInverses = new ArrayList<Boolean>();
		ArrayList<Boolean> isNullables = new ArrayList<Boolean>();
		ArrayList<Boolean> isLazies = new ArrayList<Boolean>();
		subclassTables.add( qualifiedTableNames[0] );
		joinKeyColumns.add( getIdentifierColumnNames() );
		isConcretes.add(Boolean.TRUE);
		isDeferreds.add(Boolean.FALSE);
		isInverses.add(Boolean.FALSE);
		isNullables.add(Boolean.FALSE);
		isLazies.add(Boolean.FALSE);

		for ( SecondaryTable join : entityBinding.getEntitiesSecondaryTableClosure() ) {
			final boolean isConcrete = entityBinding.isClassOrSuperclassSecondaryTable( join );
			isConcretes.add( isConcrete );
			boolean isDeferred = join.getFetchStyle() != FetchStyle.JOIN;
			isDeferreds.add( isDeferred );
			isInverses.add( join.isInverse() );
			isNullables.add( join.isOptional() );
			isLazies.add( lazyAvailable && join.isLazy() );
			if ( isDeferred && !isConcrete ) {
				hasDeferred = true;
			}
			subclassTables.add( join.getSecondaryTableReference().getQualifiedName( factory.getDialect() ) );
			final List<org.hibernate.metamodel.spi.relational.Column> joinColumns = join.getForeignKeyReference().getSourceColumns();
			String[] keyCols = new String[ joinColumns.size() ];
			int i = 0;
			for ( org.hibernate.metamodel.spi.relational.Column joinColumn : joinColumns ) {
				keyCols[i++] = joinColumn.getColumnName().getText( factory.getDialect() );
			}
			joinKeyColumns.add(keyCols);
		}

		subclassTableSequentialSelect = ArrayHelper.toBooleanArray(isDeferreds);
		subclassTableNameClosure = ArrayHelper.toStringArray(subclassTables);
		subclassTableIsLazyClosure = ArrayHelper.toBooleanArray(isLazies);
		subclassTableKeyColumnClosure = ArrayHelper.to2DStringArray( joinKeyColumns );
		isClassOrSuperclassTable = ArrayHelper.toBooleanArray(isConcretes);
		isInverseSubclassTable = ArrayHelper.toBooleanArray(isInverses);
		isNullableSubclassTable = ArrayHelper.toBooleanArray(isNullables);
		hasSequentialSelects = hasDeferred;

		// DISCRIMINATOR

		if ( entityBinding.isPolymorphic() ) {
			EntityDiscriminator discriminator = entityBinding.getHierarchyDetails().getEntityDiscriminator();
			org.hibernate.metamodel.spi.relational.Value discriminatorRelationalValue = discriminator.getRelationalValue();
			if ( discriminatorRelationalValue == null ) {
				throw new MappingException("discriminator mapping required for single table polymorphic persistence");
			}
			forceDiscriminator = discriminator.isForced();
			if ( DerivedValue.class.isInstance( discriminatorRelationalValue ) ) {
				DerivedValue formula = ( DerivedValue ) discriminatorRelationalValue;
				discriminatorFormula = formula.getExpression();
				discriminatorFormulaTemplate = getTemplateFromString( formula.getExpression(), factory );
				discriminatorColumnName = null;
				discriminatorColumnReaders = null;
				discriminatorColumnReaderTemplate = null;
				discriminatorAlias = "clazz_";
			}
			else {
				org.hibernate.metamodel.spi.relational.Column column = (org.hibernate.metamodel.spi.relational.Column) discriminatorRelationalValue;
				discriminatorColumnName = column.getColumnName().getText( factory.getDialect() );
				discriminatorColumnReaders =
						column.getReadFragment() == null ?
								column.getColumnName().getText( factory.getDialect() ) :
								column.getReadFragment();
				discriminatorColumnReaderTemplate = getTemplateFromColumn( column, factory );
				discriminatorAlias = column.getAlias( factory.getDialect(), entityBinding.getPrimaryTable() );
				discriminatorFormula = null;
				discriminatorFormulaTemplate = null;
			}

			discriminatorType = discriminator
					.getExplicitHibernateTypeDescriptor()
					.getResolvedTypeMapping();
			if ( entityBinding.isDiscriminatorMatchValueNull() ) {
				discriminatorValue = NULL_DISCRIMINATOR;
				discriminatorSQLValue = InFragment.NULL;
				discriminatorInsertable = false;
			}
			else if ( entityBinding.isDiscriminatorMatchValueNotNull() ) {
				discriminatorValue = NOT_NULL_DISCRIMINATOR;
				discriminatorSQLValue = InFragment.NOT_NULL;
				discriminatorInsertable = false;
			}
			else {
				discriminatorInsertable = discriminator.isInserted()
						&& ! DerivedValue.class.isInstance( discriminatorRelationalValue );
				try {
					DiscriminatorType dtype = ( DiscriminatorType ) discriminatorType;
					discriminatorValue = dtype.stringToObject( entityBinding.getDiscriminatorMatchValue() );
					discriminatorSQLValue = dtype.objectToSQLString( discriminatorValue, factory.getDialect() );
				}
				catch (ClassCastException cce) {
					throw new MappingException("Illegal discriminator type: " + discriminatorType.getName() );
				}
				catch (Exception e) {
					throw new MappingException("Could not format discriminator value to SQL string", e);
				}
			}
		}
		else {
			forceDiscriminator = false;
			discriminatorInsertable = false;
			discriminatorColumnName = null;
			discriminatorColumnReaders = null;
			discriminatorColumnReaderTemplate = null;
			discriminatorAlias = null;
			discriminatorType = null;
			discriminatorValue = null;
			discriminatorSQLValue = null;
			discriminatorFormula = null;
			discriminatorFormulaTemplate = null;
		}

		// PROPERTIES
		propertyTableNumbers = new int[ getPropertySpan() ];
		int i=0;
		for( AttributeBinding attributeBinding : entityBinding.getNonIdAttributeBindingClosure() ) {
			// TODO: fix when joins are working (HHH-6391)
			//propertyTableNumbers[i++] = entityBinding.getJoinNumber( attributeBinding);
			final int tableNumber;
			if ( attributeBinding.getAttribute().isSingular() ) {
				SingularAttributeBinding singularAttributeBinding = (SingularAttributeBinding) attributeBinding;
				tableNumber = entityBinding.getSecondaryTableNumber( singularAttributeBinding );
			}
			else {
				tableNumber = 0;
			}
			propertyTableNumbers[ i++ ] = tableNumber;
		}

		//TODO: code duplication with JoinedSubclassEntityPersister

		ArrayList<Integer> columnJoinNumbers = new ArrayList<Integer>();
		ArrayList<Integer> formulaJoinedNumbers = new ArrayList<Integer>();
		ArrayList<Integer> propertyJoinNumbers = new ArrayList<Integer>();

		for ( AttributeBinding attributeBinding : entityBinding.getNonIdEntitiesAttributeBindingClosure() ) {
			if ( attributeBinding.getAttribute().isSingular() ) {
				SingularAttributeBinding singularAttributeBinding = (SingularAttributeBinding) attributeBinding;
				int join = entityBinding.getSecondaryTableNumber( singularAttributeBinding );
				propertyJoinNumbers.add( join );
				// We need the name of the actual entity that contains this attribute binding.
				final String entityName = attributeBinding.getContainer().seekEntityBinding().getEntityName();
				String path = StringHelper.isEmpty( attributeBinding.getContainer().getPathBase() ) ?
						entityName + '.' + attributeBinding.getAttribute().getName() :
						entityName + '.' + attributeBinding.getContainer().getPathBase() + '.' +  attributeBinding.getAttribute().getName();
				propertyTableNumbersByNameAndSubclass.put( path, join );
				for ( RelationalValueBinding relationalValueBinding : singularAttributeBinding.getRelationalValueBindings() ) {
					if ( DerivedValue.class.isInstance( relationalValueBinding.getValue() ) ) {
						formulaJoinedNumbers.add( join );
					}
					else {
						columnJoinNumbers.add( join );
					}
				}
			}
			else {
				propertyJoinNumbers.add( 0 );
				propertyTableNumbersByNameAndSubclass.put(
						attributeBinding.getContainer().getPathBase() + '.' + attributeBinding.getAttribute().getName(),
						0
				);
			}
		}
		subclassColumnTableNumberClosure = ArrayHelper.toIntArray(columnJoinNumbers);
		subclassFormulaTableNumberClosure = ArrayHelper.toIntArray(formulaJoinedNumbers);
		subclassPropertyTableNumberClosure = ArrayHelper.toIntArray(propertyJoinNumbers);

		int subclassSpan = entityBinding.getSubEntityBindingClosureSpan() + 1;
		subclassClosure = new String[subclassSpan];
		subclassClosure[0] = getEntityName();
		if ( entityBinding.isPolymorphic() ) {
			addSubclassByDiscriminatorValue( discriminatorValue, getEntityName() );
		}

		// SUBCLASSES
		if ( entityBinding.isPolymorphic() ) {
			int k=1;
			for ( EntityBinding subEntityBinding : entityBinding.getPostOrderSubEntityBindingClosure() ) {
				subclassClosure[k++] = subEntityBinding.getEntity().getName();
				if ( subEntityBinding.isDiscriminatorMatchValueNull() ) {
					addSubclassByDiscriminatorValue( NULL_DISCRIMINATOR, subEntityBinding.getEntity().getName() );
				}
				else if ( subEntityBinding.isDiscriminatorMatchValueNotNull() ) {
					addSubclassByDiscriminatorValue( NOT_NULL_DISCRIMINATOR, subEntityBinding.getEntity().getName() );
				}
				else {
					try {
						DiscriminatorType dtype = (DiscriminatorType) discriminatorType;
						addSubclassByDiscriminatorValue(
							dtype.stringToObject( subEntityBinding.getDiscriminatorMatchValue() ),
							subEntityBinding.getEntity().getName()
						);
					}
					catch (ClassCastException cce) {
						throw new MappingException("Illegal discriminator type: " + discriminatorType.getName() );
					}
					catch (Exception e) {
						throw new MappingException("Error parsing discriminator value", e);
					}
				}
			}
		}

		initLockers();

		initSubclassPropertyAliasesMap( entityBinding );

		postConstruct( mapping );
	}

	protected boolean isInverseTable(int j) {
		return isInverseTable[j];
	}

	protected boolean isInverseSubclassTable(int j) {
		return isInverseSubclassTable[j];
	}

	public String getDiscriminatorColumnName() {
		return discriminatorColumnName;
	}

	public String getDiscriminatorColumnReaders() {
		return discriminatorColumnReaders;
	}			
	
	public String getDiscriminatorColumnReaderTemplate() {
		return discriminatorColumnReaderTemplate;
	}	
	
	protected String getDiscriminatorAlias() {
		return discriminatorAlias;
	}

	protected String getDiscriminatorFormulaTemplate() {
		return discriminatorFormulaTemplate;
	}

	public String getTableName() {
		return qualifiedTableNames[0];
	}

	public Type getDiscriminatorType() {
		return discriminatorType;
	}

	public Object getDiscriminatorValue() {
		return discriminatorValue;
	}

	public String getDiscriminatorSQLValue() {
		return discriminatorSQLValue;
	}

	public String[] getSubclassClosure() {
		return subclassClosure;
	}

	public String getSubclassForDiscriminatorValue(Object value) {
		if (value==null) {
			return (String) subclassesByDiscriminatorValue.get(NULL_DISCRIMINATOR);
		}
		else {
			String result = (String) subclassesByDiscriminatorValue.get(value);
			if ( result == null ) {
				result = (String) subclassesByDiscriminatorValue.get( NOT_NULL_DISCRIMINATOR );
			}
			return result;
		}
	}

	public Serializable[] getPropertySpaces() {
		return spaces;
	}

	//Access cached SQL

	protected boolean isDiscriminatorFormula() {
		return discriminatorColumnName==null;
	}

	protected String getDiscriminatorFormula() {
		return discriminatorFormula;
	}

	protected String getTableName(int j) {
		return qualifiedTableNames[j];
	}
	
	protected String[] getKeyColumns(int j) {
		return keyColumnNames[j];
	}
	
	protected boolean isTableCascadeDeleteEnabled(int j) {
		return cascadeDeleteEnabled[j];
	}
	
	protected boolean isPropertyOfTable(int property, int j) {
		return propertyTableNumbers[property]==j;
	}

	protected boolean isSubclassTableSequentialSelect(int j) {
		return subclassTableSequentialSelect[j] && !isClassOrSuperclassTable[j];
	}
	
	// Execute the SQL:

	public String fromTableFragment(String name) {
		return getTableName() + ' ' + name;
	}

	public String filterFragment(String alias) throws MappingException {
		String result = discriminatorFilterFragment(alias);
		if ( hasWhere() ) {
			result += " and " + getSQLWhereString( alias );
		}
		return result;
	}
	
	public String oneToManyFilterFragment(String alias) throws MappingException {
		return forceDiscriminator ?
			discriminatorFilterFragment(alias) :
			"";
	}

	private String discriminatorFilterFragment(String alias) throws MappingException {
		if ( needsDiscriminator() ) {
			InFragment frag = new InFragment();

			if ( isDiscriminatorFormula() ) {
				frag.setFormula( alias, getDiscriminatorFormulaTemplate() );
			}
			else {
				frag.setColumn( alias, getDiscriminatorColumnName() );
			}

			String[] subclasses = getSubclassClosure();
			for ( String subclass : subclasses ) {
				final Queryable queryable = (Queryable) getFactory().getEntityPersister( subclass );
				if ( !queryable.isAbstract() ) {
					frag.addValue( queryable.getDiscriminatorSQLValue() );
				}
			}

			StringBuilder buf = new StringBuilder(50)
				.append(" and ")
				.append( frag.toFragmentString() );

			return buf.toString();
		}
		else {
			return "";
		}
	}

	private boolean needsDiscriminator() {
		return forceDiscriminator || isInherited();
	}

	public String getSubclassPropertyTableName(int i) {
		return subclassTableNameClosure[ subclassPropertyTableNumberClosure[i] ];
	}

	protected void addDiscriminatorToSelect(SelectFragment select, String name, String suffix) {
		if ( isDiscriminatorFormula() ) {
			select.addFormula( name, getDiscriminatorFormulaTemplate(), getDiscriminatorAlias() );
		}
		else {
			select.addColumn( name, getDiscriminatorColumnName(),  getDiscriminatorAlias() );
		}
	}
	
	protected int[] getPropertyTableNumbersInSelect() {
		return propertyTableNumbers;
	}

	protected int getSubclassPropertyTableNumber(int i) {
		return subclassPropertyTableNumberClosure[i];
	}

	public int getTableSpan() {
		return joinSpan;
	}

	protected void addDiscriminatorToInsert(Insert insert) {

		if (discriminatorInsertable) {
			insert.addColumn( getDiscriminatorColumnName(), discriminatorSQLValue );
		}

	}

	protected int[] getSubclassColumnTableNumberClosure() {
		return subclassColumnTableNumberClosure;
	}

	protected int[] getSubclassFormulaTableNumberClosure() {
		return subclassFormulaTableNumberClosure;
	}

	protected int[] getPropertyTableNumbers() {
		return propertyTableNumbers;
	}
		
	protected boolean isSubclassPropertyDeferred(String propertyName, String entityName) {
		return hasSequentialSelects && 
			isSubclassTableSequentialSelect( getSubclassPropertyTableNumber(propertyName, entityName) );
	}
	
	public boolean hasSequentialSelect() {
		return hasSequentialSelects;
	}
	
	private int getSubclassPropertyTableNumber(String propertyName, String entityName) {
		Type type = propertyMapping.toType(propertyName);
		if ( type.isAssociationType() && ( (AssociationType) type ).useLHSPrimaryKey() ) {
			return 0;
		}
		final Integer tabnum = propertyTableNumbersByNameAndSubclass.get(entityName + '.' + propertyName);
		return tabnum==null ? 0 : tabnum;
	}
	
	protected String getSequentialSelect(String entityName) {
		return sequentialSelectStringsByEntityName.get(entityName);
	}

	private String generateSequentialSelect(Loadable persister) {
		//if ( this==persister || !hasSequentialSelects ) return null;

		//note that this method could easily be moved up to BasicEntityPersister,
		//if we ever needed to reuse it from other subclasses
		
		//figure out which tables need to be fetched
		AbstractEntityPersister subclassPersister = (AbstractEntityPersister) persister;
		HashSet<Integer> tableNumbers = new HashSet<Integer>();
		String[] props = subclassPersister.getPropertyNames();
		String[] classes = subclassPersister.getPropertySubclassNames();
		for ( int i=0; i<props.length; i++ ) {
			int propTableNumber = getSubclassPropertyTableNumber( props[i], classes[i] );
			if ( isSubclassTableSequentialSelect(propTableNumber) && !isSubclassTableLazy(propTableNumber) ) {
				tableNumbers.add( propTableNumber);
			}
		}
		if ( tableNumbers.isEmpty() ) {
			return null;
		}
		
		//figure out which columns are needed
		ArrayList<Integer> columnNumbers = new ArrayList<Integer>();
		final int[] columnTableNumbers = getSubclassColumnTableNumberClosure();
		for ( int i=0; i<getSubclassColumnClosure().length; i++ ) {
			if ( tableNumbers.contains( columnTableNumbers[i] ) ) {
				columnNumbers.add( i );
			}
		}
		
		//figure out which formulas are needed
		ArrayList<Integer> formulaNumbers = new ArrayList<Integer>();
		final int[] formulaTableNumbers = getSubclassColumnTableNumberClosure();
		for ( int i=0; i<getSubclassFormulaTemplateClosure().length; i++ ) {
			if ( tableNumbers.contains( formulaTableNumbers[i] ) ) {
				formulaNumbers.add( i );
			}
		}
		
		//render the SQL
		return renderSelect( 
			ArrayHelper.toIntArray(tableNumbers),
			ArrayHelper.toIntArray(columnNumbers),
			ArrayHelper.toIntArray(formulaNumbers)
		);
	}
		
		
	protected String[] getSubclassTableKeyColumns(int j) {
		return subclassTableKeyColumnClosure[j];
	}

	public String getSubclassTableName(int j) {
		return subclassTableNameClosure[j];
	}

	public int getSubclassTableSpan() {
		return subclassTableNameClosure.length;
	}

	protected boolean isClassOrSuperclassTable(int j) {
		return isClassOrSuperclassTable[j];
	}

	protected boolean isSubclassTableLazy(int j) {
		return subclassTableIsLazyClosure[j];
	}
	
	protected boolean isNullableTable(int j) {
		return isNullableTable[j];
	}
	
	protected boolean isNullableSubclassTable(int j) {
		return isNullableSubclassTable[j];
	}

	public String getPropertyTableName(String propertyName) {
		Integer index = getEntityMetamodel().getPropertyIndexOrNull(propertyName);
		if ( index == null ) {
			return null;
		}
		return qualifiedTableNames[ propertyTableNumbers[ index ] ];
	}
	
	public void postInstantiate() {
		super.postInstantiate();
		if (hasSequentialSelects) {
			String[] entityNames = getSubclassClosure();
			for ( int i=1; i<entityNames.length; i++ ) {
				Loadable loadable = (Loadable) getFactory().getEntityPersister( entityNames[i] );
				if ( !loadable.isAbstract() ) { //perhaps not really necessary...
					String sequentialSelect = generateSequentialSelect(loadable);
					sequentialSelectStringsByEntityName.put( entityNames[i], sequentialSelect );
				}
			}
		}
	}

	public boolean isMultiTable() {
		return getTableSpan() > 1;
	}

	public String[] getConstraintOrderedTableNameClosure() {
		return constraintOrderedTableNames;
	}

	public String[][] getContraintOrderedTableKeyColumnClosure() {
		return constraintOrderedKeyColumnNames;
	}

	@Override
	public FilterAliasGenerator getFilterAliasGenerator(String rootAlias) {
		return new DynamicFilterAliasGenerator(qualifiedTableNames, rootAlias);
	}
}<|MERGE_RESOLUTION|>--- conflicted
+++ resolved
@@ -455,9 +455,6 @@
 		postConstruct(mapping);
 
 	}
-<<<<<<< HEAD
-	@SuppressWarnings( {"UnusedDeclaration"})
-=======
 
 	private void addSubclassByDiscriminatorValue(Object discriminatorValue, String entityName) {
 		String mappedEntityName = (String) subclassesByDiscriminatorValue.put( discriminatorValue, entityName );
@@ -469,7 +466,6 @@
 		}
 	}
 
->>>>>>> 1337d36a
 	public SingleTableEntityPersister(
 			final EntityBinding entityBinding,
 			final EntityRegionAccessStrategy cacheAccessStrategy,
