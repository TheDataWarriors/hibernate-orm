--- conflicted
+++ resolved
@@ -843,7 +843,6 @@
 	}
 
 	@Override
-<<<<<<< HEAD
 	public FilterAliasGenerator getFilterAliasGenerator(final String rootAlias) {
 		return new FilterAliasGenerator() {
 			@Override
@@ -859,7 +858,6 @@
 		};
 	}
 	
-=======
 	public int determineTableNumberForColumn(String columnName) {
 		final String[] subclassColumnNameClosure = getSubclassColumnClosure();
 		for ( int i = 0, max = subclassColumnNameClosure.length; i < max; i++ ) {
@@ -878,5 +876,4 @@
 		}
 		throw new HibernateException( "Could not locate table which owns column [" + columnName + "] referenced in order-by mapping" );
 	}
->>>>>>> ffa9cf57
 }