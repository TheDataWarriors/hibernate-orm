--- conflicted
+++ resolved
@@ -1062,12 +1062,7 @@
 				// see if there is already a collection instance associated with the session
 				// NOTE : can this ever happen?
 				final Serializable key = getCollectionKey( persister, entity, entry, session );
-<<<<<<< HEAD
-				PersistentCollection collection = session.getPersistenceContext()
-						.getCollection( new CollectionKey( persister, key, session.getTenantIdentifier() ) );
-=======
-				PersistentCollection collection = persistenceContext.getCollection( new CollectionKey( persister, key ) );
->>>>>>> 13719583
+				PersistentCollection collection = persistenceContext.getCollection( new CollectionKey( persister, key, session.getTenantIdentifier() ) );
 				if ( collection == null ) {
 					collection = collectionType.instantiate( session, persister, key );
 					collection.setOwner( entity );
@@ -4194,20 +4189,13 @@
 				persistenceContext.removeEntity( entityKey );
 				session.getFactory().getEntityNotFoundDelegate().handleEntityNotFound(
 						entityKey.getEntityName(),
-						identifier
-				);
+						identifier );
 			}
 
 			final LazyAttributeLoadingInterceptor interceptor = enhancementMetadata.injectInterceptor(
 					entity,
-<<<<<<< HEAD
-					proxyInterceptor.getEntityKey().getIdentifier(),
+					identifier,
 					session );
-=======
-					identifier,
-					session
-			);
->>>>>>> 13719583
 
 			final Object value;
 			if ( nameOfAttributeBeingAccessed == null ) {
