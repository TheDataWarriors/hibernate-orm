--- conflicted
+++ resolved
@@ -48,11 +48,7 @@
 		final PersistentCollection collection;
 		final EventSource session = getSession();
 		if ( type.hasHolder() ) {
-<<<<<<< HEAD
-			collection = getSession().getPersistenceContext().removeCollectionHolder( value );
-=======
-			collection = session.getPersistenceContextInternal().removeCollectionHolder(value);
->>>>>>> 13719583
+			collection = session.getPersistenceContextInternal().removeCollectionHolder( value );
 		}
 		else if ( value instanceof PersistentCollection ) {
 			collection = (PersistentCollection) value;
@@ -64,23 +60,14 @@
 			return; // EARLY EXIT!
 		}
 
-<<<<<<< HEAD
-		if ( collection != null && collection.unsetSession( getSession() ) ) {
+		if ( collection != null && collection.unsetSession( session ) ) {
 			evictCollection( collection );
-=======
-		if ( collection != null && collection.unsetSession(session) ) {
-			evictCollection(collection);
->>>>>>> 13719583
 		}
 	}
 
 	private void evictCollection(PersistentCollection collection) {
-<<<<<<< HEAD
-		CollectionEntry ce = (CollectionEntry) getSession().getPersistenceContext().getCollectionEntries().remove( collection );
-=======
 		final PersistenceContext persistenceContext = getSession().getPersistenceContextInternal();
-		CollectionEntry ce = (CollectionEntry) persistenceContext.getCollectionEntries().remove(collection);
->>>>>>> 13719583
+		CollectionEntry ce = (CollectionEntry) persistenceContext.getCollectionEntries().remove( collection );
 		if ( LOG.isDebugEnabled() ) {
 			LOG.debugf(
 					"Evicting collection: %s",
@@ -89,24 +76,13 @@
 							ce.getLoadedKey(),
 							getSession() ) );
 		}
-<<<<<<< HEAD
 		if ( ce.getLoadedPersister() != null && ce.getLoadedPersister().getBatchSize() > 1 ) {
-			getSession().getPersistenceContext().getBatchFetchQueue().removeBatchLoadableCollection( ce );
+			persistenceContext.getBatchFetchQueue().removeBatchLoadableCollection( ce );
 		}
 		if ( ce.getLoadedPersister() != null && ce.getLoadedKey() != null ) {
 			// TODO: is this 100% correct?
-			getSession().getPersistenceContext().getCollectionsByKey().remove(
+			persistenceContext.getCollectionsByKey().remove(
 					new CollectionKey( ce.getLoadedPersister(), ce.getLoadedKey(), getSession().getTenantIdentifier() ) );
-=======
-		if (ce.getLoadedPersister() != null && ce.getLoadedPersister().getBatchSize() > 1) {
-			persistenceContext.getBatchFetchQueue().removeBatchLoadableCollection(ce);
-		}
-		if ( ce.getLoadedPersister() != null && ce.getLoadedKey() != null ) {
-			//TODO: is this 100% correct?
-			persistenceContext.getCollectionsByKey().remove(
-					new CollectionKey( ce.getLoadedPersister(), ce.getLoadedKey() )
-			);
->>>>>>> 13719583
 		}
 	}
 
