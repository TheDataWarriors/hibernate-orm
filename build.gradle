/*
 * Hibernate, Relational Persistence for Idiomatic Java
 *
 * License: GNU Lesser General Public License (LGPL), version 2.1 or later.
 * See the lgpl.txt file in the root directory or <http://www.gnu.org/licenses/lgpl-2.1.html>.
 */

buildscript {
	repositories {
		jcenter()
		mavenCentral()
	}
	dependencies {
		classpath 'org.hibernate.build.gradle:hibernate-matrix-testing:3.0.0.Final'
		classpath 'org.hibernate.build.gradle:version-injection-plugin:1.0.0'
		classpath 'gradle.plugin.com.github.lburgazzoli:gradle-karaf-plugin:0.5.1'
		classpath 'org.asciidoctor:asciidoctor-gradle-plugin:1.5.7'
		classpath 'com.jfrog.bintray.gradle:gradle-bintray-plugin:1.8.4'
		classpath 'de.thetaphi:forbiddenapis:2.5'
<<<<<<< HEAD
		classpath 'org.junit.platform:junit-platform-gradle-plugin:1.0.1'
=======
		classpath 'biz.aQute.bnd:biz.aQute.bnd.gradle:4.2.0'
>>>>>>> 2f321692
	}
}

plugins {
	id 'com.gradle.build-scan' version '2.4.2'
	id 'me.champeau.buildscan-recipes' version '0.2.3'
<<<<<<< HEAD
	id 'org.jetbrains.gradle.plugin.idea-ext' version '0.5'
=======
	id 'org.hibernate.build.xjc' version '2.0.1' apply false
	id 'org.hibernate.build.maven-repo-auth' version '3.0.2' apply false
>>>>>>> 2f321692
}

allprojects {
	repositories {
		mavenCentral()
		//Allow loading additional dependencies from a local path;
		//useful to load JDBC drivers which can not be distributed in public.
		if (System.env['ADDITIONAL_REPO'] != null) {
			flatDir {
				dirs "${System.env.ADDITIONAL_REPO}"
			}
		}
		// Needed atm for asciidoclet PR-91, which does not seem to work anyway :(
		// todo (6.0) : remove once/if PR-91 ever works and becomes part of asciidoclet proper
		maven {
			name 'jboss-snapshots-repository'
			url 'https://repository.jboss.org/nexus/content/repositories/snapshots'
		}
	}
	apply plugin: 'idea'
	apply plugin: 'eclipse'

	// minimize changes, at least for now (gradle uses 'build' by default)..
	buildDir = "target"

	apply from: rootProject.file( 'gradle/base-information.gradle' )

}


// ~~~~~~~~~~~~~~~~~~~~~~~~~~~~~~~~~~~~~~~~~~~~~~~~~~~~~~~~~~~~~~~~~~~~~~~~~~~~
// Release Task

task release {
	description = "The task performed when we are performing a release build.  Relies on " +
			"the fact that subprojects will appropriately define a release task " +
			"themselves if they have any release-related activities to perform"

	// Force to release with JDK 8. Releasing with JDK 11 is not supported yet:
	// - the hibernate-orm-modules tests do not run due to an issue with the ASM version currently used by Gradle
	doFirst {
		if ( !JavaVersion.current().isJava8() ) {
			throw new IllegalStateException( "Please use JDK 8 to perform the release." )
		}
	}
}

task publish {
	description = "The task performed when we want to just publish maven artifacts.  Relies on " +
			"the fact that subprojects will appropriately define a release task " +
			"themselves if they have any release-related activities to perform"
}



// ~~~~~~~~~~~~~~~~~~~~~~~~~~~~~~~~~~~~~~~~~~~~~~~~~~~~~~~~~~~~~~~~~~~~~~~~~~~~
// CI Build Task

task ciBuild {
	description = "The task performed when one of the 'main' jobs are triggered on the " +
			"CI server.  Just as above, relies on the fact that subprojects will " +
			"appropriately define a release task themselves if they have any tasks " +
			"which should be performed from these CI jobs"
}


wrapper {
	// To upgrade the version of gradle used in the wrapper, run:
	//     ./gradlew wrapper --gradle-version NEW_VERSION
	distributionType = Wrapper.DistributionType.ALL
}


buildScan {
	termsOfServiceUrl = 'https://gradle.com/terms-of-service'
	termsOfServiceAgree = 'yes'
}

buildScanRecipes {
	recipe 'git-commit', baseUrl: 'https://github.com/hibernate/hibernate-orm/tree'
}

idea {
//    project {
//		jdkName = baselineJavaVersion
//		languageLevel = baselineJavaVersion
//
//		vcs = 'Git'
//		
//		settings {
//			taskTriggers {
//				afterSync tasks.getByName("projects"), tasks.getByName("tasks")
//			}
//		}
//    }
	module {
		name = "hibernate-orm"
	}
}


<|MERGE_RESOLUTION|>--- conflicted
+++ resolved
@@ -17,23 +17,17 @@
 		classpath 'org.asciidoctor:asciidoctor-gradle-plugin:1.5.7'
 		classpath 'com.jfrog.bintray.gradle:gradle-bintray-plugin:1.8.4'
 		classpath 'de.thetaphi:forbiddenapis:2.5'
-<<<<<<< HEAD
 		classpath 'org.junit.platform:junit-platform-gradle-plugin:1.0.1'
-=======
 		classpath 'biz.aQute.bnd:biz.aQute.bnd.gradle:4.2.0'
->>>>>>> 2f321692
 	}
 }
 
 plugins {
 	id 'com.gradle.build-scan' version '2.4.2'
 	id 'me.champeau.buildscan-recipes' version '0.2.3'
-<<<<<<< HEAD
-	id 'org.jetbrains.gradle.plugin.idea-ext' version '0.5'
-=======
 	id 'org.hibernate.build.xjc' version '2.0.1' apply false
 	id 'org.hibernate.build.maven-repo-auth' version '3.0.2' apply false
->>>>>>> 2f321692
+	id 'org.jetbrains.gradle.plugin.idea-ext' version '0.5'
 }
 
 allprojects {
@@ -122,7 +116,7 @@
 //		languageLevel = baselineJavaVersion
 //
 //		vcs = 'Git'
-//		
+//
 //		settings {
 //			taskTriggers {
 //				afterSync tasks.getByName("projects"), tasks.getByName("tasks")
