--- conflicted
+++ resolved
@@ -19,13 +19,8 @@
 
 plugins {
     id 'org.hibernate.orm.build.env-settings'
-<<<<<<< HEAD
     id 'com.gradle.enterprise' version '3.12'
-    id 'com.gradle.common-custom-user-data-gradle-plugin' version '1.7.2'
-=======
-    id 'com.gradle.enterprise' version '3.11.1'
     id 'com.gradle.common-custom-user-data-gradle-plugin' version '1.8.1'
->>>>>>> cba4325b
 }
 
 // version catalog support
