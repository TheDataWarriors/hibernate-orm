[[query-language]]
== Hibernate Query Language
:root-project-dir: ../../../../../../../..
:testing-project-dir: {root-project-dir}/hibernate-testing
:example-dir-model: {testing-project-dir}/src/main/java/org/hibernate/testing/orm/domain/userguide
:core-project-dir: {root-project-dir}/hibernate-core
:example-dir-hql: {core-project-dir}/src/test/java/org/hibernate/orm/test/hql
:array-example-dir-hql: {core-project-dir}/src/test/java/org/hibernate/orm/test/function/array
:json-example-dir-hql: {core-project-dir}/src/test/java/org/hibernate/orm/test/function/json
:xml-example-dir-hql: {core-project-dir}/src/test/java/org/hibernate/orm/test/function/xml
:srf-example-dir-hql: {core-project-dir}/src/test/java/org/hibernate/orm/test/function/srf
:extrasdir: extras

This chapter describes Hibernate Query Language (HQL) and Jakarta Persistence Query Language (JPQL).

[NOTE]
====
JPQL was inspired by early versions of HQL, and is a subset of modern HQL.
Here we focus on describing the complete, more powerful HQL language as it exists today.

If strict Jakarta Persistence compliance is desired, use the setting `hibernate.jpa.compliance.query=true`.
With this configuration, any attempt to use HQL features beyond the JPQL subset will result in an exception.
We don't recommend the use of this setting.
====

HQL (and JPQL) are loosely based on SQL and are easy to learn for anyone familiar with SQL.

[[hql-case-sensitivity]]
=== Identifiers and case sensitivity

An identifier is a name used to refer to an entity, an attribute of a Java class, an <<hql-identification-variables,identification variable>>, or a function.

For example, `Person`, `name`, `p`, and `upper` are all identifiers, but they refer to different kinds of things.
In HQL and JPQL, the case sensitivity of an identifier depends on the kind of thing the identifier refers to.

The rules for case sensitivity are:

- keywords and function names are case-insensitive, but
- identification variable names, Java class names, and the names of attributes of Java classes, are case-sensitive.

[NOTE]
====
Incidentally, it's standard practice to use lowercase keywords in HQL and JPQL.

The use of uppercase keywords indicates an endearing but unhealthy attachment to the culture of the 1970's.
====

Just to reiterate these rules:

* `select`, `SeLeCT`, `sELEct`, and `SELECT` are all the same, and also
* `upper(name)` and `UPPER(name)` are the same, but
* `from BackPack` and `from Backpack` are different, referring to different Java classes, and similarly,
* `person.nickName` and `person.nickname` are different, since the path expression element `nickName` refers to an attribute of an entity defined in Java, and finally,
* `person.nickName`, `Person.nickName`, and `PERSON.nickName` are also all different, since the first element of a path expression is an <<hql-identification-variables,identification variable>>.

[NOTE]
====
The JPQL specification defines identification variables as case-_insensitive_.

And so in strict JPA-compliant mode, Hibernate treats `person.nickName`, `Person.nickName`, and `PERSON.nickName` as the _same_.
====

A _quoted identifier_ is written in backticks. Quoting lets you use a keyword as an identifier, for example `` thing.\`select` ``.

[[hql-statement-types]]
=== Statement types

HQL features four different kinds of statement:

* `select` queries,
* `update` statements,
* `delete` statements, and
* `insert ... values` and `insert ... select` statements.

[IMPORTANT]
====
The effect of an `update` or `delete` statement is not reflected in the persistence context, nor in the state of entity objects held in memory at the time the statement is executed.

It is the responsibility of the application to maintain synchronization of state held in memory with the database after execution of an `update` or `delete` statement.
====

[[hql-select]]
==== Select statements

The full https://en.wikipedia.org/wiki/Backus%E2%80%93Naur_Form[BNF] for a `select` query is quite complicated.

[[hql-select-bnf-example]]
====
[source, antlrv4, indent=0]
----
include::{extrasdir}/statement_select_bnf.txt[]
----
====

Most of the complexity here arises from the interplay of set operators (`union`, `intersect`, and `except`) with sorting.

We'll describe the various clauses of a query later in this chapter, but to summarize, a query might have:

* a `with` clause, specifying <<hql-with-cte,named subqueries>> to be used in the following query,
* a `select` list, specifying a <<hql-select-clause,projection>> (the things to return from the query),
* a `from` clause and joins, <<hql-from-clause,specifying>> the entities involved in the query, and how they're <<hql-join,related>> to each other,
* a `where` clause, specifying a <<hql-where-clause,restriction>>,
* a `group by` clause, for <<hql-group-by,aggregation>>,
* a `having` clause, specifying a <<hql-having,restriction>> to apply _after_ aggregation,
* <<hql-set-operators,set operators>> applied to the results of multiple subqueries,
* an `order by` clause, for <<hql-order-by,sorting>> the results, and even
* a `limit`/`offset` clause, for <<hql-limit-offset,limiting or paginating>> the results.

Every one of these clauses is optional!

For example, the simplest query in HQL has no `select` clause at all:

[[hql-select-simplest-example]]
====
[source, java, indent=0]
----
include::{example-dir-hql}/HQLTest.java[tags=hql-select-simplest-example]
----
====

We don't necessarily _recommend_ leaving off the `select` list.

[NOTE]
====
HQL doesn't require a `select` clause, but JPQL _does_.

Naturally, the previous query may be written with a `select` clause:

[source, java, indent=0]
----
include::{example-dir-hql}/HQLTest.java[tags=hql-select-simplest-jpql-example]
----

When there's no explicit `select` clause, the select list is implied by the result type of the query:

[source, java, indent=0]
----
include::{example-dir-hql}/HQLTest.java[tags=hql-select-no-from]
----

For complicated queries, it's probably best to explicitly specify a `select` list.
====

An alternative "simplest" query has _only_ a `select` list:

[[hql-select-simplest-example-alt]]
====
[source, SQL, indent=0]
----
include::{example-dir-hql}/HQLTest.java[tags=hql-select-simplest-example-alt]
----
====

This results in a SQL `from dual` query (or equivalent).

[TIP]
====
Looking carefully at the BNF given above, you might notice that the `select` list may occur either at the beginning of a query, or near the end, right before `order by`.

Of course, standard SQL, and JPQL, require that the `select` list comes at the beginning.
But it's more natural to put it last:

[source, java, indent=0]
----
include::{example-dir-hql}/HQLTest.java[tags=hql-select-last-example]
----

This form of the query is more readable, because the alias is declared _before_ it's used, just as God and nature intended.
====

[[hql-update]]
==== Update statements

The BNF for an `update` statement is much easier to understand:

[[hql-update-bnf-example]]
====
[source, antlrv4, indent=0]
----
include::{extrasdir}/statement_update_bnf.txt[]
----
====

The `set` clause has a list of assignments to attributes of the given entity.

For example:

[[hql-update-example]]
====
[source, java, indent=0]
----
include::{example-dir-hql}/HQLTest.java[tags=hql-update-example]
----
====

An `update` statement must be executed using `Query#executeUpdate()`.
A single HQL `update` statement might result in multiple SQL update statements executed against the database.

[[hql-update-examples]]
//.Example update queries
====
[source, java, indent=0]
----
include::{example-dir-hql}/../batch/BatchTests.java[tags=batch-bulk-jpql-update-example]

include::{example-dir-hql}/../batch/BatchTests.java[tags=batch-bulk-hql-update-example]
----
====

The integer value returned by `executeUpdate()` indicates the number of entity instances affected by the operation.

[NOTE]
====
In a `JOINED` inheritance hierarchy, multiple rows are required to store a single entity instance.
In this case, the update count returned by Hibernate might not be exactly the same as the number of rows affected in the database.
====

An `update` statement, by default, does not affect the `@Version` column of the affected entities.

Adding the keyword `versioned`&mdash;writing `update versioned`&mdash;specifies that Hibernate should update the version or update timestamp.

[NOTE]
====
`update versioned` does not work with custom version types defined by implementing `UserVersionType`, and is not available in JPQL.
====

[[hql-update-versioned-example]]
//.Example update queries
====
[source, java, indent=0]
----
include::{example-dir-hql}/../batch/BatchTests.java[tags=batch-bulk-hql-update-version-example]
----
====

Update statements are polymorphic, and affect mapped subclasses of the given entity class.

An `update` statement may use implicit or explicit joins. Beware that if joins lead to row duplications,
e.g. when joining the target row against a non-unique column,
it is undefined which row is updated or whether an error is thrown.

[[hql-update-join-example]]
//.Example update join queries
====
[source, java, indent=0]
----
include::{example-dir-hql}/../query/hql/UpdateJoinTests.java[tags=hql-update-join-example]
----
====

[NOTE]
====
With JPA compliance enabled, `update` or `delete` statement may not have an implicit (or explicit) join.
====

[[hql-delete]]
==== Delete statements

The BNF for a `delete` statement is also quite simple:

[[hql-delete-bnf-example]]
====
[source, antlrv4, indent=0]
----
include::{extrasdir}/statement_delete_bnf.txt[]
----
====

A `delete` statement is executed by calling `Query#executeUpdate()`.
A single HQL `delete` statement might result in multiple SQL delete statements executed against the database.

The integer value returned by `executeUpdate()` indicates the number of entity instances affected by the operation.

Delete statements are polymorphic, and affect mapped subclasses of the given entity class.

A `delete` statement may use implicit or explicit joins.

[[hql-delete-join-example]]
//.Example delete join queries
====
[source, java, indent=0]
----
include::{example-dir-hql}/../query/hql/DeleteJoinTests.java[tags=hql-delete-join-example]
----
====

[NOTE]
====
With JPA compliance enabled, `update` or `delete` statement may not have an implicit (or explicit) join.
====

[[hql-insert]]
==== Insert statements

There are two kinds of `insert` statement:

- `insert ... values`, where the attribute values to insert are given directly as tuples, and
- `insert ... select`, where the inserted attribute values are sourced from a subquery.

The first form inserts a single row in the database, or multiple rows if you provide multiple tuples in the `values` clause.
The second form may insert many new rows, or none at all.

[TIP]
====
The first sort of `insert` statement is not as useful.
It's usually better to just use `persist()`.

On the other hand, you might consider using it to set up test data.
====

[NOTE]
====
`insert` statements are not available in JPQL.
====

The BNF for an `insert` statement is:

[[hql-insert-bnf-example]]
====
[source, antlrv4, indent=0]
----
include::{extrasdir}/statement_insert_bnf.txt[]
----
====

For example:

[[hql-insert-example]]
====
[source, SQL, indent=0]
----
include::{example-dir-hql}/HQLTest.java[tags=hql-insert-example]
----

[source, SQL, indent=0]
----
include::{example-dir-hql}/../batch/BatchTests.java[tags=batch-bulk-hql-insert-example]
----
====

An `insert` statement must be executed by calling `Query#executeUpdate()`.

[IMPORTANT]
====
An `insert` statement is inherently _not_ polymorphic!
Its list of target fields is of fixed length, whereas each subclass of an entity class might declare additional fields.
If the entity is involved in a mapped inheritance hierarchy, only attributes declared directly by the named entity and its superclasses may occur in the list of target fields.
Attributes declared by subclasses may not occur.
====

The `queryExpression` may be any valid `select` query, with the caveat that the types of the values in the `select` list must match the types of the target fields.

[NOTE]
====
This is checked during query compilation rather than allowing the type check to delegate to the database.
This may cause problems when two Java types map to the same database type.
For example, an attribute of type `LocalDateTime` and an attribute or type `Timestamp` both map to the SQL type `timestamp`, but are not considered assignable by the query compiler.
====

There are two ways to assign a value to the `@Id` attribute:

- explicitly specify the id attribute in the list of target fields, and its value in the values assigned to the target fields, or
- omit it, in which case a generated value is used.

Of course, the second option is only available for entities with database-level id generation (sequences or identity/autoincrement columns).
It's not available for entities whose id generator is implemented in Java, nor for entities whose id is assigned by the application.

The same two options are available for a `@Version` attribute.
When no version is explicitly specified, the version for a new entity instance is used.

To implement "upsert" semantics i.e. insert-or-update, the `on conflict` clause can be used.
Reacting on conflicts can be either based on the name or the list of attribute paths of a unique constraint.
Using the unique constraint name as conflict target requires either native database support,
which at the time of writing is only available in PostgreSQL, or that the statement is a single row insert.
A single row insert can be ensured by specifying only a single values tuple in case of an insert-values statement,
or using `fetch first 1 rows only` in case of an insert-select statement.

Possible conflict actions are to ignore the conflict or update conflicting objects/rows.

[[hql-insert-conflict-example]]
====
[source, SQL, indent=0]
----
include::{example-dir-hql}/../query/hql/InsertConflictTests.java[tags=hql-insert-conflict-example]
----
====

The special alias `excluded` is available in the `update set` clause of the `conflict clause`
and refers to the values that failed insertion due to a unique constraint conflict.

[NOTE]
====
The MySQL/MariaDB implementation leverages the native `on duplicate key` clause
which does not support specifying an explicit column list or constraint name.
Beware that this implementation might produce different results than on other databases
if a table has more than a single unique constraint.

Another quirk of this implementation is that the MySQL/MariaDB JDBC driver returns surprising update counts.
For every row that is inserted, the update count is incremented by 1, but for rows that are updated,
the update count is incremented by 2.
To learn more about this, refer to the https://dev.mysql.com/doc/refman/8.0/en/insert-on-duplicate.html[MySQL documentation].
====

[[hql-literals]]
=== Literals

We now switch gears, and begin describing the language from the bottom up.
The very bottom of a programming language is its syntax for literal values.

The most important literal value in this language is `null`. It's assignable to any other type.

[[hql-boolean-literals]]
==== Boolean literals

The boolean literal values are the (case-insensitive) keywords `true` and `false`.

[[hql-string-literals]]
==== String literals

String literals are enclosed in single quotes.

To escape a single quote within a string literal, use a doubled single quote: `''`.

[[hql-string-literals-example]]
//.String literals examples
====
[source, java, indent=0]
----
include::{example-dir-hql}/HQLTest.java[tags=hql-string-literals-example]
----
====

[[hql-numeric-literals]]
==== Numeric literals

Numeric literals come in several different forms.

[[hql-numeric-literals-example]]
//.Numeric literal examples
====
[source, java, indent=0]
----
include::{example-dir-hql}/HQLTest.java[tags=hql-numeric-literals-example]
----
====

The type of a numeric literal may be specified using a Java-style postfix:
|===
| Postfix | Type | Java type

| `L` or `l` | long integer | `long`
| `D` or `d` | double precision | `double`
| `F` or `f` | single precision | `float`
| `BI` or `bi` | large integer | `BigInteger`
| `BD` or `bd` | exact decimal | `BigDecimal`
|===

It's not usually necessary to specify the precision explicitly.

[NOTE]
====
In a literal with an exponent, the `E` is case-insensitive.
Similarly, the Java-style postfix is case-insensitive.
====

Hexadecimal literals may be written using the same syntax as Java: `0X1A2B` or `0x1a2b`.

[[hql-datetime-literals]]
==== Date and time literals

According to the JPQL specification, date and time literals may be specified using the JDBC escape syntax.
Since this syntax is rather unpleasant to look at, HQL provides not one, but two alternatives.

|===
| Date/time type | Recommended Java type | JDBC escape syntax | Braced literal syntax | Explicitly typed literal syntax

| Date | `LocalDate` | `{d 'yyyy-mm-dd'}` | `{yyyy-mm-dd}` | `date yyyy-mm-dd`
| Time | `LocalTime` | `{t 'hh:mm'}` | `{hh:mm}` | `time hh:mm`
| Time with seconds | `LocalTime` | `{t 'hh:mm:ss'}` | `{hh:mm:ss}` | `time hh:mm:ss`
| Datetime | `LocalDateTime` | `{ts 'yyyy-mm-ddThh:mm:ss'}` | `{yyyy-mm-dd hh:mm:ss}` | `datetime yyyy-mm-dd hh:mm:ss`
| Datetime with milliseconds | `LocalDateTime` | `{ts 'yyyy-mm-ddThh:mm:ss.millis'}` | `{yyyy-mm-dd hh:mm:ss.millis}` | `datetime yyyy-mm-dd hh:mm:ss.millis`
| Datetime with an offset | `OffsetDateTime` | `{ts 'yyyy-mm-ddThh:mm:ss+hh:mm'}` | `{yyyy-mm-dd hh:mm:ss +hh:mm}` | `datetime yyyy-mm-dd hh:mm:ss +hh:mm`
| Datetime with a time zone | `OffsetDateTime` | `{ts 'yyyy-mm-ddThh:mm:ss GMT'}` | `{yyyy-mm-dd hh:mm:ss GMT}` | `datetime yyyy-mm-dd hh:mm:ss GMT`
|===

Literals referring to the current date and time are also provided.
Again there is some flexibility.

|===
| Date/time type | Java type | Underscore syntax | Spaced syntax

| Date | `java.time.LocalDate` | `local_date` | `local date`
| Time | `java.time.LocalTime` | `local_time` | `local time`
| Datetime | `java.time.LocalDateTime` | `local_datetime` | `local datetime`
| Offset datetime | `java.time.OffsetDateTime`| `offset_datetime` | `offset datetime`
| Instant | `java.time.Instant` | `instant` | `instant`
| Date | `java.sql.Date` | `current_date` | `current date`
| Time | `java.sql.Time` | `current_time` | `current time`
| Datetime | `java.sql.Timestamp` | `current_timestamp` | `current timestamp`
|===

Of these, only `local date`, `local time`, `local datetime`, `current_date`, `current_time`, and `current_timestamp` are defined by the JPQL specification.

[IMPORTANT]
====
The use of date and time types from the `java.sql` package is strongly discouraged!
Always use `java.time` types in new code.
====

[[hql-duration-literals]]
==== Duration literals

There are two sorts of duration in HQL:

* year/quarter/month/week/day durations, and
* week/day/hour/minute/second/nanosecond durations.

Literal duration expressions are of form `n unit`, for example `1 day` or `10 year` or `100 nanosecond`.

The unit may be: `day`, `month`, `quarter`, `year`, `second`, `minute`, `hour`, or `nanosecond`.

[NOTE]
====
A HQL duration is considered to map to a Java `java.time.Duration`, but semantically they're perhaps more similar to an ANSI SQL `INTERVAL` type.
====

[[hql-binary-literals]]
==== Binary string literals

HQL also provides a choice of formats for binary strings:

* the braced syntax `{0xDE, 0xAD, 0xBE, 0xEF}`, a list of Java-style hexadecimal byte literals, or
* the quoted syntax `X'DEADBEEF'` or `x'deadbeef'`, similar to SQL.

[[hql-enum-literals]]
==== Enum literals

Literal values of a Java enumerated type may be written without needing to specify the enum class name:

[[hql-enum-example]]
====
[source, java, indent=0]
----
include::{example-dir-hql}/HQLTest.java[tags=hql-enum-example]
----
====

Here, the enum class is inferred from the type of the expression on the left of the relational operator.

[[hql-java-constants]]
==== Java constants

HQL allows any Java `static` constant to be used in HQL, but it must be referenced by its fully-qualified name:

[[hql-java-constant-example]]
====
[source, java, indent=0]
----
include::{example-dir-hql}/HQLTest.java[tags=hql-java-constant-example]
----
====

[[hql-entity-name-literals]]
==== Literal entity names

Entity names may also occur as a literal value. They do not need to be qualified. See <<hql-functions-typecasts>>.

[[hql-expressions]]
=== Expressions

Essentially, expressions are references that resolve to basic or tuple values.

[[hql-concatenation]]
==== String concatenation

HQL defines two ways to concatenate strings:

* the SQL-style concatenation operator, `||`, and
* the JPQL-standard `concat()` function.

See <<hql-string-functions, below>> for details of the `concat()` function.

[[hql-concatenation-example]]
//.Concatenation operation example
====
[source, java, indent=0]
----
include::{example-dir-hql}/HQLTest.java[tags=hql-concatenation-example]
----
====

Many more operations on strings are defined below, in <<hql-exp-functions>>.

[[hql-numeric-arithmetic]]
==== Numeric arithmetic

The basic SQL arithmetic operators, `+`,`-`,`*`, and `/` are joined by the remainder operator `%`.

[[hql-numeric-arithmetic-example]]
//.Numeric arithmetic examples
====
[source, java, indent=0]
----
include::{example-dir-hql}/HQLTest.java[tags=hql-numeric-arithmetic-example]
----
====

The following rules apply to the result of arithmetic operations:

* If either of the operands is `Double`/`double`, the result is a `Double`
* else, if either of the operands is `Float`/`float`, the result is a `Float`
* else, if either operand is `BigDecimal`, the result is `BigDecimal`
* else, if either operand is `BigInteger`, the result is `BigInteger` (except for division, in which case the result type is not further defined)
* else, if either operand is `Long`/`long`, the result is `Long` (except for division, in which case the result type is not further defined)
* else, (the assumption being that both operands are of integral type) the result is `Integer` (except for division, in which case the result type is not further defined)

Many more numeric operations are defined below, in <<hql-exp-functions>>.

[[hql-Datetime-arithmetic]]
==== Datetime arithmetic

Arithmetic involving dates, datetimes, and durations is quite subtle.
Here we list the basic operations.

|===
| Operator | Expression type | Example | Resulting type

| `-` | Difference between two dates | `your.birthday - local date` | year/quarter/month/week/day duration
| `-` | Difference between two datetimes | `local datetime - record.lastUpdated` | week/day/hour/minute/second/nanosecond duration
| `+` | Sum of a date and a year/quarter/month/week/day duration | `local date + 1 week` | date
| `+` | Sum of a datetime and a week/day/hour/minute/second/nanosecond duration | `record.lastUpdated + 1 second` | datetime
| `*` | Product of an integer and a duration | `billing.cycles * 30 day` | duration
| `by unit` | Convert a duration to an integer | `(1 year) by day` | integer
|===

The `by unit` operator converts a duration to an integer, for example: `(local date - your.birthday) by day` evaluates to the number of days you still have to wait.

The function `extract(unit from ...)` extracts a field from a date, time, or datetime type, for example, `extract(year from your.birthday)` produces the year in which you were born, and throws away important information about your birthday.

[IMPORTANT]
====
Please carefully note the difference between these two operations: `by` and `extract()` both evaluate to an integer, but they have very different uses.
====

Additional datetime operations, including the useful `format()` function, are defined below, in <<hql-exp-functions>>.

[[hql-path-expressions]]
==== Identification variables and path expressions

Identification variables, and path expressions beginning with an identification variable are legal expression in almost every context.

See <<hql-identification-variables>> and <<hql-implicit-join>>.

[[hql-case-expressions]]
==== Case expressions

Just like in standard SQL, there are two forms of case expression:

* the _simple_ case expression, and
* the so-called _searched_ case expression.

[TIP]
====
Case expressions are verbose.
It's often simpler to use the `coalesce()`, `nullif()`, or `ifnull()` functions,
as described below in <<hql-functions-null>>.
====

[[hql-simple-case-expressions]]
===== Simple case expressions

The syntax of the simple form is defined by:

[[hql-simple-case-expressions-bnf]]
[source, antlrv4, indent=0]
----
include::{extrasdir}/simple_case_bnf.txt[]
----

For example:

[[hql-simple-case-expressions-example]]
//.Simple case expression example
====
[source, java, indent=0]
----
include::{example-dir-hql}/HQLTest.java[tags=hql-simple-case-expressions-example]
----
====

[[hql-searched-case-expressions]]
===== Searched case expressions

The searched form has the following syntax:

[[hql-searched-case-expressions-bnf]]
[source, antlrv4, indent=0]
----
include::{extrasdir}/searched_case_bnf.txt[]
----

For example:

[[hql-searched-case-expressions-example]]
//.Searched case expression example
====
[source, java, indent=0]
----
include::{example-dir-hql}/HQLTest.java[tags=hql-searched-case-expressions-example]
----
====

A `case` expression may contain complex expression, including operator expressions:

[[hql-case-arithmetic-expressions-example]]
//.Case expression with arithmetic operation example
====
[source, java, indent=0]
----
include::{example-dir-hql}/HQLTest.java[tags=hql-case-arithmetic-expressions-example]
----
====

[[hql-exp-functions]]
=== Functions

Both HQL and JPQL define some standard functions and make them portable between databases.

[TIP]
====
A program that wishes to remain portable between Jakarta Persistence providers should in principle limit itself to the use of these functions.

On the other hand, this is an extremely short list. Any nontrivial program will probably need to look beyond it.
====

In some cases, the syntax of these functions looks a bit funny at first, for example, `cast(number as String)`, or `extract(year from date)`, or even `trim(leading '.' from string)`.
This syntax is inspired by standard ANSI SQL, and we promise you'll get used to it.

[IMPORTANT]
====
HQL abstracts away from the actual database-native SQL functions, letting you write queries which are portable between databases.

For some functions, and always depending on the database, a HQL function invocation translates to a quite complicated SQL expression!
====

In addition, there are several ways to use a database function that's not known to Hibernate.

[[hql-functions-typecasts]]
==== Types and typecasts

The following special functions make it possible to discover or narrow expression types:

|===
| Special function | Purpose | Signature | JPA standard

| `type()` | The (concrete) entity or embeddable type | `type(e)` | &check;
| `treat()` | Narrow an entity or embeddable type | `treat(e as Entity)` | &check;
| `cast()` | Narrow a basic type | `cast(x as Type)` | &cross;
| `str()` | Cast to a string | `str(x)` | &cross;
|===

Let's see what these functions do.

[[hql-function-type]]
===== `type()`

The function `type()`, applied to an identification variable or to an entity-valued or embeddable-valued path expression, evaluates to the concrete type, that is, the Java `Class`, of the referenced entity or embeddable.
This is mainly useful when dealing with entity inheritance hierarchies.

[[hql-entity-type-exp-example]]
//.Entity type expression examples
====
[source, java, indent=0]
----
include::{example-dir-hql}/HQLTest.java[tags=hql-entity-type-exp-example]
----
====

[[hql-function-treat]]
===== `treat()`

The function `treat()` may be used to narrow the type of an identification variable.
This is useful when dealing with entity or embeddable inheritance hierarchies.

[[hql-treat-example]]
====
[source, java, indent=0]
----
include::{example-dir-hql}/HQLTest.java[tags=hql-treat-example]
----
====

The type of the expression `treat(p as CreditCardPayment)` is the narrowed type, `CreditCardPayment`, instead of the declared type `Payment` of `p`.
This allows the attribute `cardNumber` declared by the subtype `CreditCardPayment` to be referenced.

The `treat()` function may even occur in a <<hql-join-treat,join>>.

[[hql-function-cast]]
===== `cast()`

The function `cast()` has a similar syntax, but is used to narrow basic types.
Its first argument is usually an attribute of an entity, or a more complex expression involving entity attributes.

The target type is an unqualified Java class name:
`String`, `Long`, `Integer`, `Double`, `Float`, `Character`, `Byte`, `BigInteger`, `BigDecimal`, `LocalDate`, `LocalTime`, `LocalDateTime`, etc.

====
[source, java, indent=0]
----
include::{example-dir-hql}/HQLTest.java[tags=hql-cast-function-example]
----
====

[[hql-function-str]]
===== `str()`

The function `str(x)` is a synonym for `cast(x as String)`.

====
[source, java, indent=0]
----
include::{example-dir-hql}/HQLTest.java[tags=hql-str-function-example]
----

====

[[hql-function-ordinal]]
===== `ordinal()`

The function `ordinal(x)` extracts the ordinal value of an enum.
It supports both enum fields mapped as `ORDINAL` and `STRING`.

====
[source, java, indent=0]
----
include::{example-dir-hql}/EnumTest.java[tags=hql-ordinal-function-example]
----

====


[[hql-functions-null]]
==== Functions for working with null values

The following functions make it easy to deal with null values:

|===
| Function | Purpose | Signature | JPA standard

| `coalesce()` | First non-null argument | `coalesce(x, y, z)` | &check;
| `ifnull()` | Second argument if first is null | `ifnull(x,y)` | &cross;
| `nullif()` | `null` if arguments are equal | `nullif(x,y)` | &check;
|===

===== `coalesce()`

An abbreviated `case` expression that returns the first non-null operand.

[[hql-coalesce-example]]
====
[source, java, indent=0]
----
include::{example-dir-hql}/HQLTest.java[tags=hql-coalesce-example]
----
====

===== `ifnull()`

HQL allows `ifnull()` as a synonym for `coalesce()` in the case of exactly two arguments.

===== `nullif()`

Evaluates to null if its operands are equal, or to its first argument otherwise.

[[hql-nullif-example]]
====
[source, java, indent=0]
----
include::{example-dir-hql}/HQLTest.java[tags=hql-nullif-example]
----
====

[[hql-functions-datetime]]
==== Functions for working with dates and times

There are some very important functions for working with dates and times.

|===
| Special function | Purpose | Signature | JPA standard

| `extract()` | Extract a datetime field | `extract(field from x)` | &check;
| `format()` | Format a datetime as a string | `format(datetime as pattern)` | &cross;
| `trunc()` or `truncate()` | Datetime truncation | `truncate(datetime, field)` | &cross;
|===

[[hql-function-extract]]
===== `extract()`

The special function `extract()` obtains a single field of a date, time, or datetime.

Field types include: `day`, `month`, `year`, `second`, `minute`, `hour`, `day of week`, `day of month`, `week of year`, `date`, `time`, `epoch` and more.
For a full list of field types, see the Javadoc for https://docs.jboss.org/hibernate/orm/{majorMinorVersion}/javadocs/org/hibernate/query/TemporalUnit.html[`TemporalUnit`].

====
[source, java, indent=0]
----
include::{example-dir-hql}/HQLTest.java[tags=hql-extract-function-example]
----
====

The following functions are abbreviations for `extract()`:

|===
| Function | Long form using `extract()` | JPA standard

| `year(x)` | `extract(year from x)` | &cross;
| `month(x)` | `extract(month from x)` | &cross;
| `day(x)` | `extract(day from x)` | &cross;
| `hour(x)` | `extract(year from x)` | &cross;
| `minute(x)` | `extract(year from x)` | &cross;
| `second(x)` | `extract(year from x)` | &cross;
|===

TIP: These abbreviations aren't part of the JPQL standard, but on the other hand they're a lot less verbose.

====
[source, java, indent=0]
----
include::{example-dir-hql}/HQLTest.java[tags=hql-year-function-example]
----
====

[[hql-function-format]]
===== `format()`

This function formats a date, time, or datetime according to a pattern.

The syntax is `format(datetime as pattern)`, and the pattern must be written in a subset of the pattern language defined by Java's `java.time.format.DateTimeFormatter`.

For a full list of `format()` pattern elements, see the Javadoc for https://docs.jboss.org/hibernate/orm/{majorMinorVersion}/javadocs/org/hibernate/dialect/Dialect.html#appendDatetimeFormat[`Dialect#appendDatetimeFormat`].

[[hql-function-trunc-datetime]]
===== `trunc()` or `truncate()`

This function truncates a date, time, or datetime to the temporal unit specified by field.

The syntax is `truncate(datetime, field)`. Supported temporal units are: `year`, `month`, `day`, `hour`, `minute` or `second`.

Truncating a date, time or datetime value translates to obtaining a value of the same type in which all temporal units smaller than `field` have been pruned.
For hours, minutes and second this means setting them to `00`. For months and days, this means setting them to `01`.

[[hql-string-functions]]
==== Functions for working with strings

Naturally, there are a good number of functions for working with strings.

|===
| Function | Purpose | Syntax | JPA standard / ANSI SQL Standard

| `upper()` | The string, with lowercase characters converted to uppercase | `upper(s)` | &check; / &check;
| `lower()` | The string, with uppercase characters converted to lowercase | `lower(s)` | &check; / &check;
| `length()` | The length of the string | `length(s)` | &check; / &cross;
| `concat()` | Concatenate strings | `concat(x, y, z)` | &check; / &cross;
| `locate()` | Location of string within a string | `locate(s, d)`, `locate(s, d, i)` | &check; / &cross;
| `position()` | Similar to `locate()` | `position(pattern in string)` | &cross; / &check;
| `substring()` | Substring of a string (JPQL-style) | `substring(s, i)`, `substring(s, i, l)` | &check; / &cross;
| `substring()` | Substring of a string (ANSI SQL-style)
| `substring(string from start)`, `substring(string from start for length)` | &cross; / &check;
| `trim()` | Trim characters from string | `trim(string)`, `trim(leading from string)`, `trim(trailing from string)`, or `trim(leading character from string)` | &check; / &check;
| `overlay()` | For replacing a substring
| `overlay(string placing replacement from start)`, `overlay(string placing replacement from start for length)` | &cross; / &check;
| `pad()` | Pads a string with whitespace, or with a specified character
| `pad(string with length)`, `pad(string with length leading)`, `pad(string with length trailing)`, or `pad(string with length leading character)` | &cross; / &cross;
| `left()` | The leftmost characters of a string | `left(string, length)` | &cross; / &cross;
| `right()` | The rightmost characters of a string | `right(string, length)`  | &cross; / &cross;
| `replace()` | Replace every occurrence of a pattern in a string | `replace(string, pattern, replacement)` | &cross; / &cross;
| `repeat()` | Concatenate a string with itself multiple times | `repeat(string, times)` | &cross; / &cross;
| `collate()` | Select a collation | `collate(p.name as collation)` | &cross; / &cross;
|===

Let's take a closer look at just some of these.

IMPORTANT: Contrary to Java, positions of characters within strings are indexed from 1 instead of 0!

===== `concat()`

Accepts a variable number of arguments, and produces a string by concatenating them.

====
[source, java, indent=0]
----
include::{example-dir-hql}/HQLTest.java[tags=hql-concat-function-example]
----
====

===== `locate()`
The JPQL function `locate()` determines the position of a substring within another string.

- The optional third argument is used to specify a position at which to start the search.

====
[source, java, indent=0]
----
include::{example-dir-hql}/HQLTest.java[tags=hql-locate-function-example]
----
====

===== `position()`

The `position()` function has a similar purpose, but follows the ANSI SQL syntax.

====
[source, java, indent=0]
----
include::{example-dir-hql}/HQLTest.java[tags=hql-position-function-example]
----
====

===== `substring()`
Returns a substring of the given string.

- The second argument specifies the position of the first character of the substring.
- The optional third argument specifies the maximum length of the substring.

====
[source, java, indent=0]
----
include::{example-dir-hql}/HQLTest.java[tags=hql-substring-function-example]
----
====

===== `trim()`
The `trim()` function follows the syntax and semantics of ANSI SQL.
It may be used to trim `leading` characters, `trailing` characters, or both.

====
[source, java, indent=0]
----
include::{example-dir-hql}/HQLTest.java[tags=hql-trim-function-example]
----
====

Its BNF is funky:

====
[source, antlrv4, indent=0]
----
trimFunction
    : "TRIM" "(" trimSpecification? trimCharacter? "FROM"? expression ")" ;
trimSpecification
    : "LEADING" | "TRAILING" | "BOTH" ;
----
====

//====
//[source, java, indent=0]
//----
//include::{sourcedir}/HQLTest.java[tags=hql-length-function-example]
//----
//[source, java, indent=0]
//----
//include::{sourcedir}/HQLTest.java[tags=hql-upper-function-example]
//----
//[source, java, indent=0]
//----
//include::{sourcedir}/HQLTest.java[tags=hql-lower-function-example]
//----
//====

===== `collate()`

Selects a collation to be used for its string-valued argument.
Collations are useful for <<hql-relational-comparisons,binary comparisons>> with `<` or `>`, and in the <<hql-order-by,order by clause>>.

For example, `collate(p.name as ucs_basic)` specifies the SQL standard collation `ucs_basic`.

IMPORTANT: Collations aren't very portable between databases.

[[hql-functions-numeric]]
==== Numeric functions

Of course, we also have a number of functions for working with numeric values.

|===
| Function | Purpose | Signature | JPA standard

| `abs()` | The magnitude of a number | `abs(x)` | &check;
| `sign()` | The sign of a number | `sign(x)` | &check;
| `mod()` | Remainder of integer division | `mod(n,d)` | &check;
| `sqrt()` | Square root of a number | `sqrt(x)` | &check;
| `exp()` | Exponential function | `exp(x)` | &check;
| `power()` | Exponentiation | `power(x,y)` | &check;
| `ln()` | Natural logarithm | `ln(x)` | &check;
| `round()` | Numeric rounding | `round(number)`, `round(number, places)` | &check;
| `trunc()` or `truncate()` | Numeric truncation | `truncate(number)`, `truncate(number, places)` | &cross;
| `floor()` | Floor function | `floor(x)` | &check;
| `ceiling()` | Ceiling function | `ceiling(x)` | &check;

| `log10()` | Base-10 logarithm | `log10(x)` | &cross;
| `log()` | Arbitrary-base logarithm | `log(b,x)` | &cross;
| `pi` | &#960; | `pi` | &cross;
| `sin()`, `cos()`, `tan()`, `asin()`, `acos()`, `atan()`
| Basic trigonometric functions | `sin(theta)`, `cos(theta)` | &cross;
| `atan2()` | Two-argument arctangent (range `(-&#960;,&#960;]`) | `atan2(y, x)` | &cross;
| `sinh()`, `cosh()`, `tanh()` | Hyperbolic functions | `sinh(x)`, `cosh(x)`, `tanh(x)` | &cross;
| `degrees()` | Convert radians to degrees | `degrees(x)` | &cross;
| `radians()` | Convert degrees to radians | `radians(x)` | &cross;
| `least()` | Return the smallest of the given arguments | `least(x, y, z)` |&cross;
| `greatest()` | Return the largest of the given arguments | `greatest(x, y, z)` | &cross;
|===

====
[source, java, indent=0]
----
include::{example-dir-hql}/HQLTest.java[tags=hql-abs-function-example]
----
[source, java, indent=0]
----
include::{example-dir-hql}/HQLTest.java[tags=hql-mod-function-example]
----
[source, java, indent=0]
----
include::{example-dir-hql}/HQLTest.java[tags=hql-sqrt-function-example]
----
====

We haven't included <<hql-aggregate-functions,aggregate functions>>, <<hql-aggregate-functions-orderedset,ordered set aggregate functions>>, or <<hql-aggregate-functions-window>>
in this list, because their purpose is more specialized, and because they come with extra special syntax.

[[hql-functions-collections]]
==== Functions for dealing with collections

The following functions apply to any identification variable that refers to a joined collection.

[[hql-collection-functions]]
|===
| Function | Purpose | JPA standard

| `size()` | The size of a collection | &cross;
| `element()` | The element of a list | &cross;
| `index()` | The index of a list element | &cross;
| `key()` | The key of a map entry | &cross;
| `value()` | The value of a map entry | &cross;
| `entry()` | The whole entry in a map | &cross;
| `elements()` | See below | &cross;
| `indices()` | See below | &cross;
|===

===== `size()`

The number of elements of a collection or to-many association.

[[hql-size-example]]
====
[source, java, indent=0]
----
include::{example-dir-hql}/HQLTest.java[tags=hql-size-example]
----
====

[[hql-list-functions]]
===== `element()` and `index()`

A reference to an element or index of <<hql-collection-valued-associations,joined list>>.

[[hql-map-functions]]
===== `key()`, `value()`, and `entry()`

A reference to a key, value, or entry of a <<hql-collection-valued-associations,joined map>>.

[[hql-collection-subquery]]
===== `elements()`, and `indices()`

Later, in <<hql-elements-indices>>, and in <<hql-aggregate-functions-collections>>, we will learn about these special functions for quantifying over the elements or indices of a particular collection.

[[hql-functions-model]]
==== Functions for working with ids and versions

Finally, the following functions evaluate the id, version, or natural id of an entity, or the foreign key of a to-one association:

[[hql-model-functions]]
|===
| Function | Purpose | JPA standard

| `id()` | The value of the entity `@Id` attribute. | &cross;
| `version()` | The value of the entity `@Version` attribute. | &cross;
| `naturalid()` | The value of the entity `@NaturalId` attribute. | &cross;
| `fk()` | The value of the foreign key column mapped by a `@ManyToOne` (or logical `@ManyToOne`) association.
Mainly useful with <<associations-not-found,`@NotFound` mappings>>. | &cross;
|===

[[hql-functions-arrays]]
==== Functions for dealing with arrays

<<<<<<< HEAD
The following functions deal with SQL array types, which are not supported on every database.

[[hql-array-functions]]
|===
| Function | Purpose

| <<hql-array-constructor-functions,`array()`>> | Creates an array based on the passed arguments
| <<hql-array-constructor-functions,`array_list()`>> | Like `array`, but returns the result as `List<?>`
| <<hql-array-aggregate-functions,`array_agg()`>> | Aggregates row values into an array
| <<hql-array-position-functions,`array_position()`>> | Determines the position of an element in an array
| <<hql-array-positions-functions,`array_positions()`>> | Determines all positions of an element in an array
| <<hql-array-positions-functions,`array_positions_list()`>> | Like `array_positions`, but returns the result as `List<Integer>`
| <<hql-array-length-functions,`array_length()`>> | Determines the length of an array
| <<hql-array-concat-functions,`array_concat()`>> | Concatenates array with each other in order
| <<hql-array-prepend-functions,`array_prepend()`>> | Prepends element to array
| <<hql-array-append-functions,`array_append()`>> | Appends element to array
| <<hql-array-contains-functions,`array_contains()`>> | Whether an array contains an element
| <<hql-array-contains-functions,`array_contains_nullable()`>> | Whether an array contains an element, supporting `null` element
| <<hql-array-includes-example,`array_includes()`>> | Whether an array contains another array
| <<hql-array-includes-example,`array_includes_nullable()`>> | Whether an array contains another array, supporting `null` elements
| <<hql-array-intersects-functions,`array_intersects()`>> | Whether an array holds at least one element of another array
| <<hql-array-intersects-functions,`array_intersects_nullable()`>> | Whether an array holds at least one element of another array, supporting `null` elements
| <<hql-array-get-functions,`array_get()`>> | Accesses the element of an array by index
| <<hql-array-set-functions,`array_set()`>> | Creates array copy with given element at given index
| <<hql-array-remove-functions,`array_remove()`>> | Creates array copy with given element removed
| <<hql-array-remove-index-functions,`array_remove_index()`>> | Creates array copy with the element at the given index removed
| <<hql-array-slice-functions,`array_slice()`>> | Creates a sub-array of the based on lower and upper index
| <<hql-array-replace-functions,`array_replace()`>> | Creates array copy replacing a given element with another
| <<hql-array-trim-functions,`array_trim()`>> | Creates array copy trimming the last _N_ elements
| <<hql-array-fill-functions,`array_fill()`>> | Creates array filled with the same element _N_ times
| <<hql-array-fill-functions,`array_fill_list()`>> | Like `array_fill`, but returns the result as `List<?>`
| <<hql-array-to-string-functions,`array_to_string()`>> | String representation of array
| <<hql-array-unnest,`unnest()`>> | Turns an array into rows
|===

[[hql-array-constructor-functions]]
===== `array()` and `array_list()`

Creates an array based on the passed arguments, and infers the array type from the context if possible.
To retrieve the result as `List<?>`, use the `array_list()` function.
=======
- A native or user-defined function may be called using JPQL's `function` syntax, for example, ``function('sinh', phi)``.
  (This is the easiest way, but not the best way.)
- A user-written `FunctionContributor` may register user-defined functions.
- A custom `Dialect` may register additional native functions by overriding `initializeFunctionRegistry()`. <<hql-user-defined-functions-implementation, Example of implementation.>>

Fortunately, every built-in `Dialect` already registers many native functions for the database it supports. So there is no need to define this functions explicitly.
>>>>>>> c1ae9de9

[[hql-array-constructor-example]]
====
[source, java, indent=0]
----
include::{array-example-dir-hql}/ArrayConstructorTest.java[tags=hql-array-example]
----
====

Alternatively, it's also possible to construct an array with the shorthand bracket syntax `[` and `]`,
which is syntax sugar that translates to the array constructor function.

[[hql-array-constructor-hql-example]]
====
[source, java, indent=0]
----
include::{array-example-dir-hql}/ArrayConstructorTest.java[tags=hql-array-hql-example]
----
====

[[hql-array-aggregate-functions]]
===== `array_agg()`

An <<hql-aggregate-functions-orderedset,ordered set aggregate function>> that aggregates values to an array.

[[hql-array-agg-example]]
====
[source, java, indent=0]
----
include::{array-example-dir-hql}/ArrayAggregateTest.java[tags=hql-array-agg-example]
----
====

[[hql-array-position-functions]]
===== `array_position()` or `position()`

Returns the 1-based position of an element in the array. Returns 0 if the element is not found and `null` if the array is `null`.

[[hql-array-position-example]]
====
[source, java, indent=0]
----
include::{array-example-dir-hql}/ArrayPositionTest.java[tags=hql-array-position-example]
----
====

Alternatively, it is also possible to use the `position()` function,
which is overloaded to also accept an array argument.

[[hql-array-position-hql-example]]
====
[source, java, indent=0]
----
include::{array-example-dir-hql}/ArrayPositionTest.java[tags=hql-array-position-hql-example]
----
====

[[hql-array-positions-functions]]
===== `array_positions()` and `array_positions_list()`

Returns an `int[]` of 1-based positions of matching elements in the array. Returns an empty array if the element is not found and `null` if the array is `null`.
To retrieve the result as `List<Integer>`, use the `array_positions_list()` function.

[[hql-array-positions-example]]
====
[source, java, indent=0]
----
include::{array-example-dir-hql}/ArrayPositionsTest.java[tags=hql-array-positions-example]
----
====

[[hql-array-length-functions]]
===== `array_length()` or `length()`

Returns size of the passed array. Returns `null` if the array is `null`.

[[hql-array-length-example]]
====
[source, java, indent=0]
----
include::{array-example-dir-hql}/ArrayLengthTest.java[tags=hql-array-length-example]
----
====

Alternatively, it is also possible to use the `length()` function,
which is overloaded to also accept an array argument.

[[hql-array-length-hql-example]]
====
[source, java, indent=0]
----
include::{array-example-dir-hql}/ArrayLengthTest.java[tags=hql-array-length-hql-example]
----
====

[[hql-array-concat-functions]]
===== `array_concat()` or `||`

Concatenates arrays with each other in order. Returns `null` if one of the arguments is `null`.

[[hql-array-concat-example]]
====
[source, java, indent=0]
----
include::{array-example-dir-hql}/ArrayConcatTest.java[tags=hql-array-concat-example]
----
====

Arrays can also be concatenated with the `||` (double-pipe) operator.

[[hql-array-concat-pipe-example]]
====
[source, java, indent=0]
----
include::{array-example-dir-hql}/ArrayConcatTest.java[tags=hql-array-concat-pipe-example]
----
====

In addition, the `||` (double-pipe) operator also support concatenating single elements to arrays.

[[hql-array-concat-pipe-element-example]]
====
[source, java, indent=0]
----
include::{array-example-dir-hql}/ArrayConcatTest.java[tags=hql-array-concat-pipe-element-example]
----
====

[[hql-array-prepend-functions]]
===== `array_prepend()`

Prepends element to array. Returns `null` if the array argument is `null`.

[[hql-array-prepend-example]]
====
[source, java, indent=0]
----
include::{array-example-dir-hql}/ArrayPrependTest.java[tags=hql-array-prepend-example]
----
====

[[hql-array-append-functions]]
===== `array_append()`

Appends element to array. Returns `null` if the array argument is `null`.

[[hql-array-append-example]]
====
[source, java, indent=0]
----
include::{array-example-dir-hql}/ArrayAppendTest.java[tags=hql-array-append-example]
----
====

[[hql-array-contains-functions]]
===== `array_contains()` and `array_contains_nullable()`

Checks if the first array argument contains the element represented by the second argument.
Returns `null` if the first argument is `null`. The result of the `array_contains` function
is undefined when the second argument, the element to search, is `null`.

[[hql-array-contains-example]]
====
[source, java, indent=0]
----
include::{array-example-dir-hql}/ArrayContainsTest.java[tags=hql-array-contains-example]
----
====

Alternatively, it's also possible to check for containment with the `contains` predicate,
where the left hand side of the predicate is the array and the right hand side the value to check.
This is syntax sugar that translates to the `array_contains` function.

[[hql-array-contains-hql-example]]
====
[source, java, indent=0]
----
include::{array-example-dir-hql}/ArrayContainsTest.java[tags=hql-array-contains-hql-example]
----
====

[[hql-array-includes-functions]]
===== `array_includes()` and `array_includes_nullable()`

Checks if the first array argument contains the elements of the second array argument.
Returns `null` if the first argument is `null`. The result of the `array_includes` function
is undefined when the second argument contains a `null`.

[[hql-array-contains-array-example]]
[[hql-array-includes-example]]
====
[source, java, indent=0]
----
include::{array-example-dir-hql}/ArrayIncludesTest.java[tags=hql-array-includes-example]
----
====

To search for `null` elements, the `array_includes_nullable` function must be used.

[[hql-array-contains-array-nullable-example]]
[[hql-array-includes-nullable-example]]
====
[source, java, indent=0]
----
include::{array-example-dir-hql}/ArrayIncludesTest.java[tags=hql-array-includes-nullable-example]
----
====

Alternatively, it's also possible to use the `includes` predicate,
where the left hand side of the predicate is the array and the right hand side the array of values to check.
This is syntax sugar that translates to the `array_includes` function.

[[hql-array-includes-hql-example]]
====
[source, java, indent=0]
----
include::{array-example-dir-hql}/ArrayIncludesTest.java[tags=hql-array-includes-hql-example]
----
====

[[hql-array-overlaps-functions]]
[[hql-array-intersects-functions]]
===== `array_intersects()` and `array_intersects_nullable()`

Checks if the first array argument any of the elements of the second array argument.
Returns `null` if either of the arguments is `null`. The result of `array_intersects`
is undefined when the second array argument contains a `null` array element.
Only `array_intersects_nullable` is guaranteed to produce correct results for `null` array elements.

[[hql-array-overlaps-example]]
[[hql-array-intersects-example]]
====
[source, java, indent=0]
----
include::{array-example-dir-hql}/ArrayIntersectsTest.java[tags=hql-array-intersects-example]
----
====

[[hql-array-overlaps-nullable-example]]
[[hql-array-intersects-nullable-example]]
====
[source, java, indent=0]
----
include::{array-example-dir-hql}/ArrayIntersectsTest.java[tags=hql-array-intersects-nullable-example]
----
====

Alternatively, it's also possible to check for intersection with the `intersects` predicate.
This is syntax sugar that translates to the `array_intersects` function.

[[hql-array-overlaps-hql-example]]
[[hql-array-intersects-hql-example]]
====
[source, java, indent=0]
----
include::{array-example-dir-hql}/ArrayIntersectsTest.java[tags=hql-array-intersects-hql-example]
----
====

[[hql-array-get-functions]]
===== `array_get()`

Returns the element of an array at the given 1-based index. Returns `null` if either of the arguments is `null`,
and also if the index is bigger than the array length.

[[hql-array-get-example]]
====
[source, java, indent=0]
----
include::{array-example-dir-hql}/ArrayGetTest.java[tags=hql-array-get-example]
----
====

[[hql-array-set-functions]]
===== `array_set()`

Returns an array copy with the given element placed at the given 1-based index, filling up prior slots with `null` if necessary.

[[hql-array-set-example]]
====
[source, java, indent=0]
----
include::{array-example-dir-hql}/ArraySetTest.java[tags=hql-array-set-example]
----
====

[[hql-array-remove-functions]]
===== `array_remove()`

Returns an array copy with the given element removed from the array. Allows removal of `null` elements.

[[hql-array-remove-example]]
====
[source, java, indent=0]
----
include::{array-example-dir-hql}/ArrayRemoveTest.java[tags=hql-array-remove-example]
----
====

[[hql-array-remove-index-functions]]
===== `array_remove_index()`

Returns an array copy with the element at the given index removed from the array.

[[hql-array-remove-index-example]]
====
[source, java, indent=0]
----
include::{array-example-dir-hql}/ArrayRemoveIndexTest.java[tags=hql-array-remove-index-example]
----
====

[[hql-array-slice-functions]]
===== `array_slice()`

Returns the sub-array as specified by the given 1-based inclusive start and end index. Returns `null` if any of the arguments is `null`
and also if the index is out of bounds.

[[hql-array-slice-example]]
====
[source, java, indent=0]
----
include::{array-example-dir-hql}/ArraySliceTest.java[tags=hql-array-slice-example]
----
====

Alternatively, it's also possible to slice an array by specifying the lower and upper bound,
separated by a colon, as index in the bracket array index syntax `array[lowerIndex:upperIndex]`.
This is syntax sugar that translates to the `array_slice` function.

[[hql-array-slice-hql-example]]
====
[source, java, indent=0]
----
include::{array-example-dir-hql}/ArraySliceTest.java[tags=hql-array-slice-hql-example]
----
====

[[hql-array-replace-functions]]
===== `array_replace()`

Returns an array copy which has elements matching the second argument replaced by the third argument.

[[hql-array-replace-example]]
====
[source, java, indent=0]
----
include::{array-example-dir-hql}/ArrayReplaceTest.java[tags=hql-array-replace-example]
----
====

[[hql-array-trim-functions]]
===== `array_trim()`

Returns an array copy without the last _N_ elements, specified by the second argument.
It is an error if any array has a length smaller than the second argument.

[[hql-array-trim-example]]
====
[source, java, indent=0]
----
include::{array-example-dir-hql}/ArrayTrimTest.java[tags=hql-array-trim-example]
----
====

[[hql-array-fill-functions]]
===== `array_fill()` and `array_fill_list()`

Creates an array filled with the same element _N_ times as specified by the arguments.
It is an error to supply an array length smaller than 0.
To retrieve the result as `List<?>`, use the `array_fill_list()` function.

[[hql-array-fill-example]]
====
[source, java, indent=0]
----
include::{array-example-dir-hql}/ArrayFillTest.java[tags=hql-array-fill-example]
----
====

[[hql-array-to-string-functions]]
===== `array_to_string()` or `cast(array as String)`

Concatenates the array elements with a separator, as specified by the arguments.
Null values are filtered, but the optional third argument can be specified to define a default value to use
when a `null` array element is encountered.
Returns `null` if the first argument is `null`.

[[hql-array-to-string-example]]
====
[source, java, indent=0]
----
include::{array-example-dir-hql}/ArrayToStringTest.java[tags=hql-array-to-string-example]
----
====

Alternatively, it is also possible to use `cast(array as String)`,
which is a short version of `concat('[', array_to_string(array, ',', 'null'), ']')`.

[[hql-array-to-string-hql-example]]
====
[source, java, indent=0]
----
include::{array-example-dir-hql}/ArrayToStringTest.java[tags=hql-array-to-string-hql-example]
----
====

[[hql-array-unnest]]
===== `unnest()`

A <<hql-from-set-returning-functions,set-returning function>>, which turns the single array argument into rows.
Returns no rows if the array argument is `null` or an empty array.
The `index()` function can be used to access the 1-based array index of an array element.

[[hql-array-unnest-struct-example]]
====
[source, java, indent=0]
----
include::{array-example-dir-hql}/ArrayUnnestStructTest.java[tags=hql-array-unnest-aggregate-with-ordinality-example]
----
====

The `lateral` keyword is mandatory if the argument refers to a from node item of the same query level.
Basic plural attributes can also be joined directly, which is syntax sugar for `lateral unnest(...)`.

[[hql-array-unnest-example]]
====
[source, java, indent=0]
----
include::{array-example-dir-hql}/ArrayUnnestTest.java[tags=hql-array-unnest-example]
----
====

[[hql-functions-json]]
==== Functions for dealing with JSON

The following functions deal with SQL JSON types, which are not supported on every database.

NOTE: The following functions are incubating/tech-preview and to use them in HQL,
it is necessary to enable the `hibernate.query.hql.json_functions_enabled` configuration setting.

[[hql-json-functions]]
|===
| Function | Purpose

| <<hql-json-object-function,`json_object()`>> | Constructs a JSON object from pairs of key and value arguments
| <<hql-json-array-function,`json_array()`>> | Constructs a JSON array from arguments
| <<hql-json-value-function,`json_value()`>> | Extracts a value from a JSON document by JSON path
| <<hql-json-exists-function,`json_exists()`>> | Checks if a JSON path exists in a JSON document
| <<hql-json-query-function,`json_query()`>> | Queries non-scalar values by JSON path in a JSON document
| <<hql-json-arrayagg-function,`json_arrayagg()`>> | Creates a JSON array by aggregating values
| <<hql-json-objectagg-function,`json_objectagg()`>> | Creates a JSON object by aggregating values
| <<hql-json-set-function,`json_set()`>> | Inserts/Replaces a value by JSON path within a JSON document
| <<hql-json-remove-function,`json_remove()`>> | Removes a value by JSON path within a JSON document
| <<hql-json-mergepatch-function,`json_mergepatch()`>> | Merges JSON documents by performing an https://tools.ietf.org/html/rfc7396[RFC 7396] compliant merge
| <<hql-json-array-append-function,`json_array_append()`>> | Appends to a JSON array of a JSON document by JSON path
| <<hql-json-array-insert-function,`json_array_insert()`>> | Inserts a value by JSON path to a JSON array within a JSON document
| <<hql-json-table-function,`json_table()`>> | Turns a JSON document into rows
|===


[[hql-json-object-function]]
===== `json_object()`

Constructs a JSON object from pairs of key and value arguments.

[[hql-json-object-bnf]]
[source, antlrv4, indent=0]
----
include::{extrasdir}/json_object_bnf.txt[]
----

Argument count must be even and expressions alternate between keys and values i.e. `key1, value1, key2, value2, ...`.
Alternatively, it is also possible to use a `:` (colon) to separate keys from values or the `value` keyword.

[[hql-json-object-example]]
====
[source, java, indent=0]
----
include::{json-example-dir-hql}/JsonObjectTest.java[tags=hql-json-object-example]
----
====

Although database dependent, usually `null` values are present in the resulting JSON object.
To remove `null` value entries, use the `absent on null` clause.

[[hql-json-object-on-null-example]]
====
[source, java, indent=0]
----
include::{json-example-dir-hql}/JsonObjectTest.java[tags=hql-json-object-on-null-example]
----
====

[[hql-json-array-function]]
===== `json_array()`

Constructs a JSON array from arguments.

[[hql-json-array-bnf]]
[source, antlrv4, indent=0]
----
include::{extrasdir}/json_array_bnf.txt[]
----

[[hql-json-array-example]]
====
[source, java, indent=0]
----
include::{json-example-dir-hql}/JsonArrayTest.java[tags=hql-json-array-example]
----
====

Although database dependent, usually `null` values are `absent` in the resulting JSON array.
To retain `null` elements, use the `null on null` clause.

[[hql-json-array-on-null-example]]
====
[source, java, indent=0]
----
include::{json-example-dir-hql}/JsonArrayTest.java[tags=hql-json-array-on-null-example]
----
====

[[hql-json-value-function]]
===== `json_value()`

Extracts a scalar value by https://www.ietf.org/archive/id/draft-goessner-dispatch-jsonpath-00.html[JSON path] from a JSON document.

[[hql-json-value-bnf]]
[source, antlrv4, indent=0]
----
include::{extrasdir}/json_value_bnf.txt[]
----

The first argument is an expression to a JSON document. The second argument is a JSON path as String expression.

WARNING: Some databases might also allow extracting non-scalar values. Beware that this behavior is not portable.

NOTE: It is recommended to only us the dot notation for JSON paths instead of the bracket notation,
since most databases support only that.

[[hql-json-value-example]]
====
[source, java, indent=0]
----
include::{json-example-dir-hql}/JsonValueTest.java[tags=hql-json-value-example]
----
====

The `passing` clause allows to reuse the same JSON path but pass different values for evaluation.

[[hql-json-value-passing-example]]
====
[source, java, indent=0]
----
include::{json-example-dir-hql}/JsonValueTest.java[tags=hql-json-value-passing-example]
----
====

The `returning` clause allows to specify the <<hql-function-cast,cast target>> i.e. the type of value to extract.

[[hql-json-value-returning-example]]
====
[source, java, indent=0]
----
include::{json-example-dir-hql}/JsonValueTest.java[tags=hql-json-value-returning-example]
----
====

The `on error` clause defines the behavior when an error occurs while resolving the value for the JSON path.
Conditions that classify as errors are database dependent, but usual errors which can be handled with this clause are:

* First argument is not a valid JSON document
* Second argument is not a valid JSON path
* JSON path does not resolve to a scalar value

The default behavior of `on error` is database specific, but usually, `null` is returned on an error.
It is recommended to specify this clause when the exact error behavior is important.

[[hql-json-value-on-error-example]]
====
[source, java, indent=0]
----
include::{json-example-dir-hql}/JsonValueTest.java[tags=hql-json-value-on-error-example]
----
====

The `on empty` clause defines the behavior when the JSON path does not match the JSON document.
By default, `null` is returned on empty.

[[hql-json-value-on-empty-example]]
====
[source, java, indent=0]
----
include::{json-example-dir-hql}/JsonValueTest.java[tags=hql-json-value-on-empty-example]
----
====

To actually receive an error `on empty`, it is necessary to also specify `error on error`.
Depending on the database, an error might still be thrown even without that, but that is not portable.

NOTE: The H2 emulation only supports absolute JSON paths using the dot notation.

[[hql-json-exists-function]]
===== `json_exists()`

Checks if a JSON document contains a https://www.ietf.org/archive/id/draft-goessner-dispatch-jsonpath-00.html[JSON path].

[[hql-json-exists-bnf]]
[source, antlrv4, indent=0]
----
include::{extrasdir}/json_exists_bnf.txt[]
----

The first argument is an expression to a JSON document. The second argument is a JSON path as String expression.

NOTE: It is recommended to only us the dot notation for JSON paths instead of the bracket notation,
since most databases support only that.

[[hql-json-exists-example]]
====
[source, java, indent=0]
----
include::{json-example-dir-hql}/JsonExistsTest.java[tags=hql-json-exists-example]
----
====

The `passing` clause allows to reuse the same JSON path but pass different values for evaluation.

[[hql-json-exists-passing-example]]
====
[source, java, indent=0]
----
include::{json-example-dir-hql}/JsonExistsTest.java[tags=hql-json-exists-passing-example]
----
====

The `on error` clause defines the behavior when an error occurs while checking for existence with the JSON path.
Conditions that classify as errors are database dependent, but usual errors which can be handled with this clause are:

* First argument is not a valid JSON document
* Second argument is not a valid JSON path

The default behavior of `on error` is database specific, but usually, `false` is returned on an error.
It is recommended to specify this clause when the exact error behavior is important.

[[hql-json-exists-on-error-example]]
====
[source, java, indent=0]
----
include::{json-example-dir-hql}/JsonExistsTest.java[tags=hql-json-exists-on-error-example]
----
====

NOTE: The H2 emulation only supports absolute JSON paths using the dot notation.

[[hql-json-query-function]]
===== `json_query()`

Queries non-scalar values from a JSON document by a https://www.ietf.org/archive/id/draft-goessner-dispatch-jsonpath-00.html[JSON path].

[[hql-json-query-bnf]]
[source, antlrv4, indent=0]
----
include::{extrasdir}/json_query_bnf.txt[]
----

The first argument is an expression to a JSON document. The second argument is a JSON path as String expression.

WARNING: Some databases might also allow querying scalar values. Beware that this behavior is not portable.

NOTE: It is recommended to only us the dot notation for JSON paths instead of the bracket notation,
since most databases support only that.

[[hql-json-query-example]]
====
[source, java, indent=0]
----
include::{json-example-dir-hql}/JsonQueryTest.java[tags=hql-json-query-example]
----
====

The `passing` clause allows to reuse the same JSON path but pass different values for evaluation.

[[hql-json-query-passing-example]]
====
[source, java, indent=0]
----
include::{json-example-dir-hql}/JsonQueryTest.java[tags=hql-json-query-passing-example]
----
====

The `wrapper` clause allows to specify whether results of a query should be wrapped in brackets `[]` i.e. an array.
The default behavior is to omit an array wrapper i.e. `without wrapper`.
It is an error when a `json_query` returns more than a single result and `without wrapper` is used.
How an error like this should be handled can be controlled with the `on error` clause.

WARNING: Since the default behavior of `on error` is database dependent,
some databases might return a comma separated list of values even when using `without wrapper`. This is not portable.

[[hql-json-query-wrapper-example]]
====
[source, java, indent=0]
----
include::{json-example-dir-hql}/JsonQueryTest.java[tags=hql-json-query-with-wrapper-example]
----
====

The `on error` clause defines the behavior when an error occurs while querying with the JSON path.
Conditions that classify as errors are database dependent, but usual errors which can be handled with this clause are:

* First argument is not a valid JSON document
* Second argument is not a valid JSON path
* Multiple `json_query` results when `without wrapper` is used

The default behavior of `on error` is database specific, but usually, `null` is returned on an error.
It is recommended to specify this clause when the exact error behavior is important.

[[hql-json-query-on-error-example]]
====
[source, java, indent=0]
----
include::{json-example-dir-hql}/JsonQueryTest.java[tags=hql-json-query-on-error-example]
----
====

The `on empty` clause defines the behavior when the JSON path does not match the JSON document.
By default, `null` is returned on empty.

[[hql-json-query-on-empty-example]]
====
[source, java, indent=0]
----
include::{json-example-dir-hql}/JsonQueryTest.java[tags=hql-json-query-on-empty-example]
----
====

To actually receive an error `on empty`, it is necessary to also specify `error on error`.
Depending on the database, an error might still be thrown even without that, but that is not portable.

NOTE: The H2 emulation only supports absolute JSON paths using the dot notation.

[[hql-json-arrayagg-function]]
===== `json_arrayagg()`

Creates a JSON array by aggregating values.

[[hql-json-arrayagg-bnf]]
[source, antlrv4, indent=0]
----
include::{extrasdir}/json_arrayagg_bnf.txt[]
----

This aggregate function is similar to an <<hql-aggregate-functions-orderedset,_ordered set aggregate function_>>
since it allows to specify the order in which elements are aggregated, but uses a special syntax.

[[hql-json-arrayagg-example]]
====
[source, java, indent=0]
----
include::{json-example-dir-hql}/JsonArrayAggregateTest.java[tags=hql-json-arrayagg-example]
----
====

Although database dependent, usually `null` values are `absent` in the resulting JSON array.
To retain `null` elements, use the `null on null` clause.

[[hql-json-arrayagg-null-example]]
====
[source, java, indent=0]
----
include::{json-example-dir-hql}/JsonArrayAggregateTest.java[tags=hql-json-arrayagg-null-example]
----
====

The order in which elements are aggregated can be defined by specifying an order by clause.

[[hql-json-arrayagg-order-by-example]]
====
[source, java, indent=0]
----
include::{json-example-dir-hql}/JsonArrayAggregateTest.java[tags=hql-json-arrayagg-order-by-example]
----
====

[[hql-json-objectagg-function]]
===== `json_objectagg()`

Creates a JSON object by aggregating values.

[[hql-json-arrayagg-bnf]]
[source, antlrv4, indent=0]
----
include::{extrasdir}/json_objectagg_bnf.txt[]
----

The arguments represent the key and the value to be aggregated to the JSON object,
separated by the `value` keyword or a `:` (colon).

[[hql-json-objectagg-example]]
====
[source, java, indent=0]
----
include::{json-example-dir-hql}/JsonObjectAggregateTest.java[tags=hql-json-objectagg-example]
----
====

Although database dependent, usually `null` values are `absent` in the resulting JSON array.
To retain `null` elements, use the `null on null` clause.

[[hql-json-objectagg-null-example]]
====
[source, java, indent=0]
----
include::{json-example-dir-hql}/JsonObjectAggregateTest.java[tags=hql-json-objectagg-null-example]
----
====

Duplicate keys usually are retained in the resulting string.
Use `with unique keys` to specify that the encounter of a duplicate key should cause an error.

[[hql-json-objectagg-unique-keys-example]]
====
[source, java, indent=0]
----
include::{json-example-dir-hql}/JsonObjectAggregateTest.java[tags=hql-json-objectagg-unique-keys-example]
----
====

WARNING: Some databases like e.g. MySQL, SAP HANA, DB2 and SQL Server do not support raising an error on duplicate keys.

[[hql-json-set-function]]
===== `json_set()`

Inserts/Replaces a value by JSON path within a JSON document.
The function takes 3 arguments, the json document, the json path and the new value to set/insert.

[[hql-json-set-example]]
====
[source, java, indent=0]
----
include::{json-example-dir-hql}/JsonSetTest.java[tags=hql-json-set-example]
----
====

WARNING: SAP HANA, DB2, H2 and HSQLDB do not support this function.

[[hql-json-remove-function]]
===== `json_remove()`

Removes a value by JSON path within a JSON document.
The function takes 2 arguments, the json document and the json path representing what to remove.

[[hql-json-remove-example]]
====
[source, java, indent=0]
----
include::{json-example-dir-hql}/JsonRemoveTest.java[tags=hql-json-remove-example]
----
====

WARNING: SAP HANA, DB2, H2 and HSQLDB do not support this function.

[[hql-json-replace-function]]
===== `json_replace()`

Replaces a value by JSON path within a JSON document.
The function takes 3 arguments, the json document, the json path and the new value to set.
A value will not be inserted if the key is missing, only the values of existing keys are replaced.

[[hql-json-replace-example]]
====
[source, java, indent=0]
----
include::{json-example-dir-hql}/JsonReplaceTest.java[tags=hql-json-replace-example]
----
====

WARNING: SAP HANA, DB2, H2 and HSQLDB do not support this function.

[[hql-json-insert-function]]
===== `json_insert()`

Inserts a value by JSON path in a JSON document.
The function takes 3 arguments, the json document, the json path and the value to insert.
When the JSON document contains a value for a JSON path, no insertion happens,
unless the value is an array, in which case the value will be appended to that array.
If no value exists for a JSON path, the value will be inserted under the key as specified through the JSON path.

[[hql-json-insert-example]]
====
[source, java, indent=0]
----
include::{json-example-dir-hql}/JsonInsertTest.java[tags=hql-json-insert-example]
----
====

WARNING: SAP HANA, DB2, H2 and HSQLDB do not support this function.

[[hql-json-mergepatch-function]]
===== `json_mergepatch()`

Merges JSON documents by performing an https://tools.ietf.org/html/rfc7396[RFC 7396] compliant merge, which is

* When the first JSON value is not an object, the result is as if the first argument was an empty object
* When the second JSON value is not an object, the result is the second argument
* When both JSON values are objects, members are merged
** Retain first JSON object members when the second JSON object has no members with matching keys
** Retain second JSON object members when the first JSON object has no members with matching keys and the value is not equal to the JSON `null` literal
** Recursively merge values that exist in both JSON objects, except if the second JSON object member is a JSON `null`

In simple terms this means

* The second JSON overrides members of the first, with JSON `null` values causing members to be removed
* JSON objects are merged recursively

NOTE: Arrays and hence objects within arrays are not merged, but replaced.

[[hql-json-mergepatch-example]]
====
[source, java, indent=0]
----
include::{json-example-dir-hql}/JsonMergepatchTest.java[tags=hql-json-mergepatch-example]
----
====

WARNING: SAP HANA, DB2, SQL Server, H2 and HSQLDB do not support this function. On PostgreSQL, this function is emulated.

[[hql-json-array-append-function]]
===== `json_array_append()`

Appends a value by JSON path to a JSON array within a JSON document.
The function takes 3 arguments, the json document, the json path and the value to append.

If the value within the JSON document as identified by the JSON path is not a JSON array,
it is auto-wrapped into an array.
When no value exists for a JSON path, the document is not changed.

[[hql-json-array-append-example]]
====
[source, java, indent=0]
----
include::{json-example-dir-hql}/JsonArrayAppendTest.java[tags=hql-json-array-append-example]
----
====

WARNING: SAP HANA, DB2, H2 and HSQLDB do not support this function.

[[hql-json-array-insert-function]]
===== `json_array_insert()`

Inserts a value by JSON path to a JSON array within a JSON document.
The function takes 3 arguments, the json document, the json path and the value to append.

Although the exact behavior is database dependent, usually an error will be triggered if
the JSON path does not end with an array index access i.e. `$.a[0]`.
The zero based array index represents the position at which an element should be inserted in an array.

If the JSON path without the index does not resolve to a JSON array within the JSON document,
the document is not changed.

[[hql-json-array-insert-example]]
====
[source, java, indent=0]
----
include::{json-example-dir-hql}/JsonArrayInsertTest.java[tags=hql-json-array-insert-example]
----
====

WARNING: SAP HANA, DB2, H2 and HSQLDB do not support this function.

[[hql-json-table-function]]
===== `json_table()`

A <<hql-from-set-returning-functions,set-returning function>>, which turns a JSON document argument into rows.
Returns no rows if the document is `null` or an empty JSON array.

[[hql-json-table-bnf]]
[source, antlrv4, indent=0]
----
include::{extrasdir}/json_table_bnf.txt[]
----

The first argument is the JSON document. The second optional argument represents the JSON path expression to use
in order to obtain JSON nodes for further processing. The default for the optional second argument is `$[*]`
i.e. access of root array elements.

NOTE: If the root of the JSON document is an object, it is recommended to pass `$` as JSON path for portability.

The `passing` clause can be used to pass values for variables in the JSON path.

Attributes/columns that ought to be accessible via the `from` node alias are defined in the `columns` clause,
which can be of varying forms:

* Value attributes - denoted by a `castTarget` after the name, behaves like <<hql-json-value-function,`json_value()`>>
* Query attributes - denoted by the `json` type after the name, behaves like <<hql-json-query-function,`json_query()`>>
* Exists attributes - denoted by the `exists` keyword after the name, behaves like <<hql-json-exists-function,`json_exists()`>>
* Ordinal attributes - denoted by the `for ordinality` syntax after the name, gives access to the 1-based index of the currently processed array element
* Nested paths - declare a JSON path for processing of a nested `columns` clause

[[hql-json-table-simple-example]]
====
[source, java, indent=0]
----
include::{json-example-dir-hql}/JsonTableTest.java[tags=hql-json-table-example]
----
====

The `lateral` keyword is mandatory if one of the arguments refer to a from node item of the same query level.

WARNING: H2 support is limited and HSQLDB as well as Sybase ASE do not support this function.

[[hql-functions-xml]]
==== Functions for dealing with XML

The following functions deal with SQL XML types, which are not supported on every database.

NOTE: The following functions are incubating/tech-preview and to use them in HQL,
it is necessary to enable the `hibernate.query.hql.xml_functions_enabled` configuration setting.

[[hql-xml-functions]]
|===
| Function | Purpose

| <<hql-xmlelement-function,`xmlelement()`>> | Constructs an XML element from arguments
| <<hql-xmlcomment-function,`xmlcomment()`>> | Constructs an XML comment from the single argument
| <<hql-xmlforest-function,`xmlforest()`>> | Constructs an XML forest from the arguments
| <<hql-xmlconcat-function,`xmlconcat()`>> | Concatenates multiple XML fragments to each other
| <<hql-xmlpi-function,`xmlpi()`>> | Constructs an XML processing instruction
| <<hql-xmlquery-function,`xmlquery()`>> | Extracts content from XML document using XQuery or XPath
| <<hql-xmlexists-function,`xmlexists()`>> | Checks if an XQuery or XPath expression exists in an XML document
| <<hql-xmlagg-function,`xmlagg()`>> | Aggregates XML elements by concatenation
| <<hql-xmltable-function,`xmltable()`>> | Turns an XML document into rows
|===


[[hql-xmlelement-function]]
===== `xmlelement()`

Constructs an XML element from the arguments.

[[hql-xmlelement-bnf]]
[source, antlrv4, indent=0]
----
include::{extrasdir}/xmlelement_bnf.txt[]
----

The identifier represents the XML element name and can be quoted by using backticks.

[[hql-xmlelement-example]]
====
[source, java, indent=0]
----
include::{xml-example-dir-hql}/XmlElementTest.java[tags=hql-xmlelement-example]
----
====

XML element attributes can be defined by using the `xmlattributes` function as second argument.
All following arguments represent the XML content.

[[hql-xmlelement-attributes-content-example]]
====
[source, java, indent=0]
----
include::{xml-example-dir-hql}/XmlElementTest.java[tags=hql-xmlelement-attributes-content-example]
----
====

WARNING: SAP HANA, MySQL, MariaDB and HSQLDB do not support this function.

[[hql-xmlcomment-function]]
===== `xmlcomment()`

Constructs an XML comment from the single string argument.

[[hql-xmlcomment-example]]
====
[source, java, indent=0]
----
include::{xml-example-dir-hql}/XmlCommentTest.java[tags=hql-xmlcomment-example]
----
====

WARNING: SAP HANA, MySQL, MariaDB and HSQLDB do not support this function.

[[hql-xmlforest-function]]
===== `xmlforest()`

Constructs an XML forest from the arguments. A forest is a sequence of XML elements.

[[hql-xmlforest-bnf]]
[source, antlrv4, indent=0]
----
include::{extrasdir}/xmlforest_bnf.txt[]
----

The optional name specifies the XML element name to use for the content as produced by the expression.
The name can be omitted if a path expression is passed, in which case the last attribute name is used as element name.

[[hql-xmlforest-example]]
====
[source, java, indent=0]
----
include::{xml-example-dir-hql}/XmlForestTest.java[tags=hql-xmlforest-example]
----
====

WARNING: SAP HANA, MySQL, MariaDB and HSQLDB do not support this function.

[[hql-xmlconcat-function]]
===== `xmlconcat()`

Concatenates multiple XML fragments to each other.

[[hql-xmlconcat-example]]
====
[source, java, indent=0]
----
include::{xml-example-dir-hql}/XmlConcatTest.java[tags=hql-xmlconcat-example]
----
====

WARNING: SAP HANA, MySQL, MariaDB and HSQLDB do not support this function.

[[hql-xmlpi-function]]
===== `xmlpi()`

Constructs an XML processing instruction from the arguments.

[[hql-xmlpi-bnf]]
[source, antlrv4, indent=0]
----
include::{extrasdir}/xmlpi_bnf.txt[]
----

The identifier represents the XML processing instruction name and can be quoted by using backticks.

[[hql-xmlpi-example]]
====
[source, java, indent=0]
----
include::{xml-example-dir-hql}/XmlPiTest.java[tags=hql-xmlpi-example]
----
====

The optional second argument represents the processing instruction content.

[[hql-xmlpi-content-example]]
====
[source, java, indent=0]
----
include::{xml-example-dir-hql}/XmlPiTest.java[tags=hql-xmlpi-content-example]
----
====

WARNING: SAP HANA, MySQL, MariaDB and HSQLDB do not support this function.

[[hql-xmlquery-function]]
===== `xmlquery()`

Extracts content from an XML document using XQuery or XPath.

[[hql-xmlquery-bnf]]
[source, antlrv4, indent=0]
----
include::{extrasdir}/xmlquery_bnf.txt[]
----

The first argument represents the XQuery or XPath expression.
The second argument after the `passing` keyword represents the XML document.

[[hql-xmlquery-example]]
====
[source, java, indent=0]
----
include::{xml-example-dir-hql}/XmlQueryTest.java[tags=hql-xmlquery-example]
----
====

WARNING: SAP HANA, MySQL, MariaDB and HSQLDB do not support this function.

[[hql-xmlexists-function]]
===== `xmlexists()`

Checks if an XQuery or XPath expression exists in an XML document.

[[hql-xmlexists-bnf]]
[source, antlrv4, indent=0]
----
include::{extrasdir}/xmlexists_bnf.txt[]
----

The first argument represents the XQuery or XPath expression.
The second argument after the `passing` keyword represents the XML document.

[[hql-xmlexists-example]]
====
[source, java, indent=0]
----
include::{xml-example-dir-hql}/XmlExistsTest.java[tags=hql-xmlexists-example]
----
====

WARNING: SAP HANA, MySQL, MariaDB and HSQLDB do not support this function.

[[hql-xmlagg-function]]
===== `xmlagg()`

Aggregates XML elements by concatenation.

[[hql-xmlexists-bnf]]
[source, antlrv4, indent=0]
----
include::{extrasdir}/xmlagg_bnf.txt[]
----

This aggregate function is similar to an <<hql-aggregate-functions-orderedset,_ordered set aggregate function_>>
since it allows to specify the order in which elements are aggregated, but uses a special syntax.

[[hql-xmlagg-example]]
====
[source, java, indent=0]
----
include::{xml-example-dir-hql}/XmlAggTest.java[tags=hql-xmlagg-example]
----
====

WARNING: SAP HANA, MySQL, MariaDB and HSQLDB do not support this function.

[[hql-xmltable-function]]
===== `xmltable()`

A <<hql-from-set-returning-functions,set-returning function>>, which turns an XML document argument into rows.
Returns no rows if the document is `null` or the XPath expression resolves to no nodes.

[[hql-xmltable-bnf]]
[source, antlrv4, indent=0]
----
include::{extrasdir}/xmltable_bnf.txt[]
----

The first argument is the XPath expression. The second argument represents the XML document expression.

Columns that ought to be accessible via the `from` node alias are defined in the `columns` clause,
which can be of varying forms:

* Value attributes - denoted by a `castTarget` after the name, will cast the content of the XML node matching the XPath expression of the column
* Query attributes - denoted by the `xml` type after the name, returns the XML node matching the XPath expression of the column
* Ordinal attributes - denoted by the `for ordinality` syntax after the name, gives access to the 1-based index of the currently processed XML node

[[hql-xmltable-simple-example]]
====
[source, java, indent=0]
----
include::{xml-example-dir-hql}/XmlTableTest.java[tags=hql-xml-table-example]
----
====

The `lateral` keyword is mandatory if one of the arguments refer to a from node item of the same query level.

WARNING: H2, MySQL, MariaDB and HSQLDB do not support this function.

[[hql-user-defined-functions]]
==== Native and user-defined functions

The functions we've described above are the functions abstracted by HQL and made portable across databases.
But, of course, HQL can't abstract every function in your database.

There are several ways to call native or user-defined SQL functions.

- A native or user-defined function may be called using JPQL's `function` syntax, for example, ``function('sinh', phi)``.
  (This is the easiest way, but not the best way.)
- A user-written `FunctionContributor` may register user-defined functions.
- A custom `Dialect` may register additional native functions by overriding `initializeFunctionRegistry()`.

[TIP]
====
Registering a function isn't hard, but is beyond the scope of this chapter.

(It's even possible to use the APIs Hibernate provides to make your own _portable_ functions!)
====

Fortunately, every built-in `Dialect` already registers many native functions for the database it supports.

[TIP]
====
Try setting the log category `org.hibernate.HQL_FUNCTIONS` to debug.
Then at startup Hibernate will log a list of type signatures of all registered functions.
====

[[hql-var-function-example]]
====
[source, java, indent=0]
----
include::{example-dir-hql}/HQLTest.java[tags=hql-native-function-example]
----
====

[[hql-function-sql]]
==== Embedding native SQL in HQL

The special function `sql()` allows the use of native SQL fragments inside an HQL query.

The signature of this function is `sql(pattern[, argN]*)`, where `pattern` must be a string literal but the remaining arguments may be of any type.
The pattern literal is unquoted and embedded in the generated SQL.
Occurrences of `?` in the pattern are replaced with the remaining arguments of the function.

====
[source, SQL, indent=0]
----
-- Cast to some native type
select c from Computer c where c.ipAddress = sql('?::inet', '127.0.0.1')
-- Use some native operator
select h from Human h order by sql('(? <-> ?)', h.workLocation, h.homeLocation)
----
====

[[hql-conditional-expressions]]
=== Predicates

A predicate is an operator which, when applied to some argument, evaluates to `true` or `false`.
In the world of SQL-style ternary logic, we must expand this definition to encompass the possibility that the predicate evaluates to `null`.
Typically, a predicate evaluates to `null` when one of its arguments is `null`.

Predicates occur in the `where` clause, the `having` clause and in searched case expressions.

[[hql-relational-comparisons]]
==== Relational operators

The binary comparison operators are borrowed from SQL: `=`, `>`, `>=`, `<`, `\<=`, `<>`.

TIP: If you prefer, HQL treats `!=` as a synonym for `<>`.

The operands should be of the same type.

[[hql-relational-comparisons-example]]
//.Relational comparison examples
====
[source, java, indent=0]
----
include::{example-dir-hql}/HQLTest.java[tags=hql-relational-comparisons-example]
----
====

[[hql-between-predicate]]
==== `between`

The ternary `between` operator, and its negation, `not between`, determine if a value falls within a range.

Of course, all three operands must be of compatible type.

[[hql-between-predicate-example]]
//.Between examples
====
[source, java, indent=0]
----
include::{example-dir-hql}/HQLTest.java[tags=hql-between-predicate-example]
----
====

[[hql-null-predicate]]
==== Operators for dealing with null

The following operators make it easier to deal with null values.

|===
| Operator | Negation | Type | Semantics

| `is null` | `is not null` | Unary postfix | `true` if the value to the left is null
| `is distinct from` | `is not distinct from` | Binary | `true` if the value on the left is equal to the value on the right, or if both are null
|===

[[hql-null-predicate-example]]
//.Nullness checking examples
====
[source, java, indent=0]
----
include::{example-dir-hql}/HQLTest.java[tags=hql-null-predicate-example]
----
====

[[boolean-predicate]]
==== Operators for dealing with boolean values

These operators perform comparisons on values of type `boolean`.
These predicates never evaluate to `null`.

[NOTE]
====
The values `true` and `false` of the `boolean` basic type are different to the logical `true` or `false` produced by a predicate.
====

For _logical_ operations on <<conditional-expressions,predicates>>, see <<logical-operators>> below.

[cols="20,20,15,~"]
|===
| Operator | Negation | Type | Semantics

| `is true` | `is not true` | Unary postfix | `true` if the value to the left is `true`, or `false` otherwise
| `is false` | `is not false` | Binary | `true` if the value to the left is `false`, or `false` otherwise
|===

[[hql-like-predicate]]
==== String pattern matching

The `like` operator performs pattern matching on strings.
Its friend `ilike` performs case-insensitive matching.

Their syntax is defined by:

[[hql-like-predicate-bnf]]
[source, antlrv4, indent=0]
----
include::{extrasdir}/predicate_like_bnf.txt[]
----

The expression on the right is a pattern, where:

* `_` matches any single character,
* `%` matches any number of characters, and
* if an escape character is specified, it may be used to escape either of these wildcards.

[[hql-like-predicate-example]]
//.Like predicate examples
====
[source, java, indent=0]
----
include::{example-dir-hql}/HQLTest.java[tags=hql-like-predicate-example]
----
====

The optional `escape` character allows a pattern to include a literal `_` or `%` character.

For example, to match all stored procedures prefixed with `Dr_`, the like criteria could be `'Dr|_%' escape '|'`:

[[hql-like-predicate-escape-example]]
//.Like with escape symbol
====
[source, java, indent=0]
----
include::{example-dir-hql}/HQLTest.java[tags=hql-like-predicate-escape-example]
----
====

As you can guess, `not like` and `not ilike` are the enemies of `like` and `ilike`, and evaluate to the exact opposite boolean values.

[[hql-elements-indices]]
==== Elements and indices

There's two special HQL functions that we mentioned <<hql-collection-subquery,earlier>>, without giving much of an explanation, since they're only useful in conjunction with the predicate operators we're about to meet.

These functions are only allowed in the `where` clause, and result in a subquery in the generated SQL.
Indeed, you can think of them as just a shortcut way to write a subquery.

//They are usually used in conjunction with either:
//
//* one of the qualifiers `every`, `all`, `any` or `some`, as defined below in <<hql-relational-comparisons-subqueries>>,
//* `in`, defined in <<hql-in-predicate>>, or
//* `exists`, defined in <<hql-exists-predicate>>.

|===
| HQL Function | Applies to | Purpose

| `elements()` |  Any collection | Refers to the elements of a collection as a whole.

| `indices()` | Indexed collections (lists and maps) | Similar to `elements()` but refers to the collections indices (keys/positions) as a whole.
|===

In the next three sections, we'll see how these two functions are useful.

[[hql-in-predicate]]
==== `in`

The `in` predicates evaluates to true if the value to its left is in ... well, whatever it finds to its right.

Its syntax is unexpectedly complicated:

[[hql-in-predicate-bnf]]
[source, antlrv4, indent=0]
----
include::{extrasdir}/predicate_in_bnf.txt[]
----

This less-than-lovely fragment of the HQL ANTLR grammar tells is that the thing to the right might be:

* a list of values enclosed in parentheses,
* a query parameter,
* a subquery, or
* one of the functions `elements()` or `indices()`  defined <<hql-elements-indices,above>>.

The type of the expression on the left, and the types of all the values on the right must be compatible.

[NOTE]
====
JPQL limits the legal types to string, numeric, date/time, and enum types, and in JPQL the left expression must be either:

* a "state field", which means a simple attribute, excluding associations and embedded attributes, or
* an entity type expression (see <<hql-functions-typecasts>>).

HQL is far more permissive. HQL itself does not restrict the type any way, though the database itself might.
Even embedded attributes are allowed, although that feature depends on the level of support for tuple or "row value constructors" in the underlying database.
====

[[hql-in-predicate-example]]
//.In predicate examples
====
[source, java, indent=0]
----
include::{example-dir-hql}/HQLTest.java[tags=hql-in-predicate-example]
----
====

[[hql-collection-expressions-in-example]]
//.In indices example
====
[source, java, indent=0]
----
include::{example-dir-hql}/HQLTest.java[tags=hql-collection-expressions-in-example]
----
====

[[hql-contains-predicate]]
==== `contains`

The `contains` predicates evaluates to true if the value to its right is contained in the value to its left.
Currently, this predicate only works with an array typed expression on the left side.

[[hql-contains-predicate-bnf]]
[source, antlrv4, indent=0]
----
include::{extrasdir}/predicate_contains_bnf.txt[]
----

For further details, refer to the <<hql-array-contains-example,`array_contains` section>>.

[[hql-intersects-predicate]]
==== `intersects`

The `intersects` predicates evaluates to true if the value to its left has at least one element common with the value to its right.
Currently, this predicate only works with an array typed expressions.

[[hql-intersects-predicate-bnf]]
[source, antlrv4, indent=0]
----
include::{extrasdir}/predicate_intersects_bnf.txt[]
----

For further details, refer to the <<hql-array-intersects-example,`array_intersects` section>>.

[[hql-relational-comparisons-subqueries]]
==== Relational operators and subqueries

The binary comparisons we met above in <<hql-relational-comparisons>> may involve a qualifier:

* a qualified subquery, or
* a qualifier applied to one of the functions `elements()` or `indices()`  defined <<hql-elements-indices,above>>.

The qualifiers are unary prefix operators: `all`, `every`, `any`, and `some`.

|===
| Subquery operator | Synonym | Semantics

| `every` | `all` | Evaluates to true of the comparison is true for every value in the result set of the subquery.
| `any` | `some` | Evaluates to true of the comparison is true for at least one value in the result set of the subquery.
|===

[[hql-all-subquery-comparison-qualifier-example]]
//.Subquery comparison example
====
[source, java, indent=0]
----
include::{example-dir-hql}/HQLTest.java[tags=hql-all-subquery-comparison-qualifier-example]
----
====

[[hql-collection-expressions-all-some-example]]
//.All elements and some elements
====
[source, java, indent=0]
----
include::{example-dir-hql}/HQLTest.java[tags=hql-collection-expressions-all-example]
----

[source, java, indent=0]
----
include::{example-dir-hql}/HQLTest.java[tags=hql-collection-expressions-some-example]
----
====

[[hql-exists-predicate]]
==== Exists operator

The unary prefix `exists` operator evaluates to true if the thing to its right is nonempty.

The thing to its right might be:

* a subquery, or
* one of the functions `elements()` or `indices()`  defined <<hql-elements-indices,above>>.

As you can surely guess, `not exists` evaluates to true if the thing to the right _is_ empty.

[[hql-collection-expressions-exists-example]]
//.Exists elements example
====
[source, java, indent=0]
----
include::{example-dir-hql}/HQLTest.java[tags=hql-collection-expressions-exists-example]
----
====

[[hql-collection-operators]]
==== Collection operators

The following operators apply to collection-valued attributes and to-many associations.

|===
| Operator | Negation | Type | Semantics

| `is empty` | `is not empty` | Unary postfix | `true` if the collection or association on the left has no elements
| `member of` | `not member of` | Binary | `true` if the value on the left is a member of the collection or association on the right
|===

[[hql-empty-collection-predicate-example]]
//.Empty collection expression examples
====
[source, java, indent=0]
----
include::{example-dir-hql}/HQLTest.java[tags=hql-empty-collection-predicate-example]
----
====

[[hql-member-of-collection-predicate-example]]
//.Member-of collection expression examples
====
[source, java, indent=0]
----
include::{example-dir-hql}/HQLTest.java[tags=hql-member-of-collection-predicate-example]
----
====

[[hql-logical-operators]]
==== Logical operators

The logical operators are binary infix `and` and `or`, and unary prefix `not`.

Just like SQL, logical expressions are based on ternary logic.
A logical operator evaluates to null if it has a null operand.

[[hql-from-clause]]
=== Declaring root entities: `from` and `cross join`

The `from` clause is responsible for declaring the entities available in the rest of the query, and assigning them aliases, or, in the language of the JPQL specification, _identification variables_.

[[hql-identification-variables]]
==== Identification variables

An identification variable is just a name we can use to refer to an entity and its attributes from expressions in the query.
It may be any legal Java identifier.
According to the JPQL specification, identification variables must be treated as case-insensitive language elements.

[TIP]
====
The identification variable is actually optional, but for queries involving more than one entity it's almost always a good idea to declare one.
====

Identification variables may be declared with the `as` keyword, but this is optional.

[[hql-root-reference]]
==== Root entity references

A root entity reference, or what the JPQL specification calls a _range variable declaration_, is a direct reference to a mapped `@Entity` type by its entity name.

[TIP]
====
Remember, the _entity name_ is the value of the `name` member of the `@Entity` annotation, or the unqualified Java class name by default.
====

[[hql-root-reference-jpql-example]]
//.Entity name for root entity reference
====
[source, java, indent=0]
----
include::{example-dir-hql}/HQLTest.java[tags=hql-select-simplest-jpql-example]
----
====

In this example, `Person` is the entity name, and `p` is the identification variable.

Alternatively, a fully-qualified Java class name may be specified.
Then Hibernate will query every entity which inherits the named type.

[[hql-root-reference-jpql-fqn-example]]
//.Class name for root entity reference
====
[source, java, indent=0]
----
include::{example-dir-hql}/HQLTest.java[tags=hql-select-simplest-jpql-fqn-example]
----
====

Of course, there may be multiple root entities.

[[hql-multiple-root-reference-jpql-example]]
//.Simple query using multiple root entity references
====
[source, SQL, indent=0]
----
include::{example-dir-hql}/HQLTest.java[tags=hql-multiple-root-reference-jpql-example]
----

[source, java, indent=0]
----
include::{example-dir-hql}/HQLTest.java[tags=hql-multiple-same-root-reference-jpql-example]
----
====

The previous queries may even be written using the syntax `cross join` in place of the comma:

[[hql-cross-join-jpql-example]]
//.Simple query using cross join
====
[source, SQL, indent=0]
----
include::{example-dir-hql}/HQLTest.java[tags=hql-cross-join-jpql-example]
----
====

[[hql-polymorphism]]
==== Polymorphism

HQL and JPQL queries are inherently polymorphic.
Consider:

[[hql-polymorphism-example]]
====
[source, java, indent=0]
----
include::{example-dir-hql}/HQLTest.java[tags=hql-polymorphism-example, indent=0]
----
====

This query names the `Payment` entity explicitly.
But the `CreditCardPayment` and `WireTransferPayment` entities inherit `Payment`, and so `p` ranges over all three types.
Instances of all these entities are returned by the query.

[NOTE]
====
The query `from java.lang.Object` is completely legal. (But not very useful!)

It returns every object of every mapped entity type.
====


[[hql-derived-root]]
==== Derived roots

A _derived root_ is an uncorrelated subquery which occurs in the `from` clause.
It must declare an identification variable.

[[hql-derived-root-example]]
====
[source, java, indent=0]
----
include::{example-dir-hql}/HQLTest.java[tags=hql-derived-root-example, indent=0]
----
====

This feature can be used to break a more complicated query into smaller pieces.

[IMPORTANT]
====
We emphasize that a derived root must be an _uncorrelated_ subquery.
It may not refer to other roots declared in the same `from` clause.
====

A subquery may also occur in a <<hql-join-derived, join>>, in which case it may be a correlated subquery.

[[hql-from-cte]]
==== Common table expressions in `from` clause

A _Common table expression (CTE)_ is like a derived root with a name. The big difference is,
that the name can be referred to multiple times. It must declare an identification variable.

The CTE name can be used for a `from` clause root or a `join`, similar to entity names.

Refer to the <<hql-with-cte,with clause>> chapter for details about CTEs.

[[hql-from-set-returning-functions]]
==== Set-returning functions in `from` clause

A set-returning function is a function that produces rows instead of a single scalar value
and is exclusively used in the `from` clause, either as root node or join target.

The `index()` function can be used to access the 1-based index of a returned row.

The following set-returning functions are available on many platforms:

|===
| Function | purpose

| <<hql-array-unnest,`unnest()`>> | Turns an array into rows
| <<hql-from-set-returning-functions-generate-series,`generate_series()`>> | Creates a series of values as rows
| <<hql-json-table-function,`json_table()`>> | Turns a JSON document into rows
| <<hql-xmltable-function,`xmltable()`>> | Turns an XML document into rows
|===

To use set returning functions defined in the database, it is required to register them in a `FunctionContributor`:

[[hql-from-set-returning-functions-contributor-example]]
====
[source, java, indent=0]
----
include::{srf-example-dir-hql}/CustomSetReturningFunctionTest.java[tags=hql-set-returning-function-contributor-example]
----
====

After that, the function can be used in the `from` clause:

[[hql-from-set-returning-functions-custom-example]]
====
[source, java, indent=0]
----
include::{srf-example-dir-hql}/CustomSetReturningFunctionTest.java[tags=hql-set-returning-function-custom-example]
----
====

NOTE: The `index()` function represents the idea of the `with ordinality` SQL syntax,
which is not supported on some databases for user defined functions.
Hibernate ORM tries to emulate this feature by wrapping invocations as lateral subqueries and using `row_number()`,
which may lead to worse performance.

[[hql-from-set-returning-functions-generate-series]]
==== `generate_series` set-returning function

A <<hql-from-set-returning-functions,set-returning function>>, which generates rows from a given start value (inclusive)
up to a given stop value (inclusive). The function has 2 variants:

* `generate_series(numeric, numeric [,numeric])` - Arguments are `start`, `stop` and `step` with a default of `1` for the optional `step` argument
* `generate_series(temporal, temporal, duration)` - Like the numeric variant, but for temporal types and `step` is required

[[hql-generate-series-example]]
====
[source, java, indent=0]
----
include::{srf-example-dir-hql}/GenerateSeriesTest.java[tags=hql-set-returning-function-generate-series-example]
----
====

To obtain the "row number" of a generated value i.e. ordinality, it is possible to use the `index()` function.

[[hql-generate-series-ordinality-example]]
====
[source, java, indent=0]
----
include::{srf-example-dir-hql}/GenerateSeriesTest.java[tags=hql-set-returning-function-generate-series-ordinality-example]
----
====

The `step` argument can be a negative value and progress from a higher `start` value to a lower `stop` value.

[[hql-generate-series-temporal-example]]
====
[source, java, indent=0]
----
include::{srf-example-dir-hql}/GenerateSeriesTest.java[tags=hql-set-returning-function-generate-series-temporal-example]
----
====

[[hql-join]]
=== Declaring joined entities

Joins allow us to navigate from one entity to another, via its associations, or via explicit join conditions.
There are:

- _explicit joins_, declared within the `from` clause using the keyword ``join``, and
- _implicit joins_, which don't need to be declared in the `from` clause.

An explicit join may be either:

* an _inner join_, written as `join` or `inner join`,
* a _left outer join_, written as `left join` or `left outer join`,
* a _right outer join_, written as `right join` or `right outer join`, or
* a _full outer join_, written as `full join` or `full outer join`.

[[hql-root-join]]
==== Explicit root joins

An explicit root join works just like an ANSI-style join in SQL.

[[hql-explicit-root-join-example]]
//.Explicit root join examples
====
[source, SQL, indent=0]
----
include::{example-dir-hql}/HQLTest.java[tags=hql-explicit-root-join-example]
----
====

[NOTE]
====
This looks nice and familiar, but it's _not_ the most common sort of join in HQL or JPQL.
====

[[hql-explicit-join]]
==== Explicit association joins

Every explicit association join specifies an entity attribute to be joined.
The specified attribute:

* is usually a `@OneToMany`, `@ManyToMany`, `@OneToOne`, or `@ManyToOne` association, but
* it could be an `@ElementCollection`, and
* it might even be an attribute of embeddable type.

In the case of an association or collection, the generated SQL will have a join of the same type.
(For a many-to-many association it will have _two_ joins.)
In the case of an embedded attribute, the join is purely logical and does not result in a join in the generated SQL.

An explicit join may assign an identification variable to the joined entity.

[[hql-explicit-inner-join-example]]
//.Explicit inner join examples
====
[source, SQL, indent=0]
----
include::{example-dir-hql}/HQLTest.java[tags=hql-explicit-inner-join-example]
----
====

[[hql-explicit-outer-join-example]]
//.Explicit left (outer) join examples
====
[source, java, indent=0]
----
include::{example-dir-hql}/HQLTest.java[tags=hql-explicit-outer-join-example]
----
====

For further information about collection-valued association references, see <<hql-collection-valued-associations>>.

[[hql-explicit-join-conditions]]
==== Explicit association joins with join conditions

The `with` or `on` clause allows explicit qualification of the join conditions.

[NOTE]
====
The specified join conditions are _added_ to the join conditions specified by the foreign key association.
That's why, historically, HQL uses the keword `with` here:
"with" emphasizes that the new condition doesn't _replace_ the original join conditions.

The `with` keyword is specific to Hibernate. JPQL uses `on`.
====

Join conditions occurring in the `with` or `on` clause are added to the `on` clause in the generated SQL.

[[hql-explicit-join-with-example]]
//.HQL `with` clause join example
====
[source, java, indent=0]
----
include::{example-dir-hql}/HQLTest.java[tags=hql-explicit-join-with-example]
----
====

The following query is arguably less clear, but semantically equivalent:

[[hql-explicit-join-jpql-on-example]]
//.JPQL `on` clause join example
====
[source, java, indent=0]
----
include::{example-dir-hql}/HQLTest.java[tags=hql-explicit-join-jpql-on-example]
----
====

[[hql-explicit-fetch-join]]
==== `join fetch` for association fetching

A _fetch join_  overrides the laziness of a given association, specifying that the association should be fetched with a SQL join.
The join may be an inner or outer join.

* A `join fetch`, or, more explicitly, `inner join fetch`, only returns base entities with an associated entity.
* A `left join fetch`, or&mdash;for lovers of verbosity&mdash;``left outer join fetch``, returns all the base entities, including those which have no associated joined entity.

[IMPORTANT]
====
This is one of the most important features of Hibernate.
To achieve acceptable performance with HQL, you'll need to use `join fetch` quite often.
Without it, you'll quickly run into the dreaded "n+1 selects" problem.
====

For example, if `Person` has a one-to-many association named `phones`, the use of `join fetch` in the following query specifies that the collection elements should be fetched in the same SQL query:

[[hql-explicit-fetch-join-example]]
//.Fetch join example
====
[source, java, indent=0]
----
include::{example-dir-hql}/HQLTest.java[tags=hql-explicit-fetch-join-example]
----
====

In this example, we used a left outer join because we also wanted to obtain customers with no orders.

A query may have more than one fetch join, but be aware that:

* it's perfectly safe to fetch several to-one associations in series or parallel in a single query, and
* a single series of _nested_ fetch joins is also fine, but
* fetching multiple collections or to-many associations in _parallel_ results in a Cartesian product at the database level, and might exhibit very poor performance.

HQL doesn't disallow it, but it's usually a bad idea to apply a restriction to a ``join fetch``ed entity, since the elements of the fetched collection would be incomplete.
Indeed, it's best to avoid even assigning an identification variable to a fetched joined entity except for the purpose of specifying a nested fetch join.

[IMPORTANT]
====
Fetch joins should usually be avoided in limited or paged queries.
This includes:

- queries executed using `setFirstResult()` or `setMaxResults()`, as in <<jpql-pagination>>, or
- queries with a limit or offset declared in HQL, described below in <<hql-limit-offset>>.

Nor should they be used with the `scroll()` and `stream()` methods described in <<hql-api-incremental>>.
====

Fetch joins are disallowed in subqueries, where they would make no sense.

[[hql-join-treat]]
==== Joins with typecasts

An explicit join may narrow the type of the joined entity using `treat()`.

[[hql-join-treat-example]]
====
[source, java, indent=0]
----
include::{example-dir-hql}/HQLTest.java[tags=hql-join-treat-example]
----
====

Here, the identification variable `ccp` declared to the right of `treat()` has the narrowed type `CreditCardPayment`, instead of the declared type `Payment`.
This allows the attribute `cardNumber` declared by the subtype `CreditCardPayment` to be referenced in the rest of the query.

See <<hql-functions-typecasts>> for more information about `treat()`.

[[hql-join-derived]]
==== Subqueries in joins

A `join` clause may contain a subquery, either:

- an uncorrelated subquery, which is almost the same as a <<hql-derived-root,derived root>>, except that it may have an `on` restriction, or
- a _lateral join_, which is a correlated subquery, and may refer to other roots declared earlier in the same `from` clause.

The `lateral` keyword just distinguishes the two cases.

[[hql-derived-join-example]]
====
[source, java, indent=0]
----
include::{example-dir-hql}/HQLTest.java[tags=hql-derived-join-example, indent=0]
----
====

A lateral join may be an inner or left outer join, but not a right join, nor a full join.

[TIP]
====
Traditional SQL doesn't allow correlated subqueries in the `from` clause.
A lateral join is essentially just that, but with a different syntax to what you might expect.

On some databases, `join lateral` is written `cross apply`.
And on Postgres it's plain `lateral`, without `join`.

It's almost as if they're _deliberately trying_ to confuse us.
====

Lateral joins are particularly useful for computing top-N elements of multiple groups.

[IMPORTANT]
====
Most databases support some flavor of `join lateral`, and Hibernate emulates the feature for databases which don't.
But emulation is neither very efficient, nor does it support all possible query shapes, so it's important to test on your target database.
====

[[hql-join-set-returning-function]]
==== Set-returning functions in joins

A `join` clause may contain a set-returning function, either:

- an uncorrelated set-returning function, which is almost the same as a <<hql-from-set-returning-functions,set-returning function in the `from` clause>>, except that it may have an `on` restriction, or
- a _lateral join_, which is a correlated set-returning function, and may refer to other roots declared earlier in the same `from` clause.

The `lateral` keyword just distinguishes the two cases.
A lateral join may be an inner or left outer join, but not a right join, nor a full join.

[[hql-implicit-join]]
==== Implicit association joins (path expressions)

It's not necessary to explicitly `join` every entity that occurs in a query.
Instead, entity associations may be _navigated_, just like in Java:

* if an attribute is of embedded type, or is a to-one association, it may be further navigated, but
* if an attribute is of basic type, is collection-valued, or is a to-many association, it is considered terminal, and may not be further navigated.

It's clear that:

* A path expression like `p.name` with only two elements just refers to state held directly by an entity with an alias `p` defined in `from` or `join`.
* But a longer path expression, for example, `ph.person.name`, might refer to state held by an associated entity.
  (Alternatively, it might refer to state held by an embedded class.)

In the second case, Hibernate with automatically add a join to the generated SQL if necessary.

[[hql-implicit-join-example]]
//.Simple implicit join example
====
[source, java, indent=0]
----
include::{example-dir-hql}/HQLTest.java[tags=hql-implicit-join-example]
----
====

As in this example, implicit joins usually appear outside the `from` clause of the HQL query.
However, they always affect the `from` clause of the SQL query.

Note that:

* Implicit joins are always treated as inner joins.
* Multiple occurrences of the same implicit join always refer to the same SQL join.

[[hql-implicit-join-alias-example]]
//.Reused implicit join
====
[source, java, indent=0]
----
include::{example-dir-hql}/HQLTest.java[tags=hql-implicit-join-alias-example]
----
====

[[hql-collection-valued-associations]]
==== Joining collections and many-valued associations

When a join involves a collection or many-valued association, the declared identification variable refers to the _elements_ of the collection, that is:

- to the elements of a `Set`,
- to the elements of a `List`, not to their indices in the list, or
- to the values of a `Map`, not to their keys.

[[hql-collection-valued-associations-example]]
//.Collection references example
====
[source, java, indent=0]
----
include::{example-dir-hql}/HQLTest.java[tags=hql-collection-valued-associations]
----
====

In this example, the identification variable `ph` is of type `Phone`, the element type of the list `Person#phones`.
But if we need to refer to the index of a `Phone` in the list, we need some extra syntax.

You might recall that we mentioned <<hql-list-functions>> and <<hql-map-functions>> a bit earlier.
These functions may be applied to the identification variable declared in a collection join or many-valued association join.

|===
| Function | Applies to | Interpretation | Notes

| `value()` or `element()` | Any collection | The collection element or map entry value
| Often optional.
| `index()` | Any `List` with an index column | The index of the element in the list
| For backward compatibility, it's also an alternative to ``key()``, when applied to a map.
| `key()` | Any `Map` | The key of the entry in the list | If the key is of entity type, it may be further navigated.
| `entry()` | Any `Map` | The map entry, that is, the `Map.Entry` of key and value.
| Only legal as a terminal path, and only allowed in the `select` clause.
|===

In particular, `index()` and `key()` obtain a reference to a list index or map key.

[[hql-collection-qualification-example]]
//.Qualified collection references example
====
[source, java, indent=0]
----
include::{example-dir-model}/Phone.java[tags=hql-collection-qualification-example, indent=0]

include::{example-dir-hql}/HQLTest.java[tags=hql-collection-qualification-example, indent=0]
----
====

[[hql-implicit-collection-join]]
==== Implicit joins involving collections

The functions `element()`, `index()`, `key()`, and `value()` may even be applied to a path expression to express an implicit join.

[[hql-collection-implicit-join-example]]
====
[source, java, indent=0]
----
include::{example-dir-hql}/HQLTest.java[tags=hql-collection-implicit-join-example, indent=0]
----
====

An element of an indexed collection (an array, list, or map) may even be identified using the index operator:

[[hql-collection-index-operator-example]]
//.Index operator examples
====
[source, java, indent=0]
----
include::{example-dir-hql}/HQLTest.java[tags=hql-collection-index-operator-example]
----
====


[[hql-select-clause]]
=== Projection: `select`

The `select` list identifies which objects and values to return as the query results.

NOTE: This operation is called _projection_.

Any of the expression types discussed in <<hql-expressions>> may occur in the projection list, unless otherwise noted.

TIP: If a query has no explicit `select` list, the projection is inferred from the entities and joins occurring in the `from` clause, together with the result type specified by the call to `createQuery()`.
It's better to specify the projection explicitly, except in the simplest cases.

There might be multiple items in a projection list, in which case each query result is a tuple, and this poses a problem:
Java doesn't have a good way to represent tuples.

If there's just one projected item in the `select` list, then, no sweat, that's the type of each query result.
There's no need to bother with trying to represent a "tuple of length 1".

But if there are multiple expressions in the select list then:

- by default, each query result is packaged as an array of type `Object[]`, or
- if explicitly requested by passing the class `Tuple` to `createQuery()`, the query result is packaged as an instance of `jakarta.persistence.Tuple`.

[[hql-select-clause-projection-example]]
//.Query results as lists
====
[source, java, indent=0]
----
include::{example-dir-hql}/HQLTest.java[tags=jpql-projection-example]
----
====

The names of the `Tuple` elements are determined by the aliases given to the projected items in the select list.
If no aliases are specified, the elements may be accessed by their position in the list (positions are numbered from 0).

Unfortunately, neither `Object[]` nor `Tuple` lets us access an individual item in a result tuple of an HQL query without explicitly specifying the type of the item.
(Using a typecast in the case of `Object[]`, or by passing the class object to `get()` in the case of `Tuple`.)
But there's another option, as we're about to see.

Simplifying slightly, the BNF for a projected item is:

[[hql-select-item-bnf]]
====
[source, antlrv4, indent=0]
----
include::{extrasdir}/select_item_bnf.txt[]
----
====

where `instantiatiationArgs` is essentially a nested projection list.

So there's a special expression type that's only legal in the select clause: the `instantiation` rule in the BNF above.
Let's see what it does.

[[hql-select-new]]
==== `select new`

The `select new` construct packages the query results into a user-written Java class instead of an array.

[[hql-select-clause-dynamic-instantiation-example]]
//.Query results via `select new`
====
[source, java, indent=0]
----
include::{example-dir-hql}/CallStatistics.java[tags=hql-select-clause-dynamic-instantiation-example]

include::{example-dir-hql}/HQLTest.java[tags=hql-select-clause-dynamic-instantiation-example, indent=0]
----
====

The class must be specified by its fully qualified name, and it must have a matching constructor.

[IMPORTANT]
====
This class does not need to be mapped or annotated in any way.

Even if the class _is_ an entity class, the resulting instances are _not_ managed entities and are _not_ associated with the session.
====

Alternatively, using the syntax `select new map`, the query may specify that each result should be packaged as a map:

[[hql-select-clause-dynamic-map-instantiation-example]]
//.Query results as maps
====
[source, java, indent=0]
----
include::{example-dir-hql}/HQLTest.java[tags=hql-select-clause-dynamic-map-instantiation-example]
----
====

The keys of the map are determined by the aliases given to the projected items in the select list.
If no aliases are specified, the key of an item is its position in the list (positions are numbered from 0).

Or, using the syntax `select new list`, the query may specify that each result should be packaged as a list:

[[hql-select-clause-dynamic-list-instantiation-example]]
//.Query results as lists
====
[source, java, indent=0]
----
include::{example-dir-hql}/HQLTest.java[tags=hql-select-clause-dynamic-list-instantiation-example]
----
====

[NOTE]
====
This is an older syntax, that predates JPQL.
In hindsight, it's hard to see what advantage `List<Object>` offers compared to `Object[]`.
On the other hand, `Map` is a perfectly fine alternative `Tuple`, but isn't portable to other persistence providers.
====

[[hql-distinct]]
==== `distinct`

The `distinct` keyword helps remove duplicate results from the query result list.
It's only effect is to add `distinct` to the generated SQL.

[[hql-distinct-projection-query-example]]
//.Using `distinct` to remove duplicate rows
====
[source, java, indent=0]
----
include::{example-dir-hql}/SelectDistinctTest.java[tags=hql-distinct-projection-query-example]
----
====

[NOTE]
====
As of Hibernate 6, duplicate results arising from the use of `join fetch` are automatically removed by Hibernate in memory, _after_ reading the database results and materializing entity instances as Java objects.
It's no longer necessary to remove duplicate results explicitly, and, in particular, `distinct` should not be used for this purpose.
====

[[hql-aggregate-functions]]
==== Aggregate functions

It's common to have aggregate functions like `count()`, `sum()`, and `max()` in a select list.
Aggregate functions are special functions that reduce the size of the result set.

The standard aggregate functions defined in both ANSI SQL and JPQL are:

|===
| Aggregate function | Argument type | Result type | JPA standard / ANSI SQL standard

| `count()`, including `count(distinct)`, `count(all)`, and `count(*)` | Any | `Long` | &check;/&check;
| `avg()` | Any numeric type | `Double` | &check;/&check;
| `min()` | Any numeric type, or string | Same as the argument type | &check;/&check;
| `max()` | Any numeric type, or string | Same as the argument type | &check;/&check;
| `sum()` | Any numeric type | See table below | &check;/&check;
| `var_pop()`, `var_samp()` | Any numeric type | `Double` | &cross;/&check;
| `stddev_pop()`, `stddev_samp()` | Any numeric type | `Double` | &cross;/&check;
|===

In the case of `sum()`, the rules for assigning a result type are:
|===
| Argument type | Result type

| Any integral numeric type except `BigInteger` | `Long`
| Any floating point numeric type | `Double`
| `BigInteger` | `BigInteger`
| `BigDecimal` |  `BigDecimal`
|===

There are also <<hql-aggregate-functions-orderedset,ordered set aggregate functions>>.

[[hql-aggregate-functions-example]]
//.Aggregate function examples
====
[source, java, indent=0]
----
include::{example-dir-hql}/HQLTest.java[tags=hql-aggregate-functions-example]
----
====

HQL defines the two additional aggregate functions which accept a logical predicate as an argument, for example, `every(p.amount < 1000.0)`.

|===
| Aggregate function | Argument type | Result type | JPA standard

| `any()` or `some()` | Logical predicate | `Boolean` | &cross;
| `every()` or `all()` | Logical predicate | `Boolean` | &cross;
|===

NOTE: Aggregate functions usually appear in the `select` clause, but control over aggregation is the responsibility of the `group by` clause, as described <<hql-group-by,below>>.

[[hql-aggregate-functions-collections]]
==== Aggregate functions and collections

The `elements()` and `indices()` functions we met <<hql-elements-indices,earlier>> let us apply aggregate functions to a collection:

|===
| New syntax | Legacy HQL function | Applies to | Purpose

| `max(elements(x))` | `maxelement(x)` | Any collection with sortable elements | The maximum element or map value
| `min(elements(x))` | `minelement(x)` | Any collection with sortable elements | The minimum element or map value
| `sum(elements(x))` | &mdash; | Any collection with numeric elements | The sum of the elements or map values
| `avg(elements(x))` | &mdash; | Any collection with numeric elements | The average of the elements or map values
| `max(indices(x))` | `maxindex(x)` | Indexed collections (lists and maps) | The maximum list index or map key
| `min(indices(x))` | `minindex(x)` | Indexed collections (lists and maps) | The minimum list index or map key
| `sum(indices(x))` | &mdash; | Indexed collections (lists and maps) | The sum of the list indexes or map keys
| `avg(indices(x))` | &mdash; | Indexed collections (lists and maps) | The average of the list indexes or map keys
|===

[[hql-collection-expressions-example]]
//.Collection-related expressions examples
====
[source, java, indent=0]
----
include::{example-dir-hql}/HQLTest.java[tags=hql-collection-expressions-example]
----
====

[TIP]
====
These operations can almost always be written in another way, without the use of these convenience functions.
====

[[hql-aggregate-functions-filter]]
==== `filter`

All aggregate functions support the inclusion of a _filter clause_, a sort of mini-`where` applying a restriction to just one item of the select list:

[[hql-aggregate-functions-filter-example]]
//.Using filter with aggregate functions
====
[source, java, indent=0]
----
include::{example-dir-hql}/HQLTest.java[tags=hql-aggregate-functions-simple-filter-example]
----

[source, java, indent=0]
----
include::{example-dir-hql}/HQLTest.java[tags=hql-aggregate-functions-filter-example]
----
====

[[hql-aggregate-functions-orderedset]]
==== Ordered set aggregate functions: `within group`

An _ordered set aggregate function_ is a special aggregate function which has:

- not only an optional filter clause, as above, but also
- a `within group` clause containing a mini-`order by` specification.

There are two main types of ordered set aggregate function:

- an _inverse distribution function_ calculates a value that characterizes the distribution of values within the group, for example, `percentile_cont(0.5)` is the median, and `percentile_cont(0.25)` is the lower quartile.
- a _hypothetical set function_ determines the position of a "hypothetical" value within the ordered set of values.

The following ordered set aggregate functions are available on many platforms:

|===
| Type | Functions

| Inverse distribution functions | `mode()`, `percentile_cont()`, `percentile_disc()`
| Hypothetical set functions | `rank()`, `dense_rank()`, `percent_rank()`, `cume_dist()`
| Other | `listagg()`, `array_agg`
|===

Actually, the most widely-supported ordered set aggregate function is one which builds a string by concatenating the values within a group.
This function has different names on different databases, but HQL abstracts these differences, and&mdash;following ANSI SQL&mdash;calls it `listagg()`.

[[hql-aggregate-functions-within-group-example]]
====
[source, java, indent=0]
----
include::{example-dir-hql}/HQLTest.java[tags=hql-aggregate-functions-within-group-example]
----
====

[[hql-aggregate-functions-window]]
==== Window functions: `over`

A _window function_ is one which also has an `over` clause, which may specify:

- window frame _partitioning_, with `partition by`, which is very similar to `group by`,
- ordering, with `order by`, which defines the order of rows within a window frame, and/or
- _windowing_, with `range`, `rows`, or `groups`, which define the bounds of the window frame within a partition.

The default partitioning and ordering is taken from the `group by` and `order by` clauses of the query.
Every partition runs in isolation, that is, rows can't leak across partitions.

Like ordered set aggregate functions, window functions may optionally specify `filter` or `within group`.

Window functions are similar to aggregate functions in the sense that they compute some value based on a "frame" comprising multiple rows.
But unlike aggregate functions, window functions don't flatten rows within a window frame.

The windowing clause specifies one of the following modes:

* `rows` for frame start/end defined by a set number of rows, for example, `rows n preceding` means that only `n` preceding rows are part of a frame,
* `range` for frame start/end defined by value offsets, for example, `range n preceding` means a preceding row is part of a frame if the `abs(value, lag(value) over(..)) <= N`, or
* `groups` for frame start/end defined by group offsets, for example, `groups n preceding` means `n` preceding peer groups are part of a frame, a peer group being rows with equivalent values for `order by` expressions.

The frame exclusion clause allows excluding rows around the current row:

* `exclude current row` excludes the current row,
* `exclude group` excludes rows of the peer group of the current row,
* `exclude ties` excludes rows of the peer group of the current row, except the current row, and
* `exclude no others` is the default, and does not exclude anything.

IMPORTANT: Frame clause modes `range` and `groups`, as well as frame exclusion modes might not be available on every database.

The default frame is `rows between unbounded preceding and current row exclude no others`,
which means that all rows prior to the "current row" are considered.

The following window functions are available on all major platforms:

|===
| Window function | Purpose | Signature

| `row_number()` | The position of the current row within its frame | `row_number()`
| `lead()` | The value of a subsequent row in the frame | `lead(x)`, `lead(x, i, x)`
| `lag()` | The value of a previous row in the frame | `lag(x)`, `lag(x, i, x)`
| `first_value()` | The value of a first row in the frame | `first_value(x)`
| `last_value()` | The value of a last row in the frame | `last_value(x)`
| `nth_value()` | The value of the `n`th row in the frame | `nth_value(x, n)`
|===

In principle every aggregate or ordered set aggregate function might also be used as a window function, just by specifying `over`, but not every function is supported on every database.

[IMPORTANT]
====
Window functions and ordered set aggregate functions aren't available on every database.
Even where they are available, support for particular features varies widely between databases.
Therefore, we won't waste time going into further detail here.
For more information about the syntax and semantics of these functions, consult the documentation for your dialect of SQL.
====

[[hql-where-clause]]
=== Restriction: `where`

The `where` clause restricts the results returned by a `select` query or limits the scope of an `update` or `delete` query.

NOTE: This operation is usually called _selection_, but since that term is often confused with the `select` keyword, and since both projection and selection involve "selecting" things, here we'll use the less-ambiguous term _restriction_.

A restriction is nothing more than a single logical expression, a topic we exhausted above in <<hql-conditional-expressions>>.

[[hql-aggregation]]
=== Aggregation: `group by` and `having`

An aggregate query is one with <<hql-aggregate-functions,aggregate functions>> in its projection list.

The `group by` clause divides the result set into groups, so that a query with aggregate functions in the select list returns not a single result for the whole query, but one result for each group.

NOTE: In short, _grouping_ controls the effect of _aggregation_.

A query with aggregation may also have a `having` clause, a restriction applied to the groups.

[[hql-group-by]]
==== Aggregation and grouping: `group by`

The `group by` clause looks quite similar to the `select` clause&mdash;it has a list of grouped items, but:

- if there's just one item, then the query will have a single result for each unique value of that item, or
- if there are multiple items, the query will have a result for each unique _combination_ or their values.

The BNF for a grouped item is just:

[[hql-group-by-item-bnf]]
====
[source, antlrv4, indent=0]
----
include::{extrasdir}/group_by_item_bnf.txt[]
----
====

Consider the following queries:

[[hql-group-by-example]]
//.Group by example
====
[source, java, indent=0]
----
include::{example-dir-hql}/HQLTest.java[tags=hql-group-by-example]
----
====

The first query retrieves the complete total over all orders.
The second retrieves the total for each customer, after grouping the orders by customer.

[[hql-group-by-rollup-cube]]
==== Totals and subtotals: `rollup` and `cube`

The special functions `rollup()` and `cube()` may be used in the `group by` clause, when supported by the database.
The semantics are identical to SQL.

These functions are especially useful for reporting:

* A `group by` clause with `rollup()` is used to produce subtotals and grand totals.
* A `group by` clause with `cube()` allows totals for every combination of columns.

[[hql-having]]
==== Aggregation and restriction: `having`

In a grouped query, the `where` clause applies to the non-aggregated values (it determines which rows will make it into the aggregation).
The `having` clause also restricts results, but it operates on the aggregated values.

In an <<hql-group-by-example,example above>>, we retrieved `Call` duration totals for all persons.
If that ended up being too much data to deal with, we might want to restrict the results to focus only on customers with a summed total of more than 1000:

[[hql-group-by-having-example]]
//.Having example
====
[source, java, indent=0]
----
include::{example-dir-hql}/HQLTest.java[tags=hql-group-by-having-example]
----
====

The `having` clause follows the same rules as the `where` clause and is also made up of predicates.
`having` is applied after the groupings and aggregations have been done, while the `where` clause is applied before.

[[hql-set-operators]]
=== Operations on result sets: `union`, `intersect`, and `except`

These operators apply not to expressions, but to entire result sets:

- `union` and `union all`,
- `intersect` and `intersect all`, and
- `except` and `except all`.

Just like in SQL, `all` suppresses the elimination of duplicate results.

[[hql-union-example]]
====
[source, java, indent=0]
----
include::{example-dir-hql}/HQLTest.java[tags=hql-union-example]
----
====

[[hql-order-by]]
=== Sorting: `order by`

By default, the results of the query are returned in an arbitrary order.

[NOTE]
====
Imposing an order on a set is called _sorting_.

A relation (a database table) is a set, and therefore certain particularly dogmatic purists have argued that sorting has no place in the algebra of relations.
We think this is more than a bit silly: practical data analysis almost always involves sorting, which is a perfectly well-defined operation.
====

The `order by` clause specifies a list of projected items used to sort the results.
Each sorted item may be:

* an attribute of an entity or embeddable class,
* a more complex <<hql-expressions,expression>>,
* the alias of a projected item declared in the select list, or
* a literal integer indicating the ordinal position of a projected item in the select list.

Of course, in principle, only certain types may be sorted: numeric types, string, and date and time types.
But HQL is very permissive here and will allow an expression of almost any type to occur in a sort list.
Even the identification variable of an entity with a sortable identifier type may occur as a sorted item.

[NOTE]
====
The JPQL specification requires that every sorted item in the `order by` clause also occur in the `select` clause.
HQL does not enforce this restriction, but applications desiring database portability should be aware that some databases _do_.

Therefore, you might wish to avoid the use of complex expressions in the sort list.
====

The BNF for a sorted item is:

[[hql-order-by-item-bnf]]
====
[source, antlrv4, indent=0]
----
include::{extrasdir}/order_by_item_bnf.txt[]
----
====

Each sorted item listed in the `order by` clause may explicitly specify a direction, either:

* `asc` for ascending order, or
* `desc` for descending order.

If no direction is explicitly specified, the results are returned in ascending order.

Of course, there's an ambiguity with respect to null values.
Therefore, the sorting of null values may also be explicitly specified:

* `nulls first` puts null values at the beginning of the result set, and
* `nulls last` puts them last.

[[hql-order-by-example]]
//.Order by example
====
[source, java, indent=0]
----
include::{example-dir-hql}/HQLTest.java[tags=hql-order-by-example]
----
====

Queries with an ordered result list may have limits or pagination.

[[hql-limit-offset]]
==== Limits and offsets

It's often useful to place a hard upper limit on the number of results that may be returned by a query.
The `limit` and `offset` clauses are an alternative to the use of `setMaxResults()` and `setFirstResult()` respectively,
and also may be used for <<jpql-pagination>>.

[TIP]
====
If the `limit` or `offset` is parameterized, it's much easier to use `setMaxResults()` or `setFirstResult()`.
====

The SQL syntax `fetch first ... rows only` and `fetch next ... rows only` is also allowed.

The BNF is a bit complicated:

[[hql-limit-offset-bnf]]
====
[source, antlrv4, indent=0]
----
include::{extrasdir}/limit_offset_bnf.txt[]
----
====

These two queries are identical:

[[hql-limit-example]]
//.Order by example
====
[source, java, indent=0]
----
include::{example-dir-hql}/HQLTest.java[tags=hql-limit-example]
----
====

These are well-defined limits: the number of results returned by the database will be limited to 50, as promised.
But not every query is quite so well-behaved.

[NOTE]
====
_Limiting_ certainly _isn't_ a well-defined relational operation, and must be used with care.

In particular, limits don't play well with <<hql-explicit-fetch-join,fetch joins>>.
====

This next query is accepted by HQL, and no more than 50 results are returned by `getResultList()`, just as expected:

[[hql-bad-limit-example]]
//.Order by example
====
[source, java, indent=0]
----
include::{example-dir-hql}/HQLTest.java[tags=hql-bad-limit-example]
----
====

However, if you log the SQL executed by Hibernate, you'll notice something wrong:

[source, SQL, indent=0]
----
    select
        p1_0.id,
        c1_0.phone_id,
        c1_0.calls_ORDER,
        c1_0.id,
        c1_0.duration,
        c1_0.payment_id,
        c1_0.call_timestamp,
        p1_0.phone_number,
        p1_0.person_id,
        p1_0.phone_type
    from
        Phone p1_0
    join
        phone_call c1_0
            on p1_0.id=c1_0.phone_id
    order by 1
----

What happened to the `limit` clause?

[IMPORTANT]
====
When limits or pagination are combined with a fetch join, Hibernate must retrieve all matching results from the database and _apply the limit in memory_!

This _almost certainly_ isn't the behavior you were hoping for, and in general will exhibit _terrible_ performance characteristics.
====

In the next chapter we'll see a completely different way to write queries in Hibernate.

[[hql-with-cte]]
==== With clause

The `with` clause allows to specify _common table expressions (CTEs)_ which can be imagined like named subqueries.
Every uncorrelated subquery can be factored to a CTE in the `with` clause. The semantics are equivalent.

The `with` clause offers features beyond naming subqueries though:

* Specify materialization hints
* Recursive querying

===== Materialization hint

The materialization hint `MATERIALIZED` or `NOT MATERIALIZED` can be applied to tell the DBMS whether a CTE should
or shouldn't be materialized. Consult the database manual of the respective database for the exact meaning of the hint.

Usually, one can expect that `MATERIALIZED` will cause the subquery to be executed separately and saved into a temporary table,
whereas `NOT MATERIALIZED` will cause the subquery to be inlined into every use site and considered during optimizations separately.

[[hql-cte-materialized-example]]
====
[source, java, indent=0]
----
include::{example-dir-hql}/HQLTest.java[tags=hql-cte-materialized-example, indent=0]
----
====

===== Recursive querying

The main use case for the `with` clause is to define a name for a subquery,
such that this subquery can refer to itself, which ultimately enables recursive querying.

Recursive CTEs must follow a very particular shape, which is

* Base query part
* `union` or `union all`
* Recursive query part

[[hql-cte-recursive-example]]
====
[source, java, indent=0]
----
include::{example-dir-hql}/HQLTest.java[tags=hql-cte-recursive-example, indent=0]
----
====

The base query part represents the initial set of rows. When fetching a tree of data,
the base query part usually is the tree root.

The recursive query part is executed again and again until it produces no new rows.
The result of such a CTE is the base query part result _unioned_ together with all recursive query part executions.
Depending on whether `union all` or `union` (`distinct`) is used, duplicate rows are preserved or not.

Recursive queries additionally can have

* a `search` clause to hint the DBMS whether to use breadth or depth first searching
* a `cycle` clause to hint the DBMS how to determine that a cycle was reached

Defining the `search` clause requires specifying a name for an attribute in the `set` sub-clause,
that will be added to the CTE type and allows ordering results according to the search order.

[[hql-cte-recursive-search-bnf-example]]
====
[source, antlrv4, indent=0]
----
searchClause
: "SEARCH" ("BREADTH"|"DEPTH") "FIRST BY" searchSpecifications "SET" identifier
;

searchSpecifications
: searchSpecification ("," searchSpecification)*
;

searchSpecification
: identifier sortDirection? nullsPrecedence?
;
----
====

A DBMS has two possible orders when executing the recursive query part

* Depth first - handle the *newest* produced rows by the recursive query part first
* Breadth first - handle the *oldest* produced rows by the recursive query part first

[[hql-cte-recursive-search-example]]
====
[source, java, indent=0]
----
include::{example-dir-hql}/HQLTest.java[tags=hql-cte-recursive-search-example, indent=0]
----
====

Recursive processing can lead to cycles which might lead to queries executing forever.
The `cycle` clause hints the DBMS which CTE attributes to track for the cycle detection.
It requires specifying a name for a cycle mark attribute in the `set` sub-clause,
that will be added to the CTE type and allows detecting if a cycle occurred for a result.

By default, the cycle mark attribute will be set to `true` when a cycle is detected and `false` otherwise.
The values to use can be explicitly specified through the `to` and `default` sub-clauses.
Optionally, it's also possible to specify a cycle path attribute name through the `using` clause
The cycle path attribute can be used to understand the traversal path that lead to a result.

[[hql-cte-recursive-cycle-bnf-example]]
====
[source, antlrv4, indent=0]
----
cycleClause
	: "CYCLE" cteAttributes "SET" identifier ("TO" literal "DEFAULT" literal)? ("USING" identifier)?
	;
----
====

[[hql-cte-recursive-cycle-example]]
====
[source, java, indent=0]
----
include::{example-dir-hql}/HQLTest.java[tags=hql-cte-recursive-cycle-example, indent=0]
----
====

[IMPORTANT]
====
Hibernate merely translates recursive CTEs but doesn't attempt to emulate the feature.
Therefore, this feature will only work if the database supports recursive CTEs.
Hibernate does emulate the `search` and `cycle` clauses though if necessary, so you can safely use that.

Note that most modern database versions support recursive CTEs already.
====

[[hql-user-defined-functions-implementation]]
=== User-defined functions implementation

Hibernate Dialects can register additional functions known to be available for that particular database product.
These functions are also available in HQL (and JPQL, though only when using Hibernate as the JPA provider, obviously).
However, they would only be available when using that database Dialect.
Applications that aim for database portability should avoid using functions in this category.

Application developers can also supply their own set of functions.
This would usually represent either user-defined SQL functions or aliases for snippets of SQL.

Such function can be declared by using the `register()` method of `org.hibernate.query.sqm.function.SqmFunctionRegistry`.

For example, we have the following SQL function:

[[hql-user-defined-function-example]]
.Custom aggregate function
====
[source, SQL, indent=0]
----
include::{extrasdir}/hql-user-defined-function-example.sql[]
----
====

Also, we have the `Employee` entity.

[[hql-user-defined-function-domain-model]]
.Domain model
====
[source, JAVA, indent=0]
----
include::{example-dir-hql}/customFunctions/Employee.java[tags=hql-examples-domain-model-example]
----
====

Let’s persist the following entities in our database:

[[hql-user-defined-function-inital-data]]
.Initial data
====
[source, JAVA, indent=0]
----
include::{example-dir-hql}/customFunctions/CustomDialectFunctionTest.java[tags=hql-user-defined-dialect-function-inital-data]
----
====

The first step for implementing a custom function is to create a custom dialect `ExtendedPGDialect`, which inherits from `PostgreSQLDialect`.

[[hql-user-defined-dialect-function-cutom-dialect]]
.Custom dialect
====
[source, JAVA, indent=0]
----
include::{example-dir-hql}/customFunctions/ExtendedPGDialect.java[tags=hql-user-defined-dialect-function-custom-dialect]
----
====

Secondly, we will set the `ExtendedPGDialect` to Hibernate config.

[[hql-user-defined-dialect-function-cutom-dialect-property]]
.Custom dialect property
====
[source, xml, indent=0]
----
<session-factory>
    <!-- Other properties -->
    <property name="hibernate.dialect">path.to.the.ExtendedPGDialect</property>
</session-factory>
----
====

For implementing custom function we should inherit the new class `CountItemsGreaterValSqmFunction` from `AbstractSqmSelfRenderingFunctionDescriptor` class.

[NOTE]
====
Constructor of `org.hibernate.query.sqm.function.AbstractSqmSelfRenderingFunctionDescriptor` contains the following fields:

* `String name` - name of the function _in the database_
* `FunctionKind` - type of the function: `NORMAL`, `AGGREGATE`, `ORDERED_SET_AGGREGATE` or `WINDOW`
* `ArgumentsValidator` - validator of the arguments provided to an JPQL/HQL function
* `FunctionReturnTypeResolver` - resolver of the function return type
* `FunctionArgumentTypeResolver` - resolver of the function argument types
====

[[hql-user-defined-dialect-function-sqm-renderer]]
.Custom function renderer
====
[source, JAVA, indent=0]
----
include::{example-dir-hql}/customFunctions/CountItemsGreaterValSqmFunction.java[tags=hql-user-defined-dialect-function-sqm-renderer]
----
====

Next step we should define the renderer:

[[hql-user-defined-dialect-function-sqm-renderer-definition]]
.Custom function renderer definition
====
[source, JAVA, indent=0]
----
include::{example-dir-hql}/customFunctions/CountItemsGreaterValSqmFunction.java[tags=hql-user-defined-dialect-function-sqm-renderer-definition]
----
====

Then we'll extend the `initializeFunctionRegistry()` method of the `ExtendedPGDialect` with new the logic:
adding `CountItemsGreaterValSqmFunction` to the default function registry of `FunctionContributions`.

[[hql-user-defined-dialect-function-registry-extending]]
.Custom dialect
====
[source, JAVA, indent=0]
----
include::{example-dir-hql}/customFunctions/ExtendedPGDialect.java[tags=hql-user-defined-dialect-function-registry-extending]
----
====

Once the `countItemsGreaterVal` function has been registered, we are able to use it in our JPQL/HQL queries.

[[hql-user-defined-dialect-function-test]]
.Test of the custom function
====
[source, JAVA, indent=0]
----
include::{example-dir-hql}/customFunctions/CustomDialectFunctionTest.java[tags=hql-user-defined-dialect-function-test]
----
====<|MERGE_RESOLUTION|>--- conflicted
+++ resolved
@@ -1192,7 +1192,6 @@
 [[hql-functions-arrays]]
 ==== Functions for dealing with arrays
 
-<<<<<<< HEAD
 The following functions deal with SQL array types, which are not supported on every database.
 
 [[hql-array-functions]]
@@ -1233,14 +1232,6 @@
 
 Creates an array based on the passed arguments, and infers the array type from the context if possible.
 To retrieve the result as `List<?>`, use the `array_list()` function.
-=======
-- A native or user-defined function may be called using JPQL's `function` syntax, for example, ``function('sinh', phi)``.
-  (This is the easiest way, but not the best way.)
-- A user-written `FunctionContributor` may register user-defined functions.
-- A custom `Dialect` may register additional native functions by overriding `initializeFunctionRegistry()`. <<hql-user-defined-functions-implementation, Example of implementation.>>
-
-Fortunately, every built-in `Dialect` already registers many native functions for the database it supports. So there is no need to define this functions explicitly.
->>>>>>> c1ae9de9
 
 [[hql-array-constructor-example]]
 ====
@@ -2515,16 +2506,9 @@
 - A native or user-defined function may be called using JPQL's `function` syntax, for example, ``function('sinh', phi)``.
   (This is the easiest way, but not the best way.)
 - A user-written `FunctionContributor` may register user-defined functions.
-- A custom `Dialect` may register additional native functions by overriding `initializeFunctionRegistry()`.
-
-[TIP]
-====
-Registering a function isn't hard, but is beyond the scope of this chapter.
-
-(It's even possible to use the APIs Hibernate provides to make your own _portable_ functions!)
-====
-
-Fortunately, every built-in `Dialect` already registers many native functions for the database it supports.
+- A custom `Dialect` may register additional native functions by overriding `initializeFunctionRegistry()`. <<hql-user-defined-functions-implementation, Example of implementation.>>
+
+Fortunately, every built-in `Dialect` already registers many native functions for the database it supports. So there is no need to define this functions explicitly.
 
 [TIP]
 ====
